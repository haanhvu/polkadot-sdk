--- conflicted
+++ resolved
@@ -146,7 +146,6 @@
 			_phantom: Default::default(),
 		};
 
-<<<<<<< HEAD
 		let registry = config.prometheus_registry();
 		let spawner = task_manager.spawn_essential_handle();
 
@@ -157,9 +156,6 @@
 		let boxed_block_import = Box::new(block_import);
 
 		Ok(BasicQueue::new(verifier, boxed_block_import, None, &spawner, registry))
-=======
-		Ok(BasicQueue::new(verifier, Box::new(block_import), None, &spawner, registry))
->>>>>>> 23833cce
 	}
 }
 
