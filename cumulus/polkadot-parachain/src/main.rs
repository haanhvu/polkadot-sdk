// Copyright (C) Parity Technologies (UK) Ltd.
// This file is part of Cumulus.
// SPDX-License-Identifier: Apache-2.0

// Licensed under the Apache License, Version 2.0 (the "License");
// you may not use this file except in compliance with the License.
// You may obtain a copy of the License at
//
// 	http://www.apache.org/licenses/LICENSE-2.0
//
// Unless required by applicable law or agreed to in writing, software
// distributed under the License is distributed on an "AS IS" BASIS,
// WITHOUT WARRANTIES OR CONDITIONS OF ANY KIND, either express or implied.
// See the License for the specific language governing permissions and
// limitations under the License.

//! Polkadot parachain node.

#![warn(missing_docs)]
#![warn(unused_extern_crates)]

mod chain_spec;
<<<<<<< HEAD
mod cli;
mod command;
mod rpc;
mod service;

fn main() -> sc_cli::Result<()> {
	command::run()
=======

use polkadot_omni_node_lib::{run, CliConfig as CliConfigT, RunConfig, NODE_VERSION};

struct CliConfig;

impl CliConfigT for CliConfig {
	fn impl_version() -> String {
		let commit_hash = env!("SUBSTRATE_CLI_COMMIT_HASH");
		format!("{}-{commit_hash}", NODE_VERSION)
	}

	fn author() -> String {
		env!("CARGO_PKG_AUTHORS").into()
	}

	fn support_url() -> String {
		"https://github.com/paritytech/polkadot-sdk/issues/new".into()
	}

	fn copyright_start_year() -> u16 {
		2017
	}
}

fn main() -> color_eyre::eyre::Result<()> {
	color_eyre::install()?;

	let config = RunConfig::new(
		Box::new(chain_spec::RuntimeResolver),
		Box::new(chain_spec::ChainSpecLoader),
	);
	Ok(run::<CliConfig>(config)?)
>>>>>>> 6ce61101
}<|MERGE_RESOLUTION|>--- conflicted
+++ resolved
@@ -20,15 +20,6 @@
 #![warn(unused_extern_crates)]
 
 mod chain_spec;
-<<<<<<< HEAD
-mod cli;
-mod command;
-mod rpc;
-mod service;
-
-fn main() -> sc_cli::Result<()> {
-	command::run()
-=======
 
 use polkadot_omni_node_lib::{run, CliConfig as CliConfigT, RunConfig, NODE_VERSION};
 
@@ -61,5 +52,4 @@
 		Box::new(chain_spec::ChainSpecLoader),
 	);
 	Ok(run::<CliConfig>(config)?)
->>>>>>> 6ce61101
 }