--- conflicted
+++ resolved
@@ -298,14 +298,9 @@
 				UMPSignal::SelectCore(selector, offset) => match &selected_core {
 					Some(selected_core) if *selected_core != (selector, offset) => {
 						panic!(
-<<<<<<< HEAD
 							"All `SelectCore` signals need to select the same core {:?} vs {:?}",
 							selected_core,
 							(selector, offset)
-=======
-							"All `SelectCore` signals need to select the same core: {selected_core:?} vs {:?}",
-							(selector, offset),
->>>>>>> 80e2a827
 						)
 					},
 					Some(_) => {},
