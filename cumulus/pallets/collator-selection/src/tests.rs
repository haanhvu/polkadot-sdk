--- conflicted
+++ resolved
@@ -14,15 +14,11 @@
 // limitations under the License.
 
 use crate as collator_selection;
-<<<<<<< HEAD
-use crate::{mock::*, CandidateInfo, Error};
-use codec::Encode;
-=======
 use crate::{
 	mock::*, CandidacyBond, CandidateInfo, CandidateList, DesiredCandidates, Error, Invulnerables,
 	LastAuthoredBlock,
 };
->>>>>>> 4def82e7
+use codec::Encode;
 use frame_support::{
 	assert_noop, assert_ok,
 	traits::{Currency, OnInitialize},
