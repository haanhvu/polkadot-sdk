// Copyright (C) Parity Technologies (UK) Ltd.
// This file is part of Cumulus.

// Cumulus is free software: you can redistribute it and/or modify
// it under the terms of the GNU General Public License as published by
// the Free Software Foundation, either version 3 of the License, or
// (at your option) any later version.

// Cumulus is distributed in the hope that it will be useful,
// but WITHOUT ANY WARRANTY; without even the implied warranty of
// MERCHANTABILITY or FITNESS FOR A PARTICULAR PURPOSE.  See the
// GNU General Public License for more details.

// You should have received a copy of the GNU General Public License
// along with Cumulus.  If not, see <http://www.gnu.org/licenses/>.

//! # Bridge Hub Westend Runtime
//!
//! This runtime currently supports bridging between:
//! - Rococo <> Westend

#![cfg_attr(not(feature = "std"), no_std)]
// `construct_runtime!` does a lot of recursion and requires us to increase the limit to 256.
#![recursion_limit = "256"]

// Make the WASM binary available.
#[cfg(feature = "std")]
include!(concat!(env!("OUT_DIR"), "/wasm_binary.rs"));

pub mod bridge_common_config;
pub mod bridge_to_ethereum_config;
pub mod bridge_to_rococo_config;
mod genesis_config_presets;
mod weights;
pub mod xcm_config;

extern crate alloc;

use alloc::{vec, vec::Vec};
use bridge_runtime_common::extensions::{
	CheckAndBoostBridgeGrandpaTransactions, CheckAndBoostBridgeParachainsTransactions,
};
use cumulus_pallet_parachain_system::RelayNumberMonotonicallyIncreases;
use cumulus_primitives_core::{ClaimQueueOffset, CoreSelector, ParaId};
use sp_api::impl_runtime_apis;
use sp_core::{crypto::KeyTypeId, OpaqueMetadata};
use sp_runtime::{
	create_runtime_str, generic, impl_opaque_keys,
	traits::Block as BlockT,
	transaction_validity::{TransactionSource, TransactionValidity},
	ApplyExtrinsicResult,
};

#[cfg(feature = "std")]
use sp_version::NativeVersion;
use sp_version::RuntimeVersion;

use bridge_hub_common::{
	message_queue::{NarrowOriginToSibling, ParaIdToSibling},
	AggregateMessageOrigin,
};
use frame_support::{
	construct_runtime, derive_impl,
	dispatch::DispatchClass,
	genesis_builder_helper::{build_state, get_preset},
	parameter_types,
	traits::{ConstBool, ConstU32, ConstU64, ConstU8, Get, TransformOrigin},
	weights::{ConstantMultiplier, Weight, WeightToFee as _},
	PalletId,
};
use frame_system::{
	limits::{BlockLength, BlockWeights},
	EnsureRoot,
};
pub use sp_consensus_aura::sr25519::AuthorityId as AuraId;
pub use sp_runtime::{MultiAddress, Perbill, Permill};
use xcm_config::{XcmOriginToTransactDispatchOrigin, XcmRouter};

use xcm_runtime_apis::{
	dry_run::{CallDryRunEffects, Error as XcmDryRunApiError, XcmDryRunEffects},
	fees::Error as XcmPaymentApiError,
};

use bp_runtime::HeaderId;
use pallet_bridge_messages::LaneIdOf;
#[cfg(any(feature = "std", test))]
pub use sp_runtime::BuildStorage;

use polkadot_runtime_common::{BlockHashCount, SlowAdjustingFeeUpdate};
use xcm::prelude::*;

use weights::{BlockExecutionWeight, ExtrinsicBaseWeight, RocksDbWeight};

use parachains_common::{
	impls::DealWithFees, AccountId, Balance, BlockNumber, Hash, Header, Nonce, Signature,
	AVERAGE_ON_INITIALIZE_RATIO, NORMAL_DISPATCH_RATIO,
};
use snowbridge_core::{
	outbound::{Command, Fee},
	AgentId, PricingParameters,
};
use testnet_parachains_constants::westend::{consensus::*, currency::*, fee::WeightToFee, time::*};
use xcm::VersionedLocation;

use westend_runtime_constants::system_parachain::{ASSET_HUB_ID, BRIDGE_HUB_ID};

/// The address format for describing accounts.
pub type Address = MultiAddress<AccountId, ()>;

/// Block type as expected by this runtime.
pub type Block = generic::Block<Header, UncheckedExtrinsic>;

/// A Block signed with a Justification
pub type SignedBlock = generic::SignedBlock<Block>;

/// BlockId type as expected by this runtime.
pub type BlockId = generic::BlockId<Block>;

/// The TransactionExtension to the basic transaction logic.
pub type TxExtension = (
	frame_system::CheckNonZeroSender<Runtime>,
	frame_system::CheckSpecVersion<Runtime>,
	frame_system::CheckTxVersion<Runtime>,
	frame_system::CheckGenesis<Runtime>,
	frame_system::CheckEra<Runtime>,
	frame_system::CheckNonce<Runtime>,
	frame_system::CheckWeight<Runtime>,
	pallet_transaction_payment::ChargeTransactionPayment<Runtime>,
	BridgeRejectObsoleteHeadersAndMessages,
	(bridge_to_rococo_config::OnBridgeHubWestendRefundBridgeHubRococoMessages,),
	frame_metadata_hash_extension::CheckMetadataHash<Runtime>,
	cumulus_primitives_storage_weight_reclaim::StorageWeightReclaim<Runtime>,
);

/// Unchecked extrinsic type as expected by this runtime.
pub type UncheckedExtrinsic =
	generic::UncheckedExtrinsic<Address, RuntimeCall, Signature, TxExtension>;

/// Migrations to apply on runtime upgrade.
pub type Migrations = (
	pallet_collator_selection::migration::v2::MigrationToV2<Runtime>,
	pallet_multisig::migrations::v1::MigrateToV1<Runtime>,
	InitStorageVersions,
	// unreleased
	cumulus_pallet_xcmp_queue::migration::v4::MigrationToV4<Runtime>,
	cumulus_pallet_xcmp_queue::migration::v5::MigrateV4ToV5<Runtime>,
	pallet_bridge_messages::migration::v1::MigrationToV1<
		Runtime,
		bridge_to_rococo_config::WithBridgeHubRococoMessagesInstance,
	>,
	bridge_to_rococo_config::migration::FixMessagesV1Migration<
		Runtime,
		bridge_to_rococo_config::WithBridgeHubRococoMessagesInstance,
	>,
	bridge_to_rococo_config::migration::StaticToDynamicLanes,
	frame_support::migrations::RemoveStorage<
		BridgeRococoMessagesPalletName,
		OutboundLanesCongestedSignalsKey,
		RocksDbWeight,
	>,
	pallet_bridge_relayers::migration::v1::MigrationToV1<Runtime, ()>,
	// permanent
	pallet_xcm::migration::MigrateToLatestXcmVersion<Runtime>,
	snowbridge_pallet_system::migration::v0::InitializeOnUpgrade<
		Runtime,
		ConstU32<BRIDGE_HUB_ID>,
		ConstU32<ASSET_HUB_ID>,
	>,
);

parameter_types! {
	pub const BridgeRococoMessagesPalletName: &'static str = "BridgeRococoMessages";
	pub const OutboundLanesCongestedSignalsKey: &'static str = "OutboundLanesCongestedSignals";
}

/// Migration to initialize storage versions for pallets added after genesis.
///
/// Ideally this would be done automatically (see
/// <https://github.com/paritytech/polkadot-sdk/pull/1297>), but it probably won't be ready for some
/// time and it's beneficial to get try-runtime-cli on-runtime-upgrade checks into the CI, so we're
/// doing it manually.
pub struct InitStorageVersions;

impl frame_support::traits::OnRuntimeUpgrade for InitStorageVersions {
	fn on_runtime_upgrade() -> Weight {
		use frame_support::traits::{GetStorageVersion, StorageVersion};
		use sp_runtime::traits::Saturating;

		let mut writes = 0;

		if PolkadotXcm::on_chain_storage_version() == StorageVersion::new(0) {
			PolkadotXcm::in_code_storage_version().put::<PolkadotXcm>();
			writes.saturating_inc();
		}

		if Balances::on_chain_storage_version() == StorageVersion::new(0) {
			Balances::in_code_storage_version().put::<Balances>();
			writes.saturating_inc();
		}

		<Runtime as frame_system::Config>::DbWeight::get().reads_writes(2, writes)
	}
}

/// Executive: handles dispatch to the various modules.
pub type Executive = frame_executive::Executive<
	Runtime,
	Block,
	frame_system::ChainContext<Runtime>,
	Runtime,
	AllPalletsWithSystem,
	Migrations,
>;

impl_opaque_keys! {
	pub struct SessionKeys {
		pub aura: Aura,
	}
}

#[sp_version::runtime_version]
pub const VERSION: RuntimeVersion = RuntimeVersion {
	spec_name: create_runtime_str!("bridge-hub-westend"),
	impl_name: create_runtime_str!("bridge-hub-westend"),
	authoring_version: 1,
	spec_version: 1_016_001,
	impl_version: 0,
	apis: RUNTIME_API_VERSIONS,
<<<<<<< HEAD
	transaction_version: 5,
	state_version: 1,
=======
	transaction_version: 6,
	system_version: 1,
>>>>>>> b4732add
};

/// The version information used to identify this runtime when compiled natively.
#[cfg(feature = "std")]
pub fn native_version() -> NativeVersion {
	NativeVersion { runtime_version: VERSION, can_author_with: Default::default() }
}

parameter_types! {
	pub const Version: RuntimeVersion = VERSION;
	pub RuntimeBlockLength: BlockLength =
		BlockLength::max_with_normal_ratio(5 * 1024 * 1024, NORMAL_DISPATCH_RATIO);
	pub RuntimeBlockWeights: BlockWeights = BlockWeights::builder()
		.base_block(BlockExecutionWeight::get())
		.for_class(DispatchClass::all(), |weights| {
			weights.base_extrinsic = ExtrinsicBaseWeight::get();
		})
		.for_class(DispatchClass::Normal, |weights| {
			weights.max_total = Some(NORMAL_DISPATCH_RATIO * MAXIMUM_BLOCK_WEIGHT);
		})
		.for_class(DispatchClass::Operational, |weights| {
			weights.max_total = Some(MAXIMUM_BLOCK_WEIGHT);
			// Operational transactions have some extra reserved space, so that they
			// are included even if block reached `MAXIMUM_BLOCK_WEIGHT`.
			weights.reserved = Some(
				MAXIMUM_BLOCK_WEIGHT - NORMAL_DISPATCH_RATIO * MAXIMUM_BLOCK_WEIGHT
			);
		})
		.avg_block_initialization(AVERAGE_ON_INITIALIZE_RATIO)
		.build_or_panic();
	pub const SS58Prefix: u16 = 42;
}

// Configure FRAME pallets to include in runtime.

#[derive_impl(frame_system::config_preludes::ParaChainDefaultConfig)]
impl frame_system::Config for Runtime {
	/// The identifier used to distinguish between accounts.
	type AccountId = AccountId;
	/// The index type for storing how many extrinsics an account has signed.
	type Nonce = Nonce;
	/// The type for hashing blocks and tries.
	type Hash = Hash;
	/// The block type.
	type Block = Block;
	/// Maximum number of block number to block hash mappings to keep (oldest pruned first).
	type BlockHashCount = BlockHashCount;
	/// Runtime version.
	type Version = Version;
	/// The data to be stored in an account.
	type AccountData = pallet_balances::AccountData<Balance>;
	/// The weight of database operations that the runtime can invoke.
	type DbWeight = RocksDbWeight;
	/// Weight information for the extrinsics of this pallet.
	type SystemWeightInfo = weights::frame_system::WeightInfo<Runtime>;
	/// Weight information for the transaction extensions of this pallet.
	type ExtensionsWeightInfo = weights::frame_system_extensions::WeightInfo<Runtime>;
	/// Block & extrinsics weights: base values and limits.
	type BlockWeights = RuntimeBlockWeights;
	/// The maximum length of a block (in bytes).
	type BlockLength = RuntimeBlockLength;
	/// This is used as an identifier of the chain. 42 is the generic substrate prefix.
	type SS58Prefix = SS58Prefix;
	/// The action to take on a Runtime Upgrade
	type OnSetCode = cumulus_pallet_parachain_system::ParachainSetCode<Self>;
	type MaxConsumers = frame_support::traits::ConstU32<16>;
}

impl pallet_timestamp::Config for Runtime {
	/// A timestamp: milliseconds since the unix epoch.
	type Moment = u64;
	type OnTimestampSet = Aura;
	type MinimumPeriod = ConstU64<0>;
	type WeightInfo = weights::pallet_timestamp::WeightInfo<Runtime>;
}

impl pallet_authorship::Config for Runtime {
	type FindAuthor = pallet_session::FindAccountFromAuthorIndex<Self, Aura>;
	type EventHandler = (CollatorSelection,);
}

parameter_types! {
	pub const ExistentialDeposit: Balance = EXISTENTIAL_DEPOSIT;
}

impl pallet_balances::Config for Runtime {
	/// The type for recording an account's balance.
	type Balance = Balance;
	type DustRemoval = ();
	/// The ubiquitous event type.
	type RuntimeEvent = RuntimeEvent;
	type ExistentialDeposit = ExistentialDeposit;
	type AccountStore = System;
	type WeightInfo = weights::pallet_balances::WeightInfo<Runtime>;
	type MaxLocks = ConstU32<50>;
	type MaxReserves = ConstU32<50>;
	type ReserveIdentifier = [u8; 8];
	type RuntimeHoldReason = RuntimeHoldReason;
	type RuntimeFreezeReason = RuntimeFreezeReason;
	type FreezeIdentifier = ();
	type MaxFreezes = ConstU32<0>;
	type DoneSlashHandler = ();
}

parameter_types! {
	/// Relay Chain `TransactionByteFee` / 10
	pub const TransactionByteFee: Balance = MILLICENTS;
}

impl pallet_transaction_payment::Config for Runtime {
	type RuntimeEvent = RuntimeEvent;
	type OnChargeTransaction =
		pallet_transaction_payment::FungibleAdapter<Balances, DealWithFees<Runtime>>;
	type OperationalFeeMultiplier = ConstU8<5>;
	type WeightToFee = WeightToFee;
	type LengthToFee = ConstantMultiplier<Balance, TransactionByteFee>;
	type FeeMultiplierUpdate = SlowAdjustingFeeUpdate<Self>;
	type WeightInfo = weights::pallet_transaction_payment::WeightInfo<Runtime>;
}

parameter_types! {
	pub const ReservedXcmpWeight: Weight = MAXIMUM_BLOCK_WEIGHT.saturating_div(4);
	pub const ReservedDmpWeight: Weight = MAXIMUM_BLOCK_WEIGHT.saturating_div(4);
}

impl cumulus_pallet_parachain_system::Config for Runtime {
	type WeightInfo = weights::cumulus_pallet_parachain_system::WeightInfo<Runtime>;
	type RuntimeEvent = RuntimeEvent;
	type OnSystemEvent = ();
	type SelfParaId = parachain_info::Pallet<Runtime>;
	type OutboundXcmpMessageSource = XcmpQueue;
	type DmpQueue = frame_support::traits::EnqueueWithOrigin<MessageQueue, RelayOrigin>;
	type ReservedDmpWeight = ReservedDmpWeight;
	type XcmpMessageHandler = XcmpQueue;
	type ReservedXcmpWeight = ReservedXcmpWeight;
	type CheckAssociatedRelayNumber = RelayNumberMonotonicallyIncreases;
	type ConsensusHook = ConsensusHook;
	type SelectCore = cumulus_pallet_parachain_system::DefaultCoreSelector<Runtime>;
}

type ConsensusHook = cumulus_pallet_aura_ext::FixedVelocityConsensusHook<
	Runtime,
	RELAY_CHAIN_SLOT_DURATION_MILLIS,
	BLOCK_PROCESSING_VELOCITY,
	UNINCLUDED_SEGMENT_CAPACITY,
>;

impl parachain_info::Config for Runtime {}

parameter_types! {
	pub MessageQueueServiceWeight: Weight = Perbill::from_percent(35) * RuntimeBlockWeights::get().max_block;
}

impl pallet_message_queue::Config for Runtime {
	type RuntimeEvent = RuntimeEvent;
	type WeightInfo = weights::pallet_message_queue::WeightInfo<Runtime>;
	#[cfg(feature = "runtime-benchmarks")]
	type MessageProcessor =
		pallet_message_queue::mock_helpers::NoopMessageProcessor<AggregateMessageOrigin>;
	#[cfg(not(feature = "runtime-benchmarks"))]
	type MessageProcessor = bridge_hub_common::BridgeHubMessageRouter<
		xcm_builder::ProcessXcmMessage<
			AggregateMessageOrigin,
			xcm_executor::XcmExecutor<xcm_config::XcmConfig>,
			RuntimeCall,
		>,
		EthereumOutboundQueue,
	>;
	type Size = u32;
	// The XCMP queue pallet is only ever able to handle the `Sibling(ParaId)` origin:
	type QueueChangeHandler = NarrowOriginToSibling<XcmpQueue>;
	type QueuePausedQuery = NarrowOriginToSibling<XcmpQueue>;
	type HeapSize = sp_core::ConstU32<{ 103 * 1024 }>;
	type MaxStale = sp_core::ConstU32<8>;
	type ServiceWeight = MessageQueueServiceWeight;
	type IdleMaxServiceWeight = MessageQueueServiceWeight;
}

impl cumulus_pallet_aura_ext::Config for Runtime {}

parameter_types! {
	/// The asset ID for the asset that we use to pay for message delivery fees.
	pub FeeAssetId: AssetId = AssetId(xcm_config::WestendLocation::get());
	/// The base fee for the message delivery fees.
	pub const BaseDeliveryFee: u128 = CENTS.saturating_mul(3);
}

pub type PriceForSiblingParachainDelivery = polkadot_runtime_common::xcm_sender::ExponentialPrice<
	FeeAssetId,
	BaseDeliveryFee,
	TransactionByteFee,
	XcmpQueue,
>;

impl cumulus_pallet_xcmp_queue::Config for Runtime {
	type RuntimeEvent = RuntimeEvent;
	type ChannelInfo = ParachainSystem;
	type VersionWrapper = PolkadotXcm;
	type XcmpQueue = TransformOrigin<MessageQueue, AggregateMessageOrigin, ParaId, ParaIdToSibling>;
	type MaxInboundSuspended = ConstU32<1_000>;
	type MaxActiveOutboundChannels = ConstU32<128>;
	// Most on-chain HRMP channels are configured to use 102400 bytes of max message size, so we
	// need to set the page size larger than that until we reduce the channel size on-chain.
	type MaxPageSize = ConstU32<{ 103 * 1024 }>;
	type ControllerOrigin = EnsureRoot<AccountId>;
	type ControllerOriginConverter = XcmOriginToTransactDispatchOrigin;
	type WeightInfo = weights::cumulus_pallet_xcmp_queue::WeightInfo<Runtime>;
	type PriceForSiblingDelivery = PriceForSiblingParachainDelivery;
}

impl cumulus_pallet_xcmp_queue::migration::v5::V5Config for Runtime {
	// This must be the same as the `ChannelInfo` from the `Config`:
	type ChannelList = ParachainSystem;
}

parameter_types! {
	pub const RelayOrigin: AggregateMessageOrigin = AggregateMessageOrigin::Parent;
}

pub const PERIOD: u32 = 6 * HOURS;
pub const OFFSET: u32 = 0;

impl pallet_session::Config for Runtime {
	type RuntimeEvent = RuntimeEvent;
	type ValidatorId = <Self as frame_system::Config>::AccountId;
	// we don't have stash and controller, thus we don't need the convert as well.
	type ValidatorIdOf = pallet_collator_selection::IdentityCollator;
	type ShouldEndSession = pallet_session::PeriodicSessions<ConstU32<PERIOD>, ConstU32<OFFSET>>;
	type NextSessionRotation = pallet_session::PeriodicSessions<ConstU32<PERIOD>, ConstU32<OFFSET>>;
	type SessionManager = CollatorSelection;
	// Essentially just Aura, but let's be pedantic.
	type SessionHandler = <SessionKeys as sp_runtime::traits::OpaqueKeys>::KeyTypeIdProviders;
	type Keys = SessionKeys;
	type WeightInfo = weights::pallet_session::WeightInfo<Runtime>;
}

impl pallet_aura::Config for Runtime {
	type AuthorityId = AuraId;
	type DisabledValidators = ();
	type MaxAuthorities = ConstU32<100_000>;
	type AllowMultipleBlocksPerSlot = ConstBool<true>;
	type SlotDuration = ConstU64<SLOT_DURATION>;
}

parameter_types! {
	pub const PotId: PalletId = PalletId(*b"PotStake");
	pub const SessionLength: BlockNumber = 6 * HOURS;
}

pub type CollatorSelectionUpdateOrigin = EnsureRoot<AccountId>;

impl pallet_collator_selection::Config for Runtime {
	type RuntimeEvent = RuntimeEvent;
	type Currency = Balances;
	type UpdateOrigin = CollatorSelectionUpdateOrigin;
	type PotId = PotId;
	type MaxCandidates = ConstU32<100>;
	type MinEligibleCollators = ConstU32<4>;
	type MaxInvulnerables = ConstU32<20>;
	// should be a multiple of session or things will get inconsistent
	type KickThreshold = ConstU32<PERIOD>;
	type ValidatorId = <Self as frame_system::Config>::AccountId;
	type ValidatorIdOf = pallet_collator_selection::IdentityCollator;
	type ValidatorRegistration = Session;
	type WeightInfo = weights::pallet_collator_selection::WeightInfo<Runtime>;
}

parameter_types! {
	// One storage item; key size is 32; value is size 4+4+16+32 bytes = 56 bytes.
	pub const DepositBase: Balance = deposit(1, 88);
	// Additional storage item size of 32 bytes.
	pub const DepositFactor: Balance = deposit(0, 32);
}

impl pallet_multisig::Config for Runtime {
	type RuntimeEvent = RuntimeEvent;
	type RuntimeCall = RuntimeCall;
	type Currency = Balances;
	type DepositBase = DepositBase;
	type DepositFactor = DepositFactor;
	type MaxSignatories = ConstU32<100>;
	type WeightInfo = weights::pallet_multisig::WeightInfo<Runtime>;
}

impl pallet_utility::Config for Runtime {
	type RuntimeEvent = RuntimeEvent;
	type RuntimeCall = RuntimeCall;
	type PalletsOrigin = OriginCaller;
	type WeightInfo = weights::pallet_utility::WeightInfo<Runtime>;
}

// Create the runtime by composing the FRAME pallets that were previously configured.
construct_runtime!(
	pub enum Runtime
	{
		// System support stuff.
		System: frame_system = 0,
		ParachainSystem: cumulus_pallet_parachain_system = 1,
		Timestamp: pallet_timestamp = 2,
		ParachainInfo: parachain_info = 3,

		// Monetary stuff.
		Balances: pallet_balances = 10,
		TransactionPayment: pallet_transaction_payment = 11,

		// Collator support. The order of these 4 are important and shall not change.
		Authorship: pallet_authorship = 20,
		CollatorSelection: pallet_collator_selection = 21,
		Session: pallet_session = 22,
		Aura: pallet_aura = 23,
		AuraExt: cumulus_pallet_aura_ext = 24,

		// XCM helpers.
		XcmpQueue: cumulus_pallet_xcmp_queue = 30,
		PolkadotXcm: pallet_xcm = 31,
		CumulusXcm: cumulus_pallet_xcm = 32,

		// Handy utilities.
		Utility: pallet_utility = 40,
		Multisig: pallet_multisig = 36,

		// Bridging stuff.
		BridgeRelayers: pallet_bridge_relayers = 41,
		BridgeRococoGrandpa: pallet_bridge_grandpa::<Instance1> = 42,
		BridgeRococoParachains: pallet_bridge_parachains::<Instance1> = 43,
		BridgeRococoMessages: pallet_bridge_messages::<Instance1> = 44,
		XcmOverBridgeHubRococo: pallet_xcm_bridge_hub::<Instance1> = 45,

		EthereumInboundQueue: snowbridge_pallet_inbound_queue = 80,
		EthereumOutboundQueue: snowbridge_pallet_outbound_queue = 81,
		EthereumBeaconClient: snowbridge_pallet_ethereum_client = 82,
		EthereumSystem: snowbridge_pallet_system = 83,

		// Message Queue. Importantly, is registered last so that messages are processed after
		// the `on_initialize` hooks of bridging pallets.
		MessageQueue: pallet_message_queue = 250,
	}
);

bridge_runtime_common::generate_bridge_reject_obsolete_headers_and_messages! {
	RuntimeCall, AccountId,
	// Grandpa
	CheckAndBoostBridgeGrandpaTransactions<
		Runtime,
		bridge_to_rococo_config::BridgeGrandpaRococoInstance,
		bridge_to_rococo_config::PriorityBoostPerRelayHeader,
		xcm_config::TreasuryAccount,
	>,
	// Parachains
	CheckAndBoostBridgeParachainsTransactions<
		Runtime,
		bridge_to_rococo_config::BridgeParachainRococoInstance,
		bp_bridge_hub_rococo::BridgeHubRococo,
		bridge_to_rococo_config::PriorityBoostPerParachainHeader,
		xcm_config::TreasuryAccount,
	>,
	// Messages
	BridgeRococoMessages
}

#[cfg(feature = "runtime-benchmarks")]
mod benches {
	frame_benchmarking::define_benchmarks!(
		[frame_system, SystemBench::<Runtime>]
		[frame_system_extensions, SystemExtensionsBench::<Runtime>]
		[pallet_balances, Balances]
		[pallet_message_queue, MessageQueue]
		[pallet_multisig, Multisig]
		[pallet_session, SessionBench::<Runtime>]
		[pallet_utility, Utility]
		[pallet_timestamp, Timestamp]
		[pallet_transaction_payment, TransactionPayment]
		[pallet_collator_selection, CollatorSelection]
		[cumulus_pallet_parachain_system, ParachainSystem]
		[cumulus_pallet_xcmp_queue, XcmpQueue]
		// XCM
		[pallet_xcm, PalletXcmExtrinsicsBenchmark::<Runtime>]
		// NOTE: Make sure you point to the individual modules below.
		[pallet_xcm_benchmarks::fungible, XcmBalances]
		[pallet_xcm_benchmarks::generic, XcmGeneric]
		// Bridge pallets
		[pallet_bridge_relayers, BridgeRelayersBench::<Runtime>]
		[pallet_bridge_grandpa, RococoFinality]
		[pallet_bridge_parachains, WithinRococo]
		[pallet_bridge_messages, WestendToRococo]
		// Ethereum Bridge
		[snowbridge_pallet_inbound_queue, EthereumInboundQueue]
		[snowbridge_pallet_outbound_queue, EthereumOutboundQueue]
		[snowbridge_pallet_system, EthereumSystem]
		[snowbridge_pallet_ethereum_client, EthereumBeaconClient]
	);
}

impl_runtime_apis! {
	impl sp_consensus_aura::AuraApi<Block, AuraId> for Runtime {
		fn slot_duration() -> sp_consensus_aura::SlotDuration {
			sp_consensus_aura::SlotDuration::from_millis(SLOT_DURATION)
		}

		fn authorities() -> Vec<AuraId> {
			pallet_aura::Authorities::<Runtime>::get().into_inner()
		}
	}

	impl cumulus_primitives_aura::AuraUnincludedSegmentApi<Block> for Runtime {
		fn can_build_upon(
			included_hash: <Block as BlockT>::Hash,
			slot: cumulus_primitives_aura::Slot,
		) -> bool {
			ConsensusHook::can_build_upon(included_hash, slot)
		}
	}

	impl sp_api::Core<Block> for Runtime {
		fn version() -> RuntimeVersion {
			VERSION
		}

		fn execute_block(block: Block) {
			Executive::execute_block(block)
		}

		fn initialize_block(header: &<Block as BlockT>::Header) -> sp_runtime::ExtrinsicInclusionMode {
			Executive::initialize_block(header)
		}
	}

	impl sp_api::Metadata<Block> for Runtime {
		fn metadata() -> OpaqueMetadata {
			OpaqueMetadata::new(Runtime::metadata().into())
		}

		fn metadata_at_version(version: u32) -> Option<OpaqueMetadata> {
			Runtime::metadata_at_version(version)
		}

		fn metadata_versions() -> alloc::vec::Vec<u32> {
			Runtime::metadata_versions()
		}
	}

	impl sp_block_builder::BlockBuilder<Block> for Runtime {
		fn apply_extrinsic(extrinsic: <Block as BlockT>::Extrinsic) -> ApplyExtrinsicResult {
			Executive::apply_extrinsic(extrinsic)
		}

		fn finalize_block() -> <Block as BlockT>::Header {
			Executive::finalize_block()
		}

		fn inherent_extrinsics(data: sp_inherents::InherentData) -> Vec<<Block as BlockT>::Extrinsic> {
			data.create_extrinsics()
		}

		fn check_inherents(
			block: Block,
			data: sp_inherents::InherentData,
		) -> sp_inherents::CheckInherentsResult {
			data.check_extrinsics(&block)
		}
	}

	impl sp_transaction_pool::runtime_api::TaggedTransactionQueue<Block> for Runtime {
		fn validate_transaction(
			source: TransactionSource,
			tx: <Block as BlockT>::Extrinsic,
			block_hash: <Block as BlockT>::Hash,
		) -> TransactionValidity {
			Executive::validate_transaction(source, tx, block_hash)
		}
	}

	impl sp_offchain::OffchainWorkerApi<Block> for Runtime {
		fn offchain_worker(header: &<Block as BlockT>::Header) {
			Executive::offchain_worker(header)
		}
	}

	impl sp_session::SessionKeys<Block> for Runtime {
		fn generate_session_keys(seed: Option<Vec<u8>>) -> Vec<u8> {
			SessionKeys::generate(seed)
		}

		fn decode_session_keys(
			encoded: Vec<u8>,
		) -> Option<Vec<(Vec<u8>, KeyTypeId)>> {
			SessionKeys::decode_into_raw_public_keys(&encoded)
		}
	}

	impl frame_system_rpc_runtime_api::AccountNonceApi<Block, AccountId, Nonce> for Runtime {
		fn account_nonce(account: AccountId) -> Nonce {
			System::account_nonce(account)
		}
	}

	impl pallet_transaction_payment_rpc_runtime_api::TransactionPaymentApi<Block, Balance> for Runtime {
		fn query_info(
			uxt: <Block as BlockT>::Extrinsic,
			len: u32,
		) -> pallet_transaction_payment_rpc_runtime_api::RuntimeDispatchInfo<Balance> {
			TransactionPayment::query_info(uxt, len)
		}
		fn query_fee_details(
			uxt: <Block as BlockT>::Extrinsic,
			len: u32,
		) -> pallet_transaction_payment::FeeDetails<Balance> {
			TransactionPayment::query_fee_details(uxt, len)
		}
		fn query_weight_to_fee(weight: Weight) -> Balance {
			TransactionPayment::weight_to_fee(weight)
		}
		fn query_length_to_fee(length: u32) -> Balance {
			TransactionPayment::length_to_fee(length)
		}
	}

	impl pallet_transaction_payment_rpc_runtime_api::TransactionPaymentCallApi<Block, Balance, RuntimeCall>
		for Runtime
	{
		fn query_call_info(
			call: RuntimeCall,
			len: u32,
		) -> pallet_transaction_payment::RuntimeDispatchInfo<Balance> {
			TransactionPayment::query_call_info(call, len)
		}
		fn query_call_fee_details(
			call: RuntimeCall,
			len: u32,
		) -> pallet_transaction_payment::FeeDetails<Balance> {
			TransactionPayment::query_call_fee_details(call, len)
		}
		fn query_weight_to_fee(weight: Weight) -> Balance {
			TransactionPayment::weight_to_fee(weight)
		}
		fn query_length_to_fee(length: u32) -> Balance {
			TransactionPayment::length_to_fee(length)
		}
	}

	impl xcm_runtime_apis::fees::XcmPaymentApi<Block> for Runtime {
		fn query_acceptable_payment_assets(xcm_version: xcm::Version) -> Result<Vec<VersionedAssetId>, XcmPaymentApiError> {
			let acceptable_assets = vec![AssetId(xcm_config::WestendLocation::get())];
			PolkadotXcm::query_acceptable_payment_assets(xcm_version, acceptable_assets)
		}

		fn query_weight_to_asset_fee(weight: Weight, asset: VersionedAssetId) -> Result<u128, XcmPaymentApiError> {
			match asset.try_as::<AssetId>() {
				Ok(asset_id) if asset_id.0 == xcm_config::WestendLocation::get() => {
					// for native token
					Ok(WeightToFee::weight_to_fee(&weight))
				},
				Ok(asset_id) => {
					log::trace!(target: "xcm::xcm_runtime_apis", "query_weight_to_asset_fee - unhandled asset_id: {asset_id:?}!");
					Err(XcmPaymentApiError::AssetNotFound)
				},
				Err(_) => {
					log::trace!(target: "xcm::xcm_runtime_apis", "query_weight_to_asset_fee - failed to convert asset: {asset:?}!");
					Err(XcmPaymentApiError::VersionedConversionFailed)
				}
			}
		}

		fn query_xcm_weight(message: VersionedXcm<()>) -> Result<Weight, XcmPaymentApiError> {
			PolkadotXcm::query_xcm_weight(message)
		}

		fn query_delivery_fees(destination: VersionedLocation, message: VersionedXcm<()>) -> Result<VersionedAssets, XcmPaymentApiError> {
			PolkadotXcm::query_delivery_fees(destination, message)
		}
	}

	impl xcm_runtime_apis::dry_run::DryRunApi<Block, RuntimeCall, RuntimeEvent, OriginCaller> for Runtime {
		fn dry_run_call(origin: OriginCaller, call: RuntimeCall) -> Result<CallDryRunEffects<RuntimeEvent>, XcmDryRunApiError> {
			PolkadotXcm::dry_run_call::<Runtime, xcm_config::XcmRouter, OriginCaller, RuntimeCall>(origin, call)
		}

		fn dry_run_xcm(origin_location: VersionedLocation, xcm: VersionedXcm<RuntimeCall>) -> Result<XcmDryRunEffects<RuntimeEvent>, XcmDryRunApiError> {
			PolkadotXcm::dry_run_xcm::<Runtime, xcm_config::XcmRouter, RuntimeCall, xcm_config::XcmConfig>(origin_location, xcm)
		}
	}

	impl xcm_runtime_apis::conversions::LocationToAccountApi<Block, AccountId> for Runtime {
		fn convert_location(location: VersionedLocation) -> Result<
			AccountId,
			xcm_runtime_apis::conversions::Error
		> {
			xcm_runtime_apis::conversions::LocationToAccountHelper::<
				AccountId,
				xcm_config::LocationToAccountId,
			>::convert_location(location)
		}
	}

	impl cumulus_primitives_core::CollectCollationInfo<Block> for Runtime {
		fn collect_collation_info(header: &<Block as BlockT>::Header) -> cumulus_primitives_core::CollationInfo {
			ParachainSystem::collect_collation_info(header)
		}
	}

	impl cumulus_primitives_core::GetCoreSelectorApi<Block> for Runtime {
		fn core_selector() -> (CoreSelector, ClaimQueueOffset) {
			ParachainSystem::core_selector()
		}
	}

	impl bp_rococo::RococoFinalityApi<Block> for Runtime {
		fn best_finalized() -> Option<HeaderId<bp_rococo::Hash, bp_rococo::BlockNumber>> {
			BridgeRococoGrandpa::best_finalized()
		}
		fn free_headers_interval() -> Option<bp_rococo::BlockNumber> {
			<Runtime as pallet_bridge_grandpa::Config<
				bridge_to_rococo_config::BridgeGrandpaRococoInstance
			>>::FreeHeadersInterval::get()
		}
		fn synced_headers_grandpa_info(
		) -> Vec<bp_header_chain::StoredHeaderGrandpaInfo<bp_rococo::Header>> {
			BridgeRococoGrandpa::synced_headers_grandpa_info()
		}
	}

	impl bp_bridge_hub_rococo::BridgeHubRococoFinalityApi<Block> for Runtime {
		fn best_finalized() -> Option<HeaderId<Hash, BlockNumber>> {
			BridgeRococoParachains::best_parachain_head_id::<
				bp_bridge_hub_rococo::BridgeHubRococo
			>().unwrap_or(None)
		}
		fn free_headers_interval() -> Option<bp_bridge_hub_rococo::BlockNumber> {
			// "free interval" is not currently used for parachains
			None
		}
	}

	impl bp_bridge_hub_rococo::FromBridgeHubRococoInboundLaneApi<Block> for Runtime {
		fn message_details(
			lane: LaneIdOf<Runtime, bridge_to_rococo_config::WithBridgeHubRococoMessagesInstance>,
			messages: Vec<(bp_messages::MessagePayload, bp_messages::OutboundMessageDetails)>,
		) -> Vec<bp_messages::InboundMessageDetails> {
			bridge_runtime_common::messages_api::inbound_message_details::<
				Runtime,
				bridge_to_rococo_config::WithBridgeHubRococoMessagesInstance,
			>(lane, messages)
		}
	}

	impl bp_bridge_hub_rococo::ToBridgeHubRococoOutboundLaneApi<Block> for Runtime {
		fn message_details(
			lane: LaneIdOf<Runtime, bridge_to_rococo_config::WithBridgeHubRococoMessagesInstance>,
			begin: bp_messages::MessageNonce,
			end: bp_messages::MessageNonce,
		) -> Vec<bp_messages::OutboundMessageDetails> {
			bridge_runtime_common::messages_api::outbound_message_details::<
				Runtime,
				bridge_to_rococo_config::WithBridgeHubRococoMessagesInstance,
			>(lane, begin, end)
		}
	}

	impl snowbridge_outbound_queue_runtime_api::OutboundQueueApi<Block, Balance> for Runtime {
		fn prove_message(leaf_index: u64) -> Option<snowbridge_pallet_outbound_queue::MerkleProof> {
			snowbridge_pallet_outbound_queue::api::prove_message::<Runtime>(leaf_index)
		}

		fn calculate_fee(command: Command, parameters: Option<PricingParameters<Balance>>) -> Fee<Balance> {
			snowbridge_pallet_outbound_queue::api::calculate_fee::<Runtime>(command, parameters)
		}
	}

	impl snowbridge_system_runtime_api::ControlApi<Block> for Runtime {
		fn agent_id(location: VersionedLocation) -> Option<AgentId> {
			snowbridge_pallet_system::api::agent_id::<Runtime>(location)
		}
	}

	#[cfg(feature = "try-runtime")]
	impl frame_try_runtime::TryRuntime<Block> for Runtime {
		fn on_runtime_upgrade(checks: frame_try_runtime::UpgradeCheckSelect) -> (Weight, Weight) {
			let weight = Executive::try_runtime_upgrade(checks).unwrap();
			(weight, RuntimeBlockWeights::get().max_block)
		}

		fn execute_block(
			block: Block,
			state_root_check: bool,
			signature_check: bool,
			select: frame_try_runtime::TryStateSelect,
		) -> Weight {
			// NOTE: intentional unwrap: we don't want to propagate the error backwards, and want to
			// have a backtrace here.
			Executive::try_execute_block(block, state_root_check, signature_check, select).unwrap()
		}
	}

	#[cfg(feature = "runtime-benchmarks")]
	impl frame_benchmarking::Benchmark<Block> for Runtime {
		fn benchmark_metadata(extra: bool) -> (
			Vec<frame_benchmarking::BenchmarkList>,
			Vec<frame_support::traits::StorageInfo>,
		) {
			use frame_benchmarking::{Benchmarking, BenchmarkList};
			use frame_support::traits::StorageInfoTrait;
			use frame_system_benchmarking::Pallet as SystemBench;
			use frame_system_benchmarking::extensions::Pallet as SystemExtensionsBench;
			use cumulus_pallet_session_benchmarking::Pallet as SessionBench;
			use pallet_xcm::benchmarking::Pallet as PalletXcmExtrinsicsBenchmark;

			// This is defined once again in dispatch_benchmark, because list_benchmarks!
			// and add_benchmarks! are macros exported by define_benchmarks! macros and those types
			// are referenced in that call.
			type XcmBalances = pallet_xcm_benchmarks::fungible::Pallet::<Runtime>;
			type XcmGeneric = pallet_xcm_benchmarks::generic::Pallet::<Runtime>;

			use pallet_bridge_relayers::benchmarking::Pallet as BridgeRelayersBench;
			// Change weight file names.
			type RococoFinality = BridgeRococoGrandpa;
			type WithinRococo = pallet_bridge_parachains::benchmarking::Pallet::<Runtime, bridge_to_rococo_config::BridgeParachainRococoInstance>;
			type WestendToRococo = pallet_bridge_messages::benchmarking::Pallet ::<Runtime, bridge_to_rococo_config::WithBridgeHubRococoMessagesInstance>;

			let mut list = Vec::<BenchmarkList>::new();
			list_benchmarks!(list, extra);

			let storage_info = AllPalletsWithSystem::storage_info();
			(list, storage_info)
		}

		fn dispatch_benchmark(
			config: frame_benchmarking::BenchmarkConfig
		) -> Result<Vec<frame_benchmarking::BenchmarkBatch>, sp_runtime::RuntimeString> {
			use frame_benchmarking::{Benchmarking, BenchmarkBatch, BenchmarkError};
			use sp_storage::TrackedStorageKey;

			use frame_system_benchmarking::Pallet as SystemBench;
			use frame_system_benchmarking::extensions::Pallet as SystemExtensionsBench;
			impl frame_system_benchmarking::Config for Runtime {
				fn setup_set_code_requirements(code: &alloc::vec::Vec<u8>) -> Result<(), BenchmarkError> {
					ParachainSystem::initialize_for_set_code_benchmark(code.len() as u32);
					Ok(())
				}

				fn verify_set_code() {
					System::assert_last_event(cumulus_pallet_parachain_system::Event::<Runtime>::ValidationFunctionStored.into());
				}
			}

			use cumulus_pallet_session_benchmarking::Pallet as SessionBench;
			impl cumulus_pallet_session_benchmarking::Config for Runtime {}

			use pallet_xcm::benchmarking::Pallet as PalletXcmExtrinsicsBenchmark;
			impl pallet_xcm::benchmarking::Config for Runtime {
				type DeliveryHelper = cumulus_primitives_utility::ToParentDeliveryHelper<
					xcm_config::XcmConfig,
					ExistentialDepositAsset,
					xcm_config::PriceForParentDelivery,
				>;

				fn reachable_dest() -> Option<Location> {
					Some(Parent.into())
				}

				fn teleportable_asset_and_dest() -> Option<(Asset, Location)> {
					// Relay/native token can be teleported between BH and Relay.
					Some((
						Asset {
							fun: Fungible(ExistentialDeposit::get()),
							id: AssetId(Parent.into())
						},
						Parent.into(),
					))
				}

				fn reserve_transferable_asset_and_dest() -> Option<(Asset, Location)> {
					// Reserve transfers are disabled on BH.
					None
				}

				fn set_up_complex_asset_transfer(
				) -> Option<(Assets, u32, Location, alloc::boxed::Box<dyn FnOnce()>)> {
					// BH only supports teleports to system parachain.
					// Relay/native token can be teleported between BH and Relay.
					let native_location = Parent.into();
					let dest = Parent.into();
					pallet_xcm::benchmarking::helpers::native_teleport_as_asset_transfer::<Runtime>(
						native_location,
						dest
					)
				}

				fn get_asset() -> Asset {
					Asset {
						id: AssetId(Location::parent()),
						fun: Fungible(ExistentialDeposit::get()),
					}
				}
			}

			use xcm::latest::prelude::*;
			use xcm_config::WestendLocation;

			parameter_types! {
				pub ExistentialDepositAsset: Option<Asset> = Some((
					WestendLocation::get(),
					ExistentialDeposit::get()
				).into());
			}

			impl pallet_xcm_benchmarks::Config for Runtime {
				type XcmConfig = xcm_config::XcmConfig;
				type AccountIdConverter = xcm_config::LocationToAccountId;
				type DeliveryHelper = cumulus_primitives_utility::ToParentDeliveryHelper<
					xcm_config::XcmConfig,
					ExistentialDepositAsset,
					xcm_config::PriceForParentDelivery,
				>;
				fn valid_destination() -> Result<Location, BenchmarkError> {
					Ok(WestendLocation::get())
				}
				fn worst_case_holding(_depositable_count: u32) -> Assets {
					// just assets according to relay chain.
					let assets: Vec<Asset> = vec![
						Asset {
							id: AssetId(WestendLocation::get()),
							fun: Fungible(1_000_000 * UNITS),
						}
					];
					assets.into()
				}
			}

			parameter_types! {
				pub const TrustedTeleporter: Option<(Location, Asset)> = Some((
					WestendLocation::get(),
					Asset { fun: Fungible(UNITS), id: AssetId(WestendLocation::get()) },
				));
				pub const CheckedAccount: Option<(AccountId, xcm_builder::MintLocation)> = None;
				pub const TrustedReserve: Option<(Location, Asset)> = None;
			}

			impl pallet_xcm_benchmarks::fungible::Config for Runtime {
				type TransactAsset = Balances;

				type CheckedAccount = CheckedAccount;
				type TrustedTeleporter = TrustedTeleporter;
				type TrustedReserve = TrustedReserve;

				fn get_asset() -> Asset {
					Asset {
						id: AssetId(WestendLocation::get()),
						fun: Fungible(UNITS),
					}
				}
			}

			impl pallet_xcm_benchmarks::generic::Config for Runtime {
				type TransactAsset = Balances;
				type RuntimeCall = RuntimeCall;

				fn worst_case_response() -> (u64, Response) {
					(0u64, Response::Version(Default::default()))
				}

				fn worst_case_asset_exchange() -> Result<(Assets, Assets), BenchmarkError> {
					Err(BenchmarkError::Skip)
				}

				fn universal_alias() -> Result<(Location, Junction), BenchmarkError> {
					Err(BenchmarkError::Skip)
				}

				fn transact_origin_and_runtime_call() -> Result<(Location, RuntimeCall), BenchmarkError> {
					Ok((WestendLocation::get(), frame_system::Call::remark_with_event { remark: vec![] }.into()))
				}

				fn subscribe_origin() -> Result<Location, BenchmarkError> {
					Ok(WestendLocation::get())
				}

				fn claimable_asset() -> Result<(Location, Location, Assets), BenchmarkError> {
					let origin = WestendLocation::get();
					let assets: Assets = (AssetId(WestendLocation::get()), 1_000 * UNITS).into();
					let ticket = Location { parents: 0, interior: Here };
					Ok((origin, ticket, assets))
				}

				fn fee_asset() -> Result<Asset, BenchmarkError> {
					Ok(Asset {
						id: AssetId(WestendLocation::get()),
						fun: Fungible(1_000_000 * UNITS),
					})
				}

				fn unlockable_asset() -> Result<(Location, Location, Asset), BenchmarkError> {
					Err(BenchmarkError::Skip)
				}

				fn export_message_origin_and_destination(
				) -> Result<(Location, NetworkId, InteriorLocation), BenchmarkError> {
					// save XCM version for remote bridge hub
					let _ = PolkadotXcm::force_xcm_version(
						RuntimeOrigin::root(),
						alloc::boxed::Box::new(bridge_to_rococo_config::BridgeHubRococoLocation::get()),
						XCM_VERSION,
					).map_err(|e| {
						log::error!(
							"Failed to dispatch `force_xcm_version({:?}, {:?}, {:?})`, error: {:?}",
							RuntimeOrigin::root(),
							bridge_to_rococo_config::BridgeHubRococoLocation::get(),
							XCM_VERSION,
							e
						);
						BenchmarkError::Stop("XcmVersion was not stored!")
					})?;

					let sibling_parachain_location = Location::new(1, [Parachain(5678)]);

					// fund SA
					use frame_support::traits::fungible::Mutate;
					use xcm_executor::traits::ConvertLocation;
					frame_support::assert_ok!(
						Balances::mint_into(
							&xcm_config::LocationToAccountId::convert_location(&sibling_parachain_location).expect("valid AccountId"),
							bridge_to_rococo_config::BridgeDeposit::get()
								.saturating_add(ExistentialDeposit::get())
								.saturating_add(UNITS * 5)
						)
					);

					// open bridge
					let bridge_destination_universal_location: InteriorLocation = [GlobalConsensus(NetworkId::Rococo), Parachain(8765)].into();
					let locations = XcmOverBridgeHubRococo::bridge_locations(
						sibling_parachain_location.clone(),
						bridge_destination_universal_location.clone(),
					)?;
					XcmOverBridgeHubRococo::do_open_bridge(
						locations,
						bp_messages::LegacyLaneId([1, 2, 3, 4]),
						true,
					).map_err(|e| {
						log::error!(
							"Failed to `XcmOverBridgeHubRococo::open_bridge`({:?}, {:?})`, error: {:?}",
							sibling_parachain_location,
							bridge_destination_universal_location,
							e
						);
						BenchmarkError::Stop("Bridge was not opened!")
					})?;

					Ok(
						(
							sibling_parachain_location,
							NetworkId::Rococo,
							[Parachain(8765)].into()
						)
					)
				}

				fn alias_origin() -> Result<(Location, Location), BenchmarkError> {
					Err(BenchmarkError::Skip)
				}
			}

			type XcmBalances = pallet_xcm_benchmarks::fungible::Pallet::<Runtime>;
			type XcmGeneric = pallet_xcm_benchmarks::generic::Pallet::<Runtime>;

			type RococoFinality = BridgeRococoGrandpa;
			type WithinRococo = pallet_bridge_parachains::benchmarking::Pallet::<Runtime, bridge_to_rococo_config::BridgeParachainRococoInstance>;
			type WestendToRococo = pallet_bridge_messages::benchmarking::Pallet ::<Runtime, bridge_to_rococo_config::WithBridgeHubRococoMessagesInstance>;

			use bridge_runtime_common::messages_benchmarking::{
				prepare_message_delivery_proof_from_parachain,
				prepare_message_proof_from_parachain,
				generate_xcm_builder_bridge_message_sample,
			};
			use pallet_bridge_messages::benchmarking::{
				Config as BridgeMessagesConfig,
				MessageDeliveryProofParams,
				MessageProofParams,
			};

			impl BridgeMessagesConfig<bridge_to_rococo_config::WithBridgeHubRococoMessagesInstance> for Runtime {
				fn is_relayer_rewarded(relayer: &Self::AccountId) -> bool {
					let bench_lane_id = <Self as BridgeMessagesConfig<bridge_to_rococo_config::WithBridgeHubRococoMessagesInstance>>::bench_lane_id();
					use bp_runtime::Chain;
					let bridged_chain_id =<Self as pallet_bridge_messages::Config<bridge_to_rococo_config::WithBridgeHubRococoMessagesInstance>>::BridgedChain::ID;
					pallet_bridge_relayers::Pallet::<Runtime>::relayer_reward(
						relayer,
						bp_relayers::RewardsAccountParams::new(
							bench_lane_id,
							bridged_chain_id,
							bp_relayers::RewardsAccountOwner::BridgedChain
						)
					).is_some()
				}

				fn prepare_message_proof(
					params: MessageProofParams<LaneIdOf<Runtime, bridge_to_rococo_config::WithBridgeHubRococoMessagesInstance>>,
				) -> (bridge_to_rococo_config::FromRococoBridgeHubMessagesProof<bridge_to_rococo_config::WithBridgeHubRococoMessagesInstance>, Weight) {
					use cumulus_primitives_core::XcmpMessageSource;
					assert!(XcmpQueue::take_outbound_messages(usize::MAX).is_empty());
					ParachainSystem::open_outbound_hrmp_channel_for_benchmarks_or_tests(42.into());
					let universal_source = bridge_to_rococo_config::open_bridge_for_benchmarks::<
						Runtime,
						bridge_to_rococo_config::XcmOverBridgeHubRococoInstance,
						xcm_config::LocationToAccountId,
					>(params.lane, 42);
					prepare_message_proof_from_parachain::<
						Runtime,
						bridge_to_rococo_config::BridgeGrandpaRococoInstance,
						bridge_to_rococo_config::WithBridgeHubRococoMessagesInstance,
					>(params, generate_xcm_builder_bridge_message_sample(universal_source))
				}

				fn prepare_message_delivery_proof(
					params: MessageDeliveryProofParams<AccountId, LaneIdOf<Runtime, bridge_to_rococo_config::WithBridgeHubRococoMessagesInstance>>,
				) -> bridge_to_rococo_config::ToRococoBridgeHubMessagesDeliveryProof<bridge_to_rococo_config::WithBridgeHubRococoMessagesInstance> {
					let _ = bridge_to_rococo_config::open_bridge_for_benchmarks::<
						Runtime,
						bridge_to_rococo_config::XcmOverBridgeHubRococoInstance,
						xcm_config::LocationToAccountId,
					>(params.lane, 42);
					prepare_message_delivery_proof_from_parachain::<
						Runtime,
						bridge_to_rococo_config::BridgeGrandpaRococoInstance,
						bridge_to_rococo_config::WithBridgeHubRococoMessagesInstance,
					>(params)
				}

				fn is_message_successfully_dispatched(_nonce: bp_messages::MessageNonce) -> bool {
					use cumulus_primitives_core::XcmpMessageSource;
					!XcmpQueue::take_outbound_messages(usize::MAX).is_empty()
				}
			}

			use bridge_runtime_common::parachains_benchmarking::prepare_parachain_heads_proof;
			use pallet_bridge_parachains::benchmarking::Config as BridgeParachainsConfig;
			use pallet_bridge_relayers::benchmarking::{
				Pallet as BridgeRelayersBench,
				Config as BridgeRelayersConfig,
			};

			impl BridgeParachainsConfig<bridge_to_rococo_config::BridgeParachainRococoInstance> for Runtime {
				fn parachains() -> Vec<bp_polkadot_core::parachains::ParaId> {
					use bp_runtime::Parachain;
					vec![bp_polkadot_core::parachains::ParaId(bp_bridge_hub_rococo::BridgeHubRococo::PARACHAIN_ID)]
				}

				fn prepare_parachain_heads_proof(
					parachains: &[bp_polkadot_core::parachains::ParaId],
					parachain_head_size: u32,
					proof_params: bp_runtime::UnverifiedStorageProofParams,
				) -> (
					bp_parachains::RelayBlockNumber,
					bp_parachains::RelayBlockHash,
					bp_polkadot_core::parachains::ParaHeadsProof,
					Vec<(bp_polkadot_core::parachains::ParaId, bp_polkadot_core::parachains::ParaHash)>,
				) {
					prepare_parachain_heads_proof::<Runtime, bridge_to_rococo_config::BridgeParachainRococoInstance>(
						parachains,
						parachain_head_size,
						proof_params,
					)
				}
			}

			impl BridgeRelayersConfig<bridge_common_config::RelayersForLegacyLaneIdsMessagesInstance> for Runtime {
				fn prepare_rewards_account(
					account_params: bp_relayers::RewardsAccountParams<<Self as pallet_bridge_relayers::Config<bridge_common_config::RelayersForLegacyLaneIdsMessagesInstance>>::LaneId>,
					reward: Balance,
				) {
					let rewards_account = bp_relayers::PayRewardFromAccount::<
						Balances,
						AccountId,
						<Self as pallet_bridge_relayers::Config<bridge_common_config::RelayersForLegacyLaneIdsMessagesInstance>>::LaneId,
					>::rewards_account(account_params);
					Self::deposit_account(rewards_account, reward);
				}

				fn deposit_account(account: AccountId, balance: Balance) {
					use frame_support::traits::fungible::Mutate;
					Balances::mint_into(&account, balance.saturating_add(ExistentialDeposit::get())).unwrap();
				}
			}

			let whitelist: Vec<TrackedStorageKey> = vec![
				// Block Number
				hex_literal::hex!("26aa394eea5630e07c48ae0c9558cef702a5c1b19ab7a04f536c519aca4983ac").to_vec().into(),
				// Total Issuance
				hex_literal::hex!("c2261276cc9d1f8598ea4b6a74b15c2f57c875e4cff74148e4628f264b974c80").to_vec().into(),
				// Execution Phase
				hex_literal::hex!("26aa394eea5630e07c48ae0c9558cef7ff553b5a9862a516939d82b3d3d8661a").to_vec().into(),
				// Event Count
				hex_literal::hex!("26aa394eea5630e07c48ae0c9558cef70a98fdbe9ce6c55837576c60c7af3850").to_vec().into(),
				// System Events
				hex_literal::hex!("26aa394eea5630e07c48ae0c9558cef780d41e5e16056765bc8461851072c9d7").to_vec().into(),
			];

			let mut batches = Vec::<BenchmarkBatch>::new();
			let params = (&config, &whitelist);
			add_benchmarks!(params, batches);

			Ok(batches)
		}
	}

	impl sp_genesis_builder::GenesisBuilder<Block> for Runtime {
		fn build_state(config: Vec<u8>) -> sp_genesis_builder::Result {
			build_state::<RuntimeGenesisConfig>(config)
		}

		fn get_preset(id: &Option<sp_genesis_builder::PresetId>) -> Option<Vec<u8>> {
			get_preset::<RuntimeGenesisConfig>(id, &genesis_config_presets::get_preset)
		}

		fn preset_names() -> Vec<sp_genesis_builder::PresetId> {
			genesis_config_presets::preset_names()
		}
	}

	impl xcm_runtime_apis::trusted_query::TrustedQueryApi<Block> for Runtime {
		fn is_trusted_reserve(asset: VersionedAsset, location: VersionedLocation) -> xcm_runtime_apis::trusted_query::XcmTrustedQueryResult {
			PolkadotXcm::is_trusted_reserve(asset, location)
		}
		fn is_trusted_teleporter(asset: VersionedAsset, location: VersionedLocation) -> xcm_runtime_apis::trusted_query::XcmTrustedQueryResult {
			PolkadotXcm::is_trusted_teleporter(asset, location)
		}
	}
}

cumulus_pallet_parachain_system::register_validate_block! {
	Runtime = Runtime,
	BlockExecutor = cumulus_pallet_aura_ext::BlockExecutor::<Runtime, Executive>,
}

#[cfg(test)]
mod tests {
	use super::*;
	use codec::Encode;
	use sp_runtime::{
		generic::Era,
<<<<<<< HEAD
		traits::{TransactionExtensionBase, Zero},
	};

	#[test]
	fn ensure_signed_extension_definition_is_compatible_with_relay() {
		use bp_polkadot_core::SuffixedCommonTransactionExtensionExt;

		sp_io::TestExternalities::default().execute_with(|| {
			frame_system::BlockHash::<Runtime>::insert(BlockNumber::zero(), Hash::default());
			let payload: TxExtension = (
				frame_system::CheckNonZeroSender::new(),
				frame_system::CheckSpecVersion::new(),
				frame_system::CheckTxVersion::new(),
				frame_system::CheckGenesis::new(),
				frame_system::CheckEra::from(Era::Immortal),
				frame_system::CheckNonce::from(10),
				frame_system::CheckWeight::new(),
				pallet_transaction_payment::ChargeTransactionPayment::from(10),
				BridgeRejectObsoleteHeadersAndMessages,
				(
					bridge_to_rococo_config::OnBridgeHubWestendRefundBridgeHubRococoMessages::default(),
				),
			).into();

			{
				let bh_indirect_payload = bp_bridge_hub_westend::TransactionExtension::from_params(
					VERSION.spec_version,
					VERSION.transaction_version,
					bp_runtime::TransactionEra::Immortal,
					System::block_hash(BlockNumber::zero()),
					10,
					10,
					(((), ()), ((), ())),
				);
				assert_eq!(payload.encode(), bh_indirect_payload.encode());
				assert_eq!(
					payload.implicit().unwrap().encode(),
					bh_indirect_payload.implicit().unwrap().encode()
				)
			}
		});
=======
		traits::{TransactionExtension, Zero},
	};

	#[test]
	fn ensure_transaction_extension_definition_is_compatible_with_relay() {
		use bp_polkadot_core::SuffixedCommonTransactionExtensionExt;

		sp_io::TestExternalities::default().execute_with(|| {
            frame_system::BlockHash::<Runtime>::insert(BlockNumber::zero(), Hash::default());
            let payload: TxExtension = (
                frame_system::CheckNonZeroSender::new(),
                frame_system::CheckSpecVersion::new(),
                frame_system::CheckTxVersion::new(),
                frame_system::CheckGenesis::new(),
                frame_system::CheckEra::from(Era::Immortal),
                frame_system::CheckNonce::from(10),
                frame_system::CheckWeight::new(),
                pallet_transaction_payment::ChargeTransactionPayment::from(10),
                BridgeRejectObsoleteHeadersAndMessages,
                (
                    bridge_to_rococo_config::OnBridgeHubWestendRefundBridgeHubRococoMessages::default(),
                ),
				frame_metadata_hash_extension::CheckMetadataHash::new(false),
                cumulus_primitives_storage_weight_reclaim::StorageWeightReclaim::new(),
            );

            {
                let bh_indirect_payload = bp_bridge_hub_westend::TransactionExtension::from_params(
                    VERSION.spec_version,
                    VERSION.transaction_version,
                    bp_runtime::TransactionEra::Immortal,
                    System::block_hash(BlockNumber::zero()),
                    10,
                    10,
                    (((), ()), ((), ())),
                );
                assert_eq!(payload.encode().split_last().unwrap().1, bh_indirect_payload.encode());
                assert_eq!(
                    TxExtension::implicit(&payload).unwrap().encode().split_last().unwrap().1,
                    sp_runtime::traits::TransactionExtension::<RuntimeCall>::implicit(&bh_indirect_payload).unwrap().encode()
                )
            }
        });
>>>>>>> b4732add
	}
}<|MERGE_RESOLUTION|>--- conflicted
+++ resolved
@@ -226,13 +226,8 @@
 	spec_version: 1_016_001,
 	impl_version: 0,
 	apis: RUNTIME_API_VERSIONS,
-<<<<<<< HEAD
-	transaction_version: 5,
-	state_version: 1,
-=======
 	transaction_version: 6,
 	system_version: 1,
->>>>>>> b4732add
 };
 
 /// The version information used to identify this runtime when compiled natively.
@@ -1371,49 +1366,6 @@
 	use codec::Encode;
 	use sp_runtime::{
 		generic::Era,
-<<<<<<< HEAD
-		traits::{TransactionExtensionBase, Zero},
-	};
-
-	#[test]
-	fn ensure_signed_extension_definition_is_compatible_with_relay() {
-		use bp_polkadot_core::SuffixedCommonTransactionExtensionExt;
-
-		sp_io::TestExternalities::default().execute_with(|| {
-			frame_system::BlockHash::<Runtime>::insert(BlockNumber::zero(), Hash::default());
-			let payload: TxExtension = (
-				frame_system::CheckNonZeroSender::new(),
-				frame_system::CheckSpecVersion::new(),
-				frame_system::CheckTxVersion::new(),
-				frame_system::CheckGenesis::new(),
-				frame_system::CheckEra::from(Era::Immortal),
-				frame_system::CheckNonce::from(10),
-				frame_system::CheckWeight::new(),
-				pallet_transaction_payment::ChargeTransactionPayment::from(10),
-				BridgeRejectObsoleteHeadersAndMessages,
-				(
-					bridge_to_rococo_config::OnBridgeHubWestendRefundBridgeHubRococoMessages::default(),
-				),
-			).into();
-
-			{
-				let bh_indirect_payload = bp_bridge_hub_westend::TransactionExtension::from_params(
-					VERSION.spec_version,
-					VERSION.transaction_version,
-					bp_runtime::TransactionEra::Immortal,
-					System::block_hash(BlockNumber::zero()),
-					10,
-					10,
-					(((), ()), ((), ())),
-				);
-				assert_eq!(payload.encode(), bh_indirect_payload.encode());
-				assert_eq!(
-					payload.implicit().unwrap().encode(),
-					bh_indirect_payload.implicit().unwrap().encode()
-				)
-			}
-		});
-=======
 		traits::{TransactionExtension, Zero},
 	};
 
@@ -1457,6 +1409,5 @@
                 )
             }
         });
->>>>>>> b4732add
 	}
 }