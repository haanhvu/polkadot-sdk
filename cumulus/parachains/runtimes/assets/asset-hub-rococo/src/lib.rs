// Copyright (C) Parity Technologies (UK) Ltd.
// SPDX-License-Identifier: Apache-2.0

// Licensed under the Apache License, Version 2.0 (the "License");
// you may not use this file except in compliance with the License.
// You may obtain a copy of the License at
//
// 	http://www.apache.org/licenses/LICENSE-2.0
//
// Unless required by applicable law or agreed to in writing, software
// distributed under the License is distributed on an "AS IS" BASIS,
// WITHOUT WARRANTIES OR CONDITIONS OF ANY KIND, either express or implied.
// See the License for the specific language governing permissions and
// limitations under the License.

//! # Asset Hub Rococo Runtime
//!
//! Asset Hub Rococo, formerly known as "Rockmine", is the test network for its Kusama cousin.

#![cfg_attr(not(feature = "std"), no_std)]
#![recursion_limit = "256"]

// Make the WASM binary available.
#[cfg(feature = "std")]
include!(concat!(env!("OUT_DIR"), "/wasm_binary.rs"));

mod genesis_config_presets;
mod weights;
pub mod xcm_config;

extern crate alloc;

use alloc::{vec, vec::Vec};
use assets_common::{
	foreign_creators::ForeignCreators,
	local_and_foreign_assets::{LocalFromLeft, TargetFromLeft},
	matching::{FromNetwork, FromSiblingParachain},
	AssetIdForTrustBackedAssetsConvert,
};
use cumulus_pallet_parachain_system::RelayNumberMonotonicallyIncreases;
use cumulus_primitives_core::{AggregateMessageOrigin, ClaimQueueOffset, CoreSelector};
use sp_api::impl_runtime_apis;
use sp_core::{crypto::KeyTypeId, OpaqueMetadata};
use sp_runtime::{
	create_runtime_str, generic, impl_opaque_keys,
	traits::{AccountIdConversion, BlakeTwo256, Block as BlockT, Saturating, Verify},
	transaction_validity::{TransactionSource, TransactionValidity},
	ApplyExtrinsicResult, Permill,
};
use testnet_parachains_constants::rococo::snowbridge::EthereumNetwork;

#[cfg(feature = "std")]
use sp_version::NativeVersion;
use sp_version::RuntimeVersion;

use codec::{Decode, Encode, MaxEncodedLen};
use cumulus_primitives_core::ParaId;
use frame_support::{
	construct_runtime, derive_impl,
	dispatch::DispatchClass,
	genesis_builder_helper::{build_state, get_preset},
	ord_parameter_types, parameter_types,
	traits::{
		fungible, fungibles, tokens::imbalance::ResolveAssetTo, AsEnsureOriginWithArg, ConstBool,
		ConstU128, ConstU32, ConstU64, ConstU8, EitherOfDiverse, InstanceFilter, TransformOrigin,
	},
	weights::{ConstantMultiplier, Weight, WeightToFee as _},
	BoundedVec, PalletId,
};
use frame_system::{
	limits::{BlockLength, BlockWeights},
	EnsureRoot, EnsureSigned, EnsureSignedBy,
};
use pallet_asset_conversion_tx_payment::SwapAssetAdapter;
use pallet_nfts::PalletFeatures;
use parachains_common::{
	impls::DealWithFees,
	message_queue::{NarrowOriginToSibling, ParaIdToSibling},
	AccountId, AssetIdForTrustBackedAssets, AuraId, Balance, BlockNumber, CollectionId, Hash,
	Header, ItemId, Nonce, Signature, AVERAGE_ON_INITIALIZE_RATIO, NORMAL_DISPATCH_RATIO,
};
use sp_runtime::{Perbill, RuntimeDebug};
use testnet_parachains_constants::rococo::{consensus::*, currency::*, fee::WeightToFee, time::*};
use xcm_config::{
	ForeignAssetsConvertedConcreteId, ForeignCreatorsSovereignAccountOf, GovernanceLocation,
	PoolAssetsConvertedConcreteId, TokenLocation, TrustBackedAssetsConvertedConcreteId,
	TrustBackedAssetsPalletLocation,
};

#[cfg(test)]
mod tests;

#[cfg(any(feature = "std", test))]
pub use sp_runtime::BuildStorage;

// Polkadot imports
use pallet_xcm::{EnsureXcm, IsVoiceOfBody};
use polkadot_runtime_common::{BlockHashCount, SlowAdjustingFeeUpdate};
#[cfg(feature = "runtime-benchmarks")]
use xcm::latest::prelude::{
	Asset, Assets as XcmAssets, Fungible, Here, InteriorLocation, Junction, Junction::*, Location,
	NetworkId, NonFungible, Parent, ParentThen, Response, XCM_VERSION,
};
use xcm::{
	latest::prelude::{AssetId, BodyId},
	VersionedAsset, VersionedAssetId, VersionedAssets, VersionedLocation, VersionedXcm,
};
use xcm_runtime_apis::{
	dry_run::{CallDryRunEffects, Error as XcmDryRunApiError, XcmDryRunEffects},
	fees::Error as XcmPaymentApiError,
};

use weights::{BlockExecutionWeight, ExtrinsicBaseWeight, RocksDbWeight};

impl_opaque_keys! {
	pub struct SessionKeys {
		pub aura: Aura,
	}
}

#[sp_version::runtime_version]
pub const VERSION: RuntimeVersion = RuntimeVersion {
	spec_name: create_runtime_str!("statemine"),
	impl_name: create_runtime_str!("statemine"),
	authoring_version: 1,
	spec_version: 1_016_002,
	impl_version: 0,
	apis: RUNTIME_API_VERSIONS,
	transaction_version: 16,
	system_version: 1,
};

/// The version information used to identify this runtime when compiled natively.
#[cfg(feature = "std")]
pub fn native_version() -> NativeVersion {
	NativeVersion { runtime_version: VERSION, can_author_with: Default::default() }
}

parameter_types! {
	pub const Version: RuntimeVersion = VERSION;
	pub RuntimeBlockLength: BlockLength =
		BlockLength::max_with_normal_ratio(5 * 1024 * 1024, NORMAL_DISPATCH_RATIO);
	pub RuntimeBlockWeights: BlockWeights = BlockWeights::builder()
		.base_block(BlockExecutionWeight::get())
		.for_class(DispatchClass::all(), |weights| {
			weights.base_extrinsic = ExtrinsicBaseWeight::get();
		})
		.for_class(DispatchClass::Normal, |weights| {
			weights.max_total = Some(NORMAL_DISPATCH_RATIO * MAXIMUM_BLOCK_WEIGHT);
		})
		.for_class(DispatchClass::Operational, |weights| {
			weights.max_total = Some(MAXIMUM_BLOCK_WEIGHT);
			// Operational transactions have some extra reserved space, so that they
			// are included even if block reached `MAXIMUM_BLOCK_WEIGHT`.
			weights.reserved = Some(
				MAXIMUM_BLOCK_WEIGHT - NORMAL_DISPATCH_RATIO * MAXIMUM_BLOCK_WEIGHT
			);
		})
		.avg_block_initialization(AVERAGE_ON_INITIALIZE_RATIO)
		.build_or_panic();
	pub const SS58Prefix: u8 = 42;
}

// Configure FRAME pallets to include in runtime.
#[derive_impl(frame_system::config_preludes::ParaChainDefaultConfig)]
impl frame_system::Config for Runtime {
	type BlockWeights = RuntimeBlockWeights;
	type BlockLength = RuntimeBlockLength;
	type AccountId = AccountId;
	type Nonce = Nonce;
	type Hash = Hash;
	type Block = Block;
	type BlockHashCount = BlockHashCount;
	type DbWeight = RocksDbWeight;
	type Version = Version;
	type AccountData = pallet_balances::AccountData<Balance>;
	type SystemWeightInfo = weights::frame_system::WeightInfo<Runtime>;
	type ExtensionsWeightInfo = weights::frame_system_extensions::WeightInfo<Runtime>;
	type SS58Prefix = SS58Prefix;
	type OnSetCode = cumulus_pallet_parachain_system::ParachainSetCode<Self>;
	type MaxConsumers = frame_support::traits::ConstU32<16>;
}

impl pallet_timestamp::Config for Runtime {
	/// A timestamp: milliseconds since the unix epoch.
	type Moment = u64;
	type OnTimestampSet = Aura;
	type MinimumPeriod = ConstU64<0>;
	type WeightInfo = weights::pallet_timestamp::WeightInfo<Runtime>;
}

impl pallet_authorship::Config for Runtime {
	type FindAuthor = pallet_session::FindAccountFromAuthorIndex<Self, Aura>;
	type EventHandler = (CollatorSelection,);
}

parameter_types! {
	pub const ExistentialDeposit: Balance = EXISTENTIAL_DEPOSIT;
}

impl pallet_balances::Config for Runtime {
	type MaxLocks = ConstU32<50>;
	/// The type for recording an account's balance.
	type Balance = Balance;
	/// The ubiquitous event type.
	type RuntimeEvent = RuntimeEvent;
	type DustRemoval = ();
	type ExistentialDeposit = ExistentialDeposit;
	type AccountStore = System;
	type WeightInfo = weights::pallet_balances::WeightInfo<Runtime>;
	type MaxReserves = ConstU32<50>;
	type ReserveIdentifier = [u8; 8];
	type RuntimeHoldReason = RuntimeHoldReason;
	type RuntimeFreezeReason = RuntimeFreezeReason;
	type FreezeIdentifier = ();
	type MaxFreezes = ConstU32<0>;
	type DoneSlashHandler = ();
}

parameter_types! {
	/// Relay Chain `TransactionByteFee` / 10
	pub const TransactionByteFee: Balance = MILLICENTS;
}

impl pallet_transaction_payment::Config for Runtime {
	type RuntimeEvent = RuntimeEvent;
	type OnChargeTransaction =
		pallet_transaction_payment::FungibleAdapter<Balances, DealWithFees<Runtime>>;
	type WeightToFee = WeightToFee;
	type LengthToFee = ConstantMultiplier<Balance, TransactionByteFee>;
	type FeeMultiplierUpdate = SlowAdjustingFeeUpdate<Self>;
	type OperationalFeeMultiplier = ConstU8<5>;
	type WeightInfo = weights::pallet_transaction_payment::WeightInfo<Runtime>;
}

parameter_types! {
	pub const AssetDeposit: Balance = UNITS / 10; // 1 / 10 UNITS deposit to create asset
	pub const AssetAccountDeposit: Balance = deposit(1, 16);
	pub const ApprovalDeposit: Balance = EXISTENTIAL_DEPOSIT;
	pub const AssetsStringLimit: u32 = 50;
	/// Key = 32 bytes, Value = 36 bytes (32+1+1+1+1)
	// https://github.com/paritytech/substrate/blob/069917b/frame/assets/src/lib.rs#L257L271
	pub const MetadataDepositBase: Balance = deposit(1, 68);
	pub const MetadataDepositPerByte: Balance = deposit(0, 1);
}

/// We allow root to execute privileged asset operations.
pub type AssetsForceOrigin = EnsureRoot<AccountId>;

// Called "Trust Backed" assets because these are generally registered by some account, and users of
// the asset assume it has some claimed backing. The pallet is called `Assets` in
// `construct_runtime` to avoid breaking changes on storage reads.
pub type TrustBackedAssetsInstance = pallet_assets::Instance1;
type TrustBackedAssetsCall = pallet_assets::Call<Runtime, TrustBackedAssetsInstance>;
impl pallet_assets::Config<TrustBackedAssetsInstance> for Runtime {
	type RuntimeEvent = RuntimeEvent;
	type Balance = Balance;
	type AssetId = AssetIdForTrustBackedAssets;
	type AssetIdParameter = codec::Compact<AssetIdForTrustBackedAssets>;
	type Currency = Balances;
	type CreateOrigin = AsEnsureOriginWithArg<EnsureSigned<AccountId>>;
	type ForceOrigin = AssetsForceOrigin;
	type AssetDeposit = AssetDeposit;
	type MetadataDepositBase = MetadataDepositBase;
	type MetadataDepositPerByte = MetadataDepositPerByte;
	type ApprovalDeposit = ApprovalDeposit;
	type StringLimit = AssetsStringLimit;
	type Freezer = AssetsFreezer;
	type Extra = ();
	type WeightInfo = weights::pallet_assets_local::WeightInfo<Runtime>;
	type CallbackHandle = pallet_assets::AutoIncAssetId<Runtime, TrustBackedAssetsInstance>;
	type AssetAccountDeposit = AssetAccountDeposit;
	type RemoveItemsLimit = frame_support::traits::ConstU32<1000>;
	#[cfg(feature = "runtime-benchmarks")]
	type BenchmarkHelper = ();
}

// Allow Freezes for the `Assets` pallet
pub type AssetsFreezerInstance = pallet_assets_freezer::Instance1;
impl pallet_assets_freezer::Config<AssetsFreezerInstance> for Runtime {
	type RuntimeFreezeReason = RuntimeFreezeReason;
	type RuntimeEvent = RuntimeEvent;
}

parameter_types! {
	pub const AssetConversionPalletId: PalletId = PalletId(*b"py/ascon");
	pub const LiquidityWithdrawalFee: Permill = Permill::from_percent(0);
}

ord_parameter_types! {
	pub const AssetConversionOrigin: sp_runtime::AccountId32 =
		AccountIdConversion::<sp_runtime::AccountId32>::into_account_truncating(&AssetConversionPalletId::get());
}

pub type PoolAssetsInstance = pallet_assets::Instance3;
impl pallet_assets::Config<PoolAssetsInstance> for Runtime {
	type RuntimeEvent = RuntimeEvent;
	type Balance = Balance;
	type RemoveItemsLimit = ConstU32<1000>;
	type AssetId = u32;
	type AssetIdParameter = u32;
	type Currency = Balances;
	type CreateOrigin =
		AsEnsureOriginWithArg<EnsureSignedBy<AssetConversionOrigin, sp_runtime::AccountId32>>;
	type ForceOrigin = AssetsForceOrigin;
	// Deposits are zero because creation/admin is limited to Asset Conversion pallet.
	type AssetDeposit = ConstU128<0>;
	type AssetAccountDeposit = ConstU128<0>;
	type MetadataDepositBase = ConstU128<0>;
	type MetadataDepositPerByte = ConstU128<0>;
	type ApprovalDeposit = ApprovalDeposit;
	type StringLimit = ConstU32<50>;
	type Freezer = PoolAssetsFreezer;
	type Extra = ();
	type WeightInfo = weights::pallet_assets_pool::WeightInfo<Runtime>;
	type CallbackHandle = ();
	#[cfg(feature = "runtime-benchmarks")]
	type BenchmarkHelper = ();
}

// Allow Freezes for the `PoolAssets` pallet
pub type PoolAssetsFreezerInstance = pallet_assets_freezer::Instance3;
impl pallet_assets_freezer::Config<PoolAssetsFreezerInstance> for Runtime {
	type RuntimeFreezeReason = RuntimeFreezeReason;
	type RuntimeEvent = RuntimeEvent;
}

/// Union fungibles implementation for `Assets` and `ForeignAssets`.
pub type LocalAndForeignAssets = fungibles::UnionOf<
	Assets,
	ForeignAssets,
	LocalFromLeft<
		AssetIdForTrustBackedAssetsConvert<TrustBackedAssetsPalletLocation, xcm::v4::Location>,
		AssetIdForTrustBackedAssets,
		xcm::v4::Location,
	>,
	xcm::v4::Location,
	AccountId,
>;

/// Union fungibles implementation for [`LocalAndForeignAssets`] and `Balances`.
pub type NativeAndAssets = fungible::UnionOf<
	Balances,
	LocalAndForeignAssets,
	TargetFromLeft<TokenLocation, xcm::v4::Location>,
	xcm::v4::Location,
	AccountId,
>;

pub type PoolIdToAccountId = pallet_asset_conversion::AccountIdConverter<
	AssetConversionPalletId,
	(xcm::v4::Location, xcm::v4::Location),
>;

impl pallet_asset_conversion::Config for Runtime {
	type RuntimeEvent = RuntimeEvent;
	type Balance = Balance;
	type HigherPrecisionBalance = sp_core::U256;
	type AssetKind = xcm::v4::Location;
	type Assets = NativeAndAssets;
	type PoolId = (Self::AssetKind, Self::AssetKind);
	type PoolLocator = pallet_asset_conversion::WithFirstAsset<
		TokenLocation,
		AccountId,
		Self::AssetKind,
		PoolIdToAccountId,
	>;
	type PoolAssetId = u32;
	type PoolAssets = PoolAssets;
	type PoolSetupFee = ConstU128<0>; // Asset class deposit fees are sufficient to prevent spam
	type PoolSetupFeeAsset = TokenLocation;
	type PoolSetupFeeTarget = ResolveAssetTo<AssetConversionOrigin, Self::Assets>;
	type LiquidityWithdrawalFee = LiquidityWithdrawalFee;
	type LPFee = ConstU32<3>;
	type PalletId = AssetConversionPalletId;
	type MaxSwapPathLength = ConstU32<3>;
	type MintMinLiquidity = ConstU128<100>;
	type WeightInfo = weights::pallet_asset_conversion::WeightInfo<Runtime>;
	#[cfg(feature = "runtime-benchmarks")]
	type BenchmarkHelper = assets_common::benchmarks::AssetPairFactory<
		TokenLocation,
		parachain_info::Pallet<Runtime>,
		xcm_config::TrustBackedAssetsPalletIndex,
		xcm::v4::Location,
	>;
}

impl pallet_asset_conversion_ops::Config for Runtime {
	type RuntimeEvent = RuntimeEvent;
	type PriorAccountIdConverter = pallet_asset_conversion::AccountIdConverterNoSeed<
		<Runtime as pallet_asset_conversion::Config>::PoolId,
	>;
	type AssetsRefund = <Runtime as pallet_asset_conversion::Config>::Assets;
	type PoolAssetsRefund = <Runtime as pallet_asset_conversion::Config>::PoolAssets;
	type PoolAssetsTeam = <Runtime as pallet_asset_conversion::Config>::PoolAssets;
	type DepositAsset = Balances;
	type WeightInfo = weights::pallet_asset_conversion_ops::WeightInfo<Runtime>;
}

parameter_types! {
	// we just reuse the same deposits
	pub const ForeignAssetsAssetDeposit: Balance = AssetDeposit::get();
	pub const ForeignAssetsAssetAccountDeposit: Balance = AssetAccountDeposit::get();
	pub const ForeignAssetsApprovalDeposit: Balance = ApprovalDeposit::get();
	pub const ForeignAssetsAssetsStringLimit: u32 = AssetsStringLimit::get();
	pub const ForeignAssetsMetadataDepositBase: Balance = MetadataDepositBase::get();
	pub const ForeignAssetsMetadataDepositPerByte: Balance = MetadataDepositPerByte::get();
}

/// Assets managed by some foreign location. Note: we do not declare a `ForeignAssetsCall` type, as
/// this type is used in proxy definitions. We assume that a foreign location would not want to set
/// an individual, local account as a proxy for the issuance of their assets. This issuance should
/// be managed by the foreign location's governance.
pub type ForeignAssetsInstance = pallet_assets::Instance2;
impl pallet_assets::Config<ForeignAssetsInstance> for Runtime {
	type RuntimeEvent = RuntimeEvent;
	type Balance = Balance;
	type AssetId = xcm::v4::Location;
	type AssetIdParameter = xcm::v4::Location;
	type Currency = Balances;
	type CreateOrigin = ForeignCreators<
		(
			FromSiblingParachain<parachain_info::Pallet<Runtime>, xcm::v4::Location>,
			FromNetwork<xcm_config::UniversalLocation, EthereumNetwork, xcm::v4::Location>,
			xcm_config::bridging::to_westend::WestendOrEthereumAssetFromAssetHubWestend,
		),
		ForeignCreatorsSovereignAccountOf,
		AccountId,
		xcm::v4::Location,
	>;
	type ForceOrigin = AssetsForceOrigin;
	type AssetDeposit = ForeignAssetsAssetDeposit;
	type MetadataDepositBase = ForeignAssetsMetadataDepositBase;
	type MetadataDepositPerByte = ForeignAssetsMetadataDepositPerByte;
	type ApprovalDeposit = ForeignAssetsApprovalDeposit;
	type StringLimit = ForeignAssetsAssetsStringLimit;
	type Freezer = ForeignAssetsFreezer;
	type Extra = ();
	type WeightInfo = weights::pallet_assets_foreign::WeightInfo<Runtime>;
	type CallbackHandle = ();
	type AssetAccountDeposit = ForeignAssetsAssetAccountDeposit;
	type RemoveItemsLimit = frame_support::traits::ConstU32<1000>;
	#[cfg(feature = "runtime-benchmarks")]
	type BenchmarkHelper = xcm_config::XcmBenchmarkHelper;
}

// Allow Freezes for the `ForeignAssets` pallet
pub type ForeignAssetsFreezerInstance = pallet_assets_freezer::Instance2;
impl pallet_assets_freezer::Config<ForeignAssetsFreezerInstance> for Runtime {
	type RuntimeFreezeReason = RuntimeFreezeReason;
	type RuntimeEvent = RuntimeEvent;
}

parameter_types! {
	// One storage item; key size is 32; value is size 4+4+16+32 bytes = 56 bytes.
	pub const DepositBase: Balance = deposit(1, 88);
	// Additional storage item size of 32 bytes.
	pub const DepositFactor: Balance = deposit(0, 32);
	pub const MaxSignatories: u32 = 100;
}

impl pallet_multisig::Config for Runtime {
	type RuntimeEvent = RuntimeEvent;
	type RuntimeCall = RuntimeCall;
	type Currency = Balances;
	type DepositBase = DepositBase;
	type DepositFactor = DepositFactor;
	type MaxSignatories = MaxSignatories;
	type WeightInfo = weights::pallet_multisig::WeightInfo<Runtime>;
}

impl pallet_utility::Config for Runtime {
	type RuntimeEvent = RuntimeEvent;
	type RuntimeCall = RuntimeCall;
	type PalletsOrigin = OriginCaller;
	type WeightInfo = weights::pallet_utility::WeightInfo<Runtime>;
}

parameter_types! {
	// One storage item; key size 32, value size 8; .
	pub const ProxyDepositBase: Balance = deposit(1, 40);
	// Additional storage item size of 33 bytes.
	pub const ProxyDepositFactor: Balance = deposit(0, 33);
	pub const MaxProxies: u16 = 32;
	// One storage item; key size 32, value size 16
	pub const AnnouncementDepositBase: Balance = deposit(1, 48);
	pub const AnnouncementDepositFactor: Balance = deposit(0, 66);
	pub const MaxPending: u16 = 32;
}

/// The type used to represent the kinds of proxying allowed.
#[derive(
	Copy,
	Clone,
	Eq,
	PartialEq,
	Ord,
	PartialOrd,
	Encode,
	Decode,
	RuntimeDebug,
	MaxEncodedLen,
	scale_info::TypeInfo,
)]
pub enum ProxyType {
	/// Fully permissioned proxy. Can execute any call on behalf of _proxied_.
	Any,
	/// Can execute any call that does not transfer funds or assets.
	NonTransfer,
	/// Proxy with the ability to reject time-delay proxy announcements.
	CancelProxy,
	/// Assets proxy. Can execute any call from `assets`, **including asset transfers**.
	Assets,
	/// Owner proxy. Can execute calls related to asset ownership.
	AssetOwner,
	/// Asset manager. Can execute calls related to asset management.
	AssetManager,
	/// Collator selection proxy. Can execute calls related to collator selection mechanism.
	Collator,
}
impl Default for ProxyType {
	fn default() -> Self {
		Self::Any
	}
}

impl InstanceFilter<RuntimeCall> for ProxyType {
	fn filter(&self, c: &RuntimeCall) -> bool {
		match self {
			ProxyType::Any => true,
			ProxyType::NonTransfer => !matches!(
				c,
				RuntimeCall::Balances { .. } |
					RuntimeCall::Assets { .. } |
					RuntimeCall::NftFractionalization { .. } |
					RuntimeCall::Nfts { .. } |
					RuntimeCall::Uniques { .. }
			),
			ProxyType::CancelProxy => matches!(
				c,
				RuntimeCall::Proxy(pallet_proxy::Call::reject_announcement { .. }) |
					RuntimeCall::Utility { .. } |
					RuntimeCall::Multisig { .. }
			),
			ProxyType::Assets => {
				matches!(
					c,
					RuntimeCall::Assets { .. } |
						RuntimeCall::Utility { .. } |
						RuntimeCall::Multisig { .. } |
						RuntimeCall::NftFractionalization { .. } |
						RuntimeCall::Nfts { .. } |
						RuntimeCall::Uniques { .. }
				)
			},
			ProxyType::AssetOwner => matches!(
				c,
				RuntimeCall::Assets(TrustBackedAssetsCall::create { .. }) |
					RuntimeCall::Assets(TrustBackedAssetsCall::start_destroy { .. }) |
					RuntimeCall::Assets(TrustBackedAssetsCall::destroy_accounts { .. }) |
					RuntimeCall::Assets(TrustBackedAssetsCall::destroy_approvals { .. }) |
					RuntimeCall::Assets(TrustBackedAssetsCall::finish_destroy { .. }) |
					RuntimeCall::Assets(TrustBackedAssetsCall::transfer_ownership { .. }) |
					RuntimeCall::Assets(TrustBackedAssetsCall::set_team { .. }) |
					RuntimeCall::Assets(TrustBackedAssetsCall::set_metadata { .. }) |
					RuntimeCall::Assets(TrustBackedAssetsCall::clear_metadata { .. }) |
					RuntimeCall::Assets(TrustBackedAssetsCall::set_min_balance { .. }) |
					RuntimeCall::Nfts(pallet_nfts::Call::create { .. }) |
					RuntimeCall::Nfts(pallet_nfts::Call::destroy { .. }) |
					RuntimeCall::Nfts(pallet_nfts::Call::redeposit { .. }) |
					RuntimeCall::Nfts(pallet_nfts::Call::transfer_ownership { .. }) |
					RuntimeCall::Nfts(pallet_nfts::Call::set_team { .. }) |
					RuntimeCall::Nfts(pallet_nfts::Call::set_collection_max_supply { .. }) |
					RuntimeCall::Nfts(pallet_nfts::Call::lock_collection { .. }) |
					RuntimeCall::Uniques(pallet_uniques::Call::create { .. }) |
					RuntimeCall::Uniques(pallet_uniques::Call::destroy { .. }) |
					RuntimeCall::Uniques(pallet_uniques::Call::transfer_ownership { .. }) |
					RuntimeCall::Uniques(pallet_uniques::Call::set_team { .. }) |
					RuntimeCall::Uniques(pallet_uniques::Call::set_metadata { .. }) |
					RuntimeCall::Uniques(pallet_uniques::Call::set_attribute { .. }) |
					RuntimeCall::Uniques(pallet_uniques::Call::set_collection_metadata { .. }) |
					RuntimeCall::Uniques(pallet_uniques::Call::clear_metadata { .. }) |
					RuntimeCall::Uniques(pallet_uniques::Call::clear_attribute { .. }) |
					RuntimeCall::Uniques(pallet_uniques::Call::clear_collection_metadata { .. }) |
					RuntimeCall::Uniques(pallet_uniques::Call::set_collection_max_supply { .. }) |
					RuntimeCall::Utility { .. } |
					RuntimeCall::Multisig { .. }
			),
			ProxyType::AssetManager => matches!(
				c,
				RuntimeCall::Assets(TrustBackedAssetsCall::mint { .. }) |
					RuntimeCall::Assets(TrustBackedAssetsCall::burn { .. }) |
					RuntimeCall::Assets(TrustBackedAssetsCall::freeze { .. }) |
					RuntimeCall::Assets(TrustBackedAssetsCall::block { .. }) |
					RuntimeCall::Assets(TrustBackedAssetsCall::thaw { .. }) |
					RuntimeCall::Assets(TrustBackedAssetsCall::freeze_asset { .. }) |
					RuntimeCall::Assets(TrustBackedAssetsCall::thaw_asset { .. }) |
					RuntimeCall::Assets(TrustBackedAssetsCall::touch_other { .. }) |
					RuntimeCall::Assets(TrustBackedAssetsCall::refund_other { .. }) |
					RuntimeCall::Nfts(pallet_nfts::Call::force_mint { .. }) |
					RuntimeCall::Nfts(pallet_nfts::Call::update_mint_settings { .. }) |
					RuntimeCall::Nfts(pallet_nfts::Call::mint_pre_signed { .. }) |
					RuntimeCall::Nfts(pallet_nfts::Call::set_attributes_pre_signed { .. }) |
					RuntimeCall::Nfts(pallet_nfts::Call::lock_item_transfer { .. }) |
					RuntimeCall::Nfts(pallet_nfts::Call::unlock_item_transfer { .. }) |
					RuntimeCall::Nfts(pallet_nfts::Call::lock_item_properties { .. }) |
					RuntimeCall::Nfts(pallet_nfts::Call::set_metadata { .. }) |
					RuntimeCall::Nfts(pallet_nfts::Call::clear_metadata { .. }) |
					RuntimeCall::Nfts(pallet_nfts::Call::set_collection_metadata { .. }) |
					RuntimeCall::Nfts(pallet_nfts::Call::clear_collection_metadata { .. }) |
					RuntimeCall::Uniques(pallet_uniques::Call::mint { .. }) |
					RuntimeCall::Uniques(pallet_uniques::Call::burn { .. }) |
					RuntimeCall::Uniques(pallet_uniques::Call::freeze { .. }) |
					RuntimeCall::Uniques(pallet_uniques::Call::thaw { .. }) |
					RuntimeCall::Uniques(pallet_uniques::Call::freeze_collection { .. }) |
					RuntimeCall::Uniques(pallet_uniques::Call::thaw_collection { .. }) |
					RuntimeCall::Utility { .. } |
					RuntimeCall::Multisig { .. }
			),
			ProxyType::Collator => matches!(
				c,
				RuntimeCall::CollatorSelection { .. } |
					RuntimeCall::Utility { .. } |
					RuntimeCall::Multisig { .. }
			),
		}
	}

	fn is_superset(&self, o: &Self) -> bool {
		match (self, o) {
			(x, y) if x == y => true,
			(ProxyType::Any, _) => true,
			(_, ProxyType::Any) => false,
			(ProxyType::Assets, ProxyType::AssetOwner) => true,
			(ProxyType::Assets, ProxyType::AssetManager) => true,
			(ProxyType::NonTransfer, ProxyType::Collator) => true,
			_ => false,
		}
	}
}

impl pallet_proxy::Config for Runtime {
	type RuntimeEvent = RuntimeEvent;
	type RuntimeCall = RuntimeCall;
	type Currency = Balances;
	type ProxyType = ProxyType;
	type ProxyDepositBase = ProxyDepositBase;
	type ProxyDepositFactor = ProxyDepositFactor;
	type MaxProxies = MaxProxies;
	type WeightInfo = weights::pallet_proxy::WeightInfo<Runtime>;
	type MaxPending = MaxPending;
	type CallHasher = BlakeTwo256;
	type AnnouncementDepositBase = AnnouncementDepositBase;
	type AnnouncementDepositFactor = AnnouncementDepositFactor;
}

parameter_types! {
	pub const ReservedXcmpWeight: Weight = MAXIMUM_BLOCK_WEIGHT.saturating_div(4);
	pub const ReservedDmpWeight: Weight = MAXIMUM_BLOCK_WEIGHT.saturating_div(4);
}

impl cumulus_pallet_parachain_system::Config for Runtime {
	type WeightInfo = weights::cumulus_pallet_parachain_system::WeightInfo<Runtime>;
	type RuntimeEvent = RuntimeEvent;
	type OnSystemEvent = ();
	type SelfParaId = parachain_info::Pallet<Runtime>;
	type DmpQueue = frame_support::traits::EnqueueWithOrigin<MessageQueue, RelayOrigin>;
	type ReservedDmpWeight = ReservedDmpWeight;
	type OutboundXcmpMessageSource = XcmpQueue;
	type XcmpMessageHandler = XcmpQueue;
	type ReservedXcmpWeight = ReservedXcmpWeight;
	type CheckAssociatedRelayNumber = RelayNumberMonotonicallyIncreases;
	type ConsensusHook = ConsensusHook;
	type SelectCore = cumulus_pallet_parachain_system::DefaultCoreSelector<Runtime>;
}

type ConsensusHook = cumulus_pallet_aura_ext::FixedVelocityConsensusHook<
	Runtime,
	RELAY_CHAIN_SLOT_DURATION_MILLIS,
	BLOCK_PROCESSING_VELOCITY,
	UNINCLUDED_SEGMENT_CAPACITY,
>;

parameter_types! {
	pub MessageQueueServiceWeight: Weight = Perbill::from_percent(35) * RuntimeBlockWeights::get().max_block;
}

impl pallet_message_queue::Config for Runtime {
	type RuntimeEvent = RuntimeEvent;
	type WeightInfo = weights::pallet_message_queue::WeightInfo<Runtime>;
	#[cfg(feature = "runtime-benchmarks")]
	type MessageProcessor = pallet_message_queue::mock_helpers::NoopMessageProcessor<
		cumulus_primitives_core::AggregateMessageOrigin,
	>;
	#[cfg(not(feature = "runtime-benchmarks"))]
	type MessageProcessor = xcm_builder::ProcessXcmMessage<
		AggregateMessageOrigin,
		xcm_executor::XcmExecutor<xcm_config::XcmConfig>,
		RuntimeCall,
	>;
	type Size = u32;
	// The XCMP queue pallet is only ever able to handle the `Sibling(ParaId)` origin:
	type QueueChangeHandler = NarrowOriginToSibling<XcmpQueue>;
	type QueuePausedQuery = NarrowOriginToSibling<XcmpQueue>;
	type HeapSize = sp_core::ConstU32<{ 103 * 1024 }>;
	type MaxStale = sp_core::ConstU32<8>;
	type ServiceWeight = MessageQueueServiceWeight;
	type IdleMaxServiceWeight = MessageQueueServiceWeight;
}

impl parachain_info::Config for Runtime {}

impl cumulus_pallet_aura_ext::Config for Runtime {}

parameter_types! {
	/// The asset ID for the asset that we use to pay for message delivery fees.
	pub FeeAssetId: AssetId = AssetId(xcm_config::TokenLocation::get());
	/// The base fee for the message delivery fees.
	pub const BaseDeliveryFee: u128 = CENTS.saturating_mul(3);
}

pub type PriceForSiblingParachainDelivery = polkadot_runtime_common::xcm_sender::ExponentialPrice<
	FeeAssetId,
	BaseDeliveryFee,
	TransactionByteFee,
	XcmpQueue,
>;

impl cumulus_pallet_xcmp_queue::Config for Runtime {
	type WeightInfo = weights::cumulus_pallet_xcmp_queue::WeightInfo<Runtime>;
	type RuntimeEvent = RuntimeEvent;
	type ChannelInfo = ParachainSystem;
	type VersionWrapper = PolkadotXcm;
	type XcmpQueue = TransformOrigin<MessageQueue, AggregateMessageOrigin, ParaId, ParaIdToSibling>;
	type MaxInboundSuspended = ConstU32<1_000>;
	type MaxActiveOutboundChannels = ConstU32<128>;
	// Most on-chain HRMP channels are configured to use 102400 bytes of max message size, so we
	// need to set the page size larger than that until we reduce the channel size on-chain.
	type MaxPageSize = ConstU32<{ 103 * 1024 }>;
	type ControllerOrigin = EnsureRoot<AccountId>;
	type ControllerOriginConverter = xcm_config::XcmOriginToTransactDispatchOrigin;
	type PriceForSiblingDelivery = PriceForSiblingParachainDelivery;
}

impl cumulus_pallet_xcmp_queue::migration::v5::V5Config for Runtime {
	// This must be the same as the `ChannelInfo` from the `Config`:
	type ChannelList = ParachainSystem;
}

parameter_types! {
	pub const RelayOrigin: AggregateMessageOrigin = AggregateMessageOrigin::Parent;
}

parameter_types! {
	pub const Period: u32 = 6 * HOURS;
	pub const Offset: u32 = 0;
}

impl pallet_session::Config for Runtime {
	type RuntimeEvent = RuntimeEvent;
	type ValidatorId = <Self as frame_system::Config>::AccountId;
	// we don't have stash and controller, thus we don't need the convert as well.
	type ValidatorIdOf = pallet_collator_selection::IdentityCollator;
	type ShouldEndSession = pallet_session::PeriodicSessions<Period, Offset>;
	type NextSessionRotation = pallet_session::PeriodicSessions<Period, Offset>;
	type SessionManager = CollatorSelection;
	// Essentially just Aura, but let's be pedantic.
	type SessionHandler = <SessionKeys as sp_runtime::traits::OpaqueKeys>::KeyTypeIdProviders;
	type Keys = SessionKeys;
	type WeightInfo = weights::pallet_session::WeightInfo<Runtime>;
}

impl pallet_aura::Config for Runtime {
	type AuthorityId = AuraId;
	type DisabledValidators = ();
	type MaxAuthorities = ConstU32<100_000>;
	type AllowMultipleBlocksPerSlot = ConstBool<true>;
	type SlotDuration = ConstU64<SLOT_DURATION>;
}

parameter_types! {
	pub const PotId: PalletId = PalletId(*b"PotStake");
	pub const SessionLength: BlockNumber = 6 * HOURS;
	// StakingAdmin pluralistic body.
	pub const StakingAdminBodyId: BodyId = BodyId::Defense;
}

/// We allow root and the `StakingAdmin` to execute privileged collator selection operations.
pub type CollatorSelectionUpdateOrigin = EitherOfDiverse<
	EnsureRoot<AccountId>,
	EnsureXcm<IsVoiceOfBody<GovernanceLocation, StakingAdminBodyId>>,
>;

impl pallet_collator_selection::Config for Runtime {
	type RuntimeEvent = RuntimeEvent;
	type Currency = Balances;
	type UpdateOrigin = CollatorSelectionUpdateOrigin;
	type PotId = PotId;
	type MaxCandidates = ConstU32<100>;
	type MinEligibleCollators = ConstU32<4>;
	type MaxInvulnerables = ConstU32<20>;
	// should be a multiple of session or things will get inconsistent
	type KickThreshold = Period;
	type ValidatorId = <Self as frame_system::Config>::AccountId;
	type ValidatorIdOf = pallet_collator_selection::IdentityCollator;
	type ValidatorRegistration = Session;
	type WeightInfo = weights::pallet_collator_selection::WeightInfo<Runtime>;
}

parameter_types! {
	pub StakingPot: AccountId = CollatorSelection::account_id();
}

impl pallet_asset_conversion_tx_payment::Config for Runtime {
	type RuntimeEvent = RuntimeEvent;
<<<<<<< HEAD
	type Fungibles = LocalAndForeignAssets;
	type OnChargeAssetTransaction =
		AssetConversionAdapter<Balances, AssetConversion, TokenLocationV3>;
=======
	type AssetId = xcm::v4::Location;
	type OnChargeAssetTransaction = SwapAssetAdapter<
		TokenLocation,
		NativeAndAssets,
		AssetConversion,
		ResolveAssetTo<StakingPot, NativeAndAssets>,
	>;
>>>>>>> b4732add
	type WeightInfo = weights::pallet_asset_conversion_tx_payment::WeightInfo<Runtime>;
	#[cfg(feature = "runtime-benchmarks")]
	type BenchmarkHelper = AssetConversionTxHelper;
}

parameter_types! {
	pub const UniquesCollectionDeposit: Balance = UNITS / 10; // 1 / 10 UNIT deposit to create a collection
	pub const UniquesItemDeposit: Balance = UNITS / 1_000; // 1 / 1000 UNIT deposit to mint an item
	pub const UniquesMetadataDepositBase: Balance = deposit(1, 129);
	pub const UniquesAttributeDepositBase: Balance = deposit(1, 0);
	pub const UniquesDepositPerByte: Balance = deposit(0, 1);
}

impl pallet_uniques::Config for Runtime {
	type RuntimeEvent = RuntimeEvent;
	type CollectionId = CollectionId;
	type ItemId = ItemId;
	type Currency = Balances;
	type ForceOrigin = AssetsForceOrigin;
	type CollectionDeposit = UniquesCollectionDeposit;
	type ItemDeposit = UniquesItemDeposit;
	type MetadataDepositBase = UniquesMetadataDepositBase;
	type AttributeDepositBase = UniquesAttributeDepositBase;
	type DepositPerByte = UniquesDepositPerByte;
	type StringLimit = ConstU32<128>;
	type KeyLimit = ConstU32<32>;
	type ValueLimit = ConstU32<64>;
	type WeightInfo = weights::pallet_uniques::WeightInfo<Runtime>;
	#[cfg(feature = "runtime-benchmarks")]
	type Helper = ();
	type CreateOrigin = AsEnsureOriginWithArg<EnsureSigned<AccountId>>;
	type Locker = ();
}

parameter_types! {
	pub const NftFractionalizationPalletId: PalletId = PalletId(*b"fraction");
	pub NewAssetSymbol: BoundedVec<u8, AssetsStringLimit> = (*b"FRAC").to_vec().try_into().unwrap();
	pub NewAssetName: BoundedVec<u8, AssetsStringLimit> = (*b"Frac").to_vec().try_into().unwrap();
}

impl pallet_nft_fractionalization::Config for Runtime {
	type RuntimeEvent = RuntimeEvent;
	type Deposit = AssetDeposit;
	type Currency = Balances;
	type NewAssetSymbol = NewAssetSymbol;
	type NewAssetName = NewAssetName;
	type StringLimit = AssetsStringLimit;
	type NftCollectionId = <Self as pallet_nfts::Config>::CollectionId;
	type NftId = <Self as pallet_nfts::Config>::ItemId;
	type AssetBalance = <Self as pallet_balances::Config>::Balance;
	type AssetId = <Self as pallet_assets::Config<TrustBackedAssetsInstance>>::AssetId;
	type Assets = Assets;
	type Nfts = Nfts;
	type PalletId = NftFractionalizationPalletId;
	type WeightInfo = weights::pallet_nft_fractionalization::WeightInfo<Runtime>;
	type RuntimeHoldReason = RuntimeHoldReason;
	#[cfg(feature = "runtime-benchmarks")]
	type BenchmarkHelper = ();
}

parameter_types! {
	pub NftsPalletFeatures: PalletFeatures = PalletFeatures::all_enabled();
	pub const NftsMaxDeadlineDuration: BlockNumber = 12 * 30 * DAYS;
	// re-use the Uniques deposits
	pub const NftsCollectionDeposit: Balance = UniquesCollectionDeposit::get();
	pub const NftsItemDeposit: Balance = UniquesItemDeposit::get();
	pub const NftsMetadataDepositBase: Balance = UniquesMetadataDepositBase::get();
	pub const NftsAttributeDepositBase: Balance = UniquesAttributeDepositBase::get();
	pub const NftsDepositPerByte: Balance = UniquesDepositPerByte::get();
}

impl pallet_nfts::Config for Runtime {
	type RuntimeEvent = RuntimeEvent;
	type CollectionId = CollectionId;
	type ItemId = ItemId;
	type Currency = Balances;
	type CreateOrigin = AsEnsureOriginWithArg<EnsureSigned<AccountId>>;
	type ForceOrigin = AssetsForceOrigin;
	type Locker = ();
	type CollectionDeposit = NftsCollectionDeposit;
	type ItemDeposit = NftsItemDeposit;
	type MetadataDepositBase = NftsMetadataDepositBase;
	type AttributeDepositBase = NftsAttributeDepositBase;
	type DepositPerByte = NftsDepositPerByte;
	type StringLimit = ConstU32<256>;
	type KeyLimit = ConstU32<64>;
	type ValueLimit = ConstU32<256>;
	type ApprovalsLimit = ConstU32<20>;
	type ItemAttributesApprovalsLimit = ConstU32<30>;
	type MaxTips = ConstU32<10>;
	type MaxDeadlineDuration = NftsMaxDeadlineDuration;
	type MaxAttributesPerCall = ConstU32<10>;
	type Features = NftsPalletFeatures;
	type OffchainSignature = Signature;
	type OffchainPublic = <Signature as Verify>::Signer;
	type WeightInfo = weights::pallet_nfts::WeightInfo<Runtime>;
	#[cfg(feature = "runtime-benchmarks")]
	type Helper = ();
}

/// XCM router instance to BridgeHub with bridging capabilities for `Westend` global
/// consensus with dynamic fees and back-pressure.
pub type ToWestendXcmRouterInstance = pallet_xcm_bridge_hub_router::Instance3;
impl pallet_xcm_bridge_hub_router::Config<ToWestendXcmRouterInstance> for Runtime {
	type RuntimeEvent = RuntimeEvent;
	type WeightInfo = weights::pallet_xcm_bridge_hub_router::WeightInfo<Runtime>;

	type UniversalLocation = xcm_config::UniversalLocation;
	type SiblingBridgeHubLocation = xcm_config::bridging::SiblingBridgeHub;
	type BridgedNetworkId = xcm_config::bridging::to_westend::WestendNetwork;
	type Bridges = xcm_config::bridging::NetworkExportTable;
	type DestinationVersion = PolkadotXcm;

	type ToBridgeHubSender = XcmpQueue;
	type LocalXcmChannelManager =
		cumulus_pallet_xcmp_queue::bridging::InAndOutXcmpChannelStatusProvider<Runtime>;

	type ByteFee = xcm_config::bridging::XcmBridgeHubRouterByteFee;
	type FeeAsset = xcm_config::bridging::XcmBridgeHubRouterFeeAssetId;
}

// Create the runtime by composing the FRAME pallets that were previously configured.
construct_runtime!(
	pub enum Runtime
	{
		// System support stuff.
		System: frame_system = 0,
		ParachainSystem: cumulus_pallet_parachain_system = 1,
		Timestamp: pallet_timestamp = 3,
		ParachainInfo: parachain_info = 4,

		// Monetary stuff.
		Balances: pallet_balances = 10,
		TransactionPayment: pallet_transaction_payment = 11,
		AssetTxPayment: pallet_asset_conversion_tx_payment = 13,

		// Collator support. the order of these 5 are important and shall not change.
		Authorship: pallet_authorship = 20,
		CollatorSelection: pallet_collator_selection = 21,
		Session: pallet_session = 22,
		Aura: pallet_aura = 23,
		AuraExt: cumulus_pallet_aura_ext = 24,

		// XCM helpers.
		XcmpQueue: cumulus_pallet_xcmp_queue = 30,
		PolkadotXcm: pallet_xcm = 31,
		CumulusXcm: cumulus_pallet_xcm = 32,
		MessageQueue: pallet_message_queue = 34,

		// Handy utilities.
		Utility: pallet_utility = 40,
		Multisig: pallet_multisig = 41,
		Proxy: pallet_proxy = 42,

		// Bridge utilities.
		ToWestendXcmRouter: pallet_xcm_bridge_hub_router::<Instance3> = 45,

		// The main stage.
		Assets: pallet_assets::<Instance1> = 50,
		Uniques: pallet_uniques = 51,
		Nfts: pallet_nfts = 52,
		ForeignAssets: pallet_assets::<Instance2> = 53,
		NftFractionalization: pallet_nft_fractionalization = 54,
		PoolAssets: pallet_assets::<Instance3> = 55,
		AssetConversion: pallet_asset_conversion = 56,
		AssetsFreezer: pallet_assets_freezer::<Instance1> = 57,
		ForeignAssetsFreezer: pallet_assets_freezer::<Instance2> = 58,
		PoolAssetsFreezer: pallet_assets_freezer::<Instance3> = 59,

		// TODO: the pallet instance should be removed once all pools have migrated
		// to the new account IDs.
		AssetConversionMigration: pallet_asset_conversion_ops = 200,
	}
);

/// The address format for describing accounts.
pub type Address = sp_runtime::MultiAddress<AccountId, ()>;
/// Block type as expected by this runtime.
pub type Block = generic::Block<Header, UncheckedExtrinsic>;
/// A Block signed with a Justification
pub type SignedBlock = generic::SignedBlock<Block>;
/// BlockId type as expected by this runtime.
pub type BlockId = generic::BlockId<Block>;
/// The extension to the basic transaction logic.
pub type TxExtension = (
	frame_system::CheckNonZeroSender<Runtime>,
	frame_system::CheckSpecVersion<Runtime>,
	frame_system::CheckTxVersion<Runtime>,
	frame_system::CheckGenesis<Runtime>,
	frame_system::CheckEra<Runtime>,
	frame_system::CheckNonce<Runtime>,
	frame_system::CheckWeight<Runtime>,
	pallet_asset_conversion_tx_payment::ChargeAssetTxPayment<Runtime>,
	cumulus_primitives_storage_weight_reclaim::StorageWeightReclaim<Runtime>,
	frame_metadata_hash_extension::CheckMetadataHash<Runtime>,
);
/// Unchecked extrinsic type as expected by this runtime.
pub type UncheckedExtrinsic =
	generic::UncheckedExtrinsic<Address, RuntimeCall, Signature, TxExtension>;
/// Migrations to apply on runtime upgrade.
pub type Migrations = (
	InitStorageVersions,
	// unreleased
	cumulus_pallet_xcmp_queue::migration::v4::MigrationToV4<Runtime>,
	cumulus_pallet_xcmp_queue::migration::v5::MigrateV4ToV5<Runtime>,
	pallet_collator_selection::migration::v2::MigrationToV2<Runtime>,
	frame_support::migrations::RemovePallet<StateTrieMigrationName, RocksDbWeight>,
	// unreleased
	pallet_assets::migration::next_asset_id::SetNextAssetId<
		ConstU32<50_000_000>,
		Runtime,
		TrustBackedAssetsInstance,
	>,
	// permanent
	pallet_xcm::migration::MigrateToLatestXcmVersion<Runtime>,
);

parameter_types! {
	pub const StateTrieMigrationName: &'static str = "StateTrieMigration";
}

/// Migration to initialize storage versions for pallets added after genesis.
///
/// This is now done automatically (see <https://github.com/paritytech/polkadot-sdk/pull/1297>),
/// but some pallets had made it in and had storage set in them for this parachain before it was
/// merged.
pub struct InitStorageVersions;

impl frame_support::traits::OnRuntimeUpgrade for InitStorageVersions {
	fn on_runtime_upgrade() -> Weight {
		use frame_support::traits::{GetStorageVersion, StorageVersion};

		let mut writes = 0;

		if PolkadotXcm::on_chain_storage_version() == StorageVersion::new(0) {
			PolkadotXcm::in_code_storage_version().put::<PolkadotXcm>();
			writes.saturating_inc();
		}

		if Multisig::on_chain_storage_version() == StorageVersion::new(0) {
			Multisig::in_code_storage_version().put::<Multisig>();
			writes.saturating_inc();
		}

		if Assets::on_chain_storage_version() == StorageVersion::new(0) {
			Assets::in_code_storage_version().put::<Assets>();
			writes.saturating_inc();
		}

		if Uniques::on_chain_storage_version() == StorageVersion::new(0) {
			Uniques::in_code_storage_version().put::<Uniques>();
			writes.saturating_inc();
		}

		if Nfts::on_chain_storage_version() == StorageVersion::new(0) {
			Nfts::in_code_storage_version().put::<Nfts>();
			writes.saturating_inc();
		}

		if ForeignAssets::on_chain_storage_version() == StorageVersion::new(0) {
			ForeignAssets::in_code_storage_version().put::<ForeignAssets>();
			writes.saturating_inc();
		}

		if PoolAssets::on_chain_storage_version() == StorageVersion::new(0) {
			PoolAssets::in_code_storage_version().put::<PoolAssets>();
			writes.saturating_inc();
		}

		<Runtime as frame_system::Config>::DbWeight::get().reads_writes(7, writes)
	}
}

/// Executive: handles dispatch to the various modules.
pub type Executive = frame_executive::Executive<
	Runtime,
	Block,
	frame_system::ChainContext<Runtime>,
	Runtime,
	AllPalletsWithSystem,
	Migrations,
>;

#[cfg(feature = "runtime-benchmarks")]
pub struct AssetConversionTxHelper;

#[cfg(feature = "runtime-benchmarks")]
impl
	pallet_asset_conversion_tx_payment::BenchmarkHelperTrait<
		AccountId,
<<<<<<< HEAD
		xcm::v3::MultiLocation,
		xcm::v3::MultiLocation,
	> for AssetConversionTxHelper
{
	fn create_asset_id_parameter(seed: u32) -> (xcm::v3::MultiLocation, xcm::v3::MultiLocation) {
		// Use a different parachain' foreign assets pallet so that the asset is indeed foreign.
		let asset_id = xcm::v3::MultiLocation::new(
			1,
			xcm::v3::Junctions::X3(
				xcm::v3::Junction::Parachain(3000),
				xcm::v3::Junction::PalletInstance(53),
				xcm::v3::Junction::GeneralIndex(seed.into()),
			),
		);
		(asset_id, asset_id)
	}

	fn setup_balances_and_pool(asset_id: xcm::v3::MultiLocation, account: AccountId) {
		use frame_support::{assert_ok, traits::fungibles::Mutate};
		assert_ok!(ForeignAssets::force_create(
			RuntimeOrigin::root(),
			asset_id.into(),
=======
		cumulus_primitives_core::Location,
		cumulus_primitives_core::Location,
	> for AssetConversionTxHelper
{
	fn create_asset_id_parameter(seed: u32) -> (Location, Location) {
		// Use a different parachain' foreign assets pallet so that the asset is indeed foreign.
		let asset_id = Location::new(
			1,
			[
				cumulus_primitives_core::Junction::Parachain(3000),
				cumulus_primitives_core::Junction::PalletInstance(53),
				cumulus_primitives_core::Junction::GeneralIndex(seed.into()),
			],
		);
		(asset_id.clone(), asset_id)
	}

	fn setup_balances_and_pool(asset_id: cumulus_primitives_core::Location, account: AccountId) {
		use frame_support::{assert_ok, traits::fungibles::Mutate};
		assert_ok!(ForeignAssets::force_create(
			RuntimeOrigin::root(),
			asset_id.clone().into(),
>>>>>>> b4732add
			account.clone().into(), /* owner */
			true,                   /* is_sufficient */
			1,
		));

		let lp_provider = account.clone();
		use frame_support::traits::Currency;
		let _ = Balances::deposit_creating(&lp_provider, u64::MAX.into());
<<<<<<< HEAD
		assert_ok!(ForeignAssets::mint_into(asset_id.into(), &lp_provider, u64::MAX.into()));

		let token_native = Box::new(TokenLocationV3::get());
		let token_second = Box::new(asset_id);
=======
		assert_ok!(ForeignAssets::mint_into(
			asset_id.clone().into(),
			&lp_provider,
			u64::MAX.into()
		));

		let token_native = alloc::boxed::Box::new(TokenLocation::get());
		let token_second = alloc::boxed::Box::new(asset_id);
>>>>>>> b4732add

		assert_ok!(AssetConversion::create_pool(
			RuntimeOrigin::signed(lp_provider.clone()),
			token_native.clone(),
			token_second.clone()
		));

		assert_ok!(AssetConversion::add_liquidity(
			RuntimeOrigin::signed(lp_provider.clone()),
			token_native,
			token_second,
			(u32::MAX / 8).into(), // 1 desired
			u32::MAX.into(),       // 2 desired
			1,                     // 1 min
			1,                     // 2 min
			lp_provider,
		));
	}
}

#[cfg(feature = "runtime-benchmarks")]
mod benches {
	frame_benchmarking::define_benchmarks!(
		[frame_system, SystemBench::<Runtime>]
		[frame_system_extensions, SystemExtensionsBench::<Runtime>]
		[pallet_assets, Local]
		[pallet_assets, Foreign]
		[pallet_assets, Pool]
		[pallet_asset_conversion, AssetConversion]
		[pallet_asset_conversion_tx_payment, AssetTxPayment]
		[pallet_balances, Balances]
		[pallet_message_queue, MessageQueue]
		[pallet_multisig, Multisig]
		[pallet_nft_fractionalization, NftFractionalization]
		[pallet_nfts, Nfts]
		[pallet_proxy, Proxy]
		[pallet_session, SessionBench::<Runtime>]
		[pallet_uniques, Uniques]
		[pallet_utility, Utility]
		[pallet_timestamp, Timestamp]
		[pallet_transaction_payment, TransactionPayment]
		[pallet_collator_selection, CollatorSelection]
		[cumulus_pallet_parachain_system, ParachainSystem]
		[cumulus_pallet_xcmp_queue, XcmpQueue]
		[pallet_xcm_bridge_hub_router, ToWestend]
		[pallet_asset_conversion_ops, AssetConversionMigration]
		// XCM
		[pallet_xcm, PalletXcmExtrinsicsBenchmark::<Runtime>]
		// NOTE: Make sure you point to the individual modules below.
		[pallet_xcm_benchmarks::fungible, XcmBalances]
		[pallet_xcm_benchmarks::generic, XcmGeneric]
	);
}

impl_runtime_apis! {
	impl sp_consensus_aura::AuraApi<Block, AuraId> for Runtime {
		fn slot_duration() -> sp_consensus_aura::SlotDuration {
			sp_consensus_aura::SlotDuration::from_millis(SLOT_DURATION)
		}

		fn authorities() -> Vec<AuraId> {
			pallet_aura::Authorities::<Runtime>::get().into_inner()
		}
	}

	impl cumulus_primitives_aura::AuraUnincludedSegmentApi<Block> for Runtime {
		fn can_build_upon(
			included_hash: <Block as BlockT>::Hash,
			slot: cumulus_primitives_aura::Slot,
		) -> bool {
			ConsensusHook::can_build_upon(included_hash, slot)
		}
	}

	impl sp_api::Core<Block> for Runtime {
		fn version() -> RuntimeVersion {
			VERSION
		}

		fn execute_block(block: Block) {
			Executive::execute_block(block)
		}

		fn initialize_block(header: &<Block as BlockT>::Header) -> sp_runtime::ExtrinsicInclusionMode {
			Executive::initialize_block(header)
		}
	}

	impl sp_api::Metadata<Block> for Runtime {
		fn metadata() -> OpaqueMetadata {
			OpaqueMetadata::new(Runtime::metadata().into())
		}

		fn metadata_at_version(version: u32) -> Option<OpaqueMetadata> {
			Runtime::metadata_at_version(version)
		}

		fn metadata_versions() -> alloc::vec::Vec<u32> {
			Runtime::metadata_versions()
		}
	}

	impl sp_block_builder::BlockBuilder<Block> for Runtime {
		fn apply_extrinsic(extrinsic: <Block as BlockT>::Extrinsic) -> ApplyExtrinsicResult {
			Executive::apply_extrinsic(extrinsic)
		}

		fn finalize_block() -> <Block as BlockT>::Header {
			Executive::finalize_block()
		}

		fn inherent_extrinsics(data: sp_inherents::InherentData) -> Vec<<Block as BlockT>::Extrinsic> {
			data.create_extrinsics()
		}

		fn check_inherents(
			block: Block,
			data: sp_inherents::InherentData,
		) -> sp_inherents::CheckInherentsResult {
			data.check_extrinsics(&block)
		}
	}

	impl sp_transaction_pool::runtime_api::TaggedTransactionQueue<Block> for Runtime {
		fn validate_transaction(
			source: TransactionSource,
			tx: <Block as BlockT>::Extrinsic,
			block_hash: <Block as BlockT>::Hash,
		) -> TransactionValidity {
			Executive::validate_transaction(source, tx, block_hash)
		}
	}

	impl sp_offchain::OffchainWorkerApi<Block> for Runtime {
		fn offchain_worker(header: &<Block as BlockT>::Header) {
			Executive::offchain_worker(header)
		}
	}

	impl sp_session::SessionKeys<Block> for Runtime {
		fn generate_session_keys(seed: Option<Vec<u8>>) -> Vec<u8> {
			SessionKeys::generate(seed)
		}

		fn decode_session_keys(
			encoded: Vec<u8>,
		) -> Option<Vec<(Vec<u8>, KeyTypeId)>> {
			SessionKeys::decode_into_raw_public_keys(&encoded)
		}
	}

	impl frame_system_rpc_runtime_api::AccountNonceApi<Block, AccountId, Nonce> for Runtime {
		fn account_nonce(account: AccountId) -> Nonce {
			System::account_nonce(account)
		}
	}

	impl pallet_asset_conversion::AssetConversionApi<
		Block,
		Balance,
		xcm::v4::Location,
	> for Runtime
	{
		fn quote_price_exact_tokens_for_tokens(asset1: xcm::v4::Location, asset2: xcm::v4::Location, amount: Balance, include_fee: bool) -> Option<Balance> {
			AssetConversion::quote_price_exact_tokens_for_tokens(asset1, asset2, amount, include_fee)
		}
		fn quote_price_tokens_for_exact_tokens(asset1: xcm::v4::Location, asset2: xcm::v4::Location, amount: Balance, include_fee: bool) -> Option<Balance> {
			AssetConversion::quote_price_tokens_for_exact_tokens(asset1, asset2, amount, include_fee)
		}
		fn get_reserves(asset1: xcm::v4::Location, asset2: xcm::v4::Location) -> Option<(Balance, Balance)> {
			AssetConversion::get_reserves(asset1, asset2).ok()
		}
	}

	impl pallet_transaction_payment_rpc_runtime_api::TransactionPaymentApi<Block, Balance> for Runtime {
		fn query_info(
			uxt: <Block as BlockT>::Extrinsic,
			len: u32,
		) -> pallet_transaction_payment_rpc_runtime_api::RuntimeDispatchInfo<Balance> {
			TransactionPayment::query_info(uxt, len)
		}
		fn query_fee_details(
			uxt: <Block as BlockT>::Extrinsic,
			len: u32,
		) -> pallet_transaction_payment::FeeDetails<Balance> {
			TransactionPayment::query_fee_details(uxt, len)
		}
		fn query_weight_to_fee(weight: Weight) -> Balance {
			TransactionPayment::weight_to_fee(weight)
		}
		fn query_length_to_fee(length: u32) -> Balance {
			TransactionPayment::length_to_fee(length)
		}
	}

	impl pallet_transaction_payment_rpc_runtime_api::TransactionPaymentCallApi<Block, Balance, RuntimeCall>
		for Runtime
	{
		fn query_call_info(
			call: RuntimeCall,
			len: u32,
		) -> pallet_transaction_payment::RuntimeDispatchInfo<Balance> {
			TransactionPayment::query_call_info(call, len)
		}
		fn query_call_fee_details(
			call: RuntimeCall,
			len: u32,
		) -> pallet_transaction_payment::FeeDetails<Balance> {
			TransactionPayment::query_call_fee_details(call, len)
		}
		fn query_weight_to_fee(weight: Weight) -> Balance {
			TransactionPayment::weight_to_fee(weight)
		}
		fn query_length_to_fee(length: u32) -> Balance {
			TransactionPayment::length_to_fee(length)
		}
	}

	impl assets_common::runtime_api::FungiblesApi<
		Block,
		AccountId,
	> for Runtime
	{
		fn query_account_balances(account: AccountId) -> Result<xcm::VersionedAssets, assets_common::runtime_api::FungiblesAccessError> {
			use assets_common::fungible_conversion::{convert, convert_balance};
			Ok([
				// collect pallet_balance
				{
					let balance = Balances::free_balance(account.clone());
					if balance > 0 {
						vec![convert_balance::<TokenLocation, Balance>(balance)?]
					} else {
						vec![]
					}
				},
				// collect pallet_assets (TrustBackedAssets)
				convert::<_, _, _, _, TrustBackedAssetsConvertedConcreteId>(
					Assets::account_balances(account.clone())
						.iter()
						.filter(|(_, balance)| balance > &0)
				)?,
				// collect pallet_assets (ForeignAssets)
				convert::<_, _, _, _, ForeignAssetsConvertedConcreteId>(
					ForeignAssets::account_balances(account.clone())
						.iter()
						.filter(|(_, balance)| balance > &0)
				)?,
				// collect pallet_assets (PoolAssets)
				convert::<_, _, _, _, PoolAssetsConvertedConcreteId>(
					PoolAssets::account_balances(account)
						.iter()
						.filter(|(_, balance)| balance > &0)
				)?,
				// collect ... e.g. other tokens
			].concat().into())
		}
	}

	impl xcm_runtime_apis::fees::XcmPaymentApi<Block> for Runtime {
		fn query_acceptable_payment_assets(xcm_version: xcm::Version) -> Result<Vec<VersionedAssetId>, XcmPaymentApiError> {
			let native_token = xcm_config::TokenLocation::get();
			// We accept the native token to pay fees.
			let mut acceptable_assets = vec![AssetId(native_token.clone())];
			// We also accept all assets in a pool with the native token.
			let assets_in_pool_with_native = assets_common::get_assets_in_pool_with::<
				Runtime,
				xcm::v4::Location
			>(&native_token).map_err(|()| XcmPaymentApiError::VersionedConversionFailed)?.into_iter();
			acceptable_assets.extend(assets_in_pool_with_native);
			PolkadotXcm::query_acceptable_payment_assets(xcm_version, acceptable_assets)
		}

		fn query_weight_to_asset_fee(weight: Weight, asset: VersionedAssetId) -> Result<u128, XcmPaymentApiError> {
			let native_asset = xcm_config::TokenLocation::get();
			let fee_in_native = WeightToFee::weight_to_fee(&weight);
			match asset.try_as::<AssetId>() {
				Ok(asset_id) if asset_id.0 == native_asset => {
					// for native token
					Ok(fee_in_native)
				},
				Ok(asset_id) => {
					let assets_in_pool_with_this_asset: Vec<_> = assets_common::get_assets_in_pool_with::<
						Runtime,
						xcm::v4::Location
					>(&asset_id.0).map_err(|()| XcmPaymentApiError::VersionedConversionFailed)?;
					if assets_in_pool_with_this_asset
						.into_iter()
						.map(|asset_id| asset_id.0)
						.any(|location| location == native_asset) {
						pallet_asset_conversion::Pallet::<Runtime>::quote_price_tokens_for_exact_tokens(
							asset_id.clone().0,
							native_asset,
							fee_in_native,
							true, // We include the fee.
						).ok_or(XcmPaymentApiError::AssetNotFound)
					} else {
						log::trace!(target: "xcm::xcm_runtime_apis", "query_weight_to_asset_fee - unhandled asset_id: {asset_id:?}!");
						Err(XcmPaymentApiError::AssetNotFound)
					}
				},
				Err(_) => {
					log::trace!(target: "xcm::xcm_runtime_apis", "query_weight_to_asset_fee - failed to convert asset: {asset:?}!");
					Err(XcmPaymentApiError::VersionedConversionFailed)
				}
			}
		}

		fn query_xcm_weight(message: VersionedXcm<()>) -> Result<Weight, XcmPaymentApiError> {
			PolkadotXcm::query_xcm_weight(message)
		}

		fn query_delivery_fees(destination: VersionedLocation, message: VersionedXcm<()>) -> Result<VersionedAssets, XcmPaymentApiError> {
			PolkadotXcm::query_delivery_fees(destination, message)
		}
	}

	impl xcm_runtime_apis::dry_run::DryRunApi<Block, RuntimeCall, RuntimeEvent, OriginCaller> for Runtime {
		fn dry_run_call(origin: OriginCaller, call: RuntimeCall) -> Result<CallDryRunEffects<RuntimeEvent>, XcmDryRunApiError> {
			PolkadotXcm::dry_run_call::<Runtime, xcm_config::XcmRouter, OriginCaller, RuntimeCall>(origin, call)
		}

		fn dry_run_xcm(origin_location: VersionedLocation, xcm: VersionedXcm<RuntimeCall>) -> Result<XcmDryRunEffects<RuntimeEvent>, XcmDryRunApiError> {
			PolkadotXcm::dry_run_xcm::<Runtime, xcm_config::XcmRouter, RuntimeCall, xcm_config::XcmConfig>(origin_location, xcm)
		}
	}

	impl xcm_runtime_apis::conversions::LocationToAccountApi<Block, AccountId> for Runtime {
		fn convert_location(location: VersionedLocation) -> Result<
			AccountId,
			xcm_runtime_apis::conversions::Error
		> {
			xcm_runtime_apis::conversions::LocationToAccountHelper::<
				AccountId,
				xcm_config::LocationToAccountId,
			>::convert_location(location)
		}
	}

	impl cumulus_primitives_core::CollectCollationInfo<Block> for Runtime {
		fn collect_collation_info(header: &<Block as BlockT>::Header) -> cumulus_primitives_core::CollationInfo {
			ParachainSystem::collect_collation_info(header)
		}
	}

	impl cumulus_primitives_core::GetCoreSelectorApi<Block> for Runtime {
		fn core_selector() -> (CoreSelector, ClaimQueueOffset) {
			ParachainSystem::core_selector()
		}
	}

	#[cfg(feature = "try-runtime")]
	impl frame_try_runtime::TryRuntime<Block> for Runtime {
		fn on_runtime_upgrade(checks: frame_try_runtime::UpgradeCheckSelect) -> (Weight, Weight) {
			let weight = Executive::try_runtime_upgrade(checks).unwrap();
			(weight, RuntimeBlockWeights::get().max_block)
		}

		fn execute_block(
			block: Block,
			state_root_check: bool,
			signature_check: bool,
			select: frame_try_runtime::TryStateSelect,
		) -> Weight {
			// NOTE: intentional unwrap: we don't want to propagate the error backwards, and want to
			// have a backtrace here.
			Executive::try_execute_block(block, state_root_check, signature_check, select).unwrap()
		}
	}

	#[cfg(feature = "runtime-benchmarks")]
	impl frame_benchmarking::Benchmark<Block> for Runtime {
		fn benchmark_metadata(extra: bool) -> (
			Vec<frame_benchmarking::BenchmarkList>,
			Vec<frame_support::traits::StorageInfo>,
		) {
			use frame_benchmarking::{Benchmarking, BenchmarkList};
			use frame_support::traits::StorageInfoTrait;
			use frame_system_benchmarking::Pallet as SystemBench;
			use frame_system_benchmarking::extensions::Pallet as SystemExtensionsBench;
			use cumulus_pallet_session_benchmarking::Pallet as SessionBench;
			use pallet_xcm::benchmarking::Pallet as PalletXcmExtrinsicsBenchmark;
			use pallet_xcm_bridge_hub_router::benchmarking::Pallet as XcmBridgeHubRouterBench;

			// This is defined once again in dispatch_benchmark, because list_benchmarks!
			// and add_benchmarks! are macros exported by define_benchmarks! macros and those types
			// are referenced in that call.
			type XcmBalances = pallet_xcm_benchmarks::fungible::Pallet::<Runtime>;
			type XcmGeneric = pallet_xcm_benchmarks::generic::Pallet::<Runtime>;

			// Benchmark files generated for `Assets/ForeignAssets` instances are by default
			// `pallet_assets_assets.rs / pallet_assets_foreign_assets`, which is not really nice,
			// so with this redefinition we can change names to nicer:
			// `pallet_assets_local.rs / pallet_assets_foreign.rs`.
			type Local = pallet_assets::Pallet::<Runtime, TrustBackedAssetsInstance>;
			type Foreign = pallet_assets::Pallet::<Runtime, ForeignAssetsInstance>;
			type Pool = pallet_assets::Pallet::<Runtime, PoolAssetsInstance>;

			type ToWestend = XcmBridgeHubRouterBench<Runtime, ToWestendXcmRouterInstance>;

			let mut list = Vec::<BenchmarkList>::new();
			list_benchmarks!(list, extra);

			let storage_info = AllPalletsWithSystem::storage_info();
			(list, storage_info)
		}

		fn dispatch_benchmark(
			config: frame_benchmarking::BenchmarkConfig
		) -> Result<Vec<frame_benchmarking::BenchmarkBatch>, sp_runtime::RuntimeString> {
			use frame_benchmarking::{Benchmarking, BenchmarkBatch, BenchmarkError};
			use sp_storage::TrackedStorageKey;

			use frame_system_benchmarking::Pallet as SystemBench;
			use frame_system_benchmarking::extensions::Pallet as SystemExtensionsBench;
			impl frame_system_benchmarking::Config for Runtime {
				fn setup_set_code_requirements(code: &alloc::vec::Vec<u8>) -> Result<(), BenchmarkError> {
					ParachainSystem::initialize_for_set_code_benchmark(code.len() as u32);
					Ok(())
				}

				fn verify_set_code() {
					System::assert_last_event(cumulus_pallet_parachain_system::Event::<Runtime>::ValidationFunctionStored.into());
				}
			}

			use cumulus_pallet_session_benchmarking::Pallet as SessionBench;
			impl cumulus_pallet_session_benchmarking::Config for Runtime {}

			use pallet_xcm_bridge_hub_router::benchmarking::{
				Pallet as XcmBridgeHubRouterBench,
				Config as XcmBridgeHubRouterConfig,
			};

			parameter_types! {
				pub ExistentialDepositAsset: Option<Asset> = Some((
					TokenLocation::get(),
					ExistentialDeposit::get()
				).into());
				pub const RandomParaId: ParaId = ParaId::new(43211234);
			}

			use pallet_xcm::benchmarking::Pallet as PalletXcmExtrinsicsBenchmark;
			impl pallet_xcm::benchmarking::Config for Runtime {
				type DeliveryHelper = (
					cumulus_primitives_utility::ToParentDeliveryHelper<
						xcm_config::XcmConfig,
						ExistentialDepositAsset,
						xcm_config::PriceForParentDelivery,
					>,
					polkadot_runtime_common::xcm_sender::ToParachainDeliveryHelper<
						xcm_config::XcmConfig,
						ExistentialDepositAsset,
						PriceForSiblingParachainDelivery,
						RandomParaId,
						ParachainSystem,
					>
				);

				fn reachable_dest() -> Option<Location> {
					Some(Parent.into())
				}

				fn teleportable_asset_and_dest() -> Option<(Asset, Location)> {
					// Relay/native token can be teleported between AH and Relay.
					Some((
						Asset {
							fun: Fungible(ExistentialDeposit::get()),
							id: AssetId(Parent.into())
						},
						Parent.into(),
					))
				}

				fn reserve_transferable_asset_and_dest() -> Option<(Asset, Location)> {
					Some((
						Asset {
							fun: Fungible(ExistentialDeposit::get()),
							id: AssetId(Parent.into())
						},
						// AH can reserve transfer native token to some random parachain.
						ParentThen(Parachain(RandomParaId::get().into()).into()).into(),
					))
				}

				fn set_up_complex_asset_transfer(
				) -> Option<(XcmAssets, u32, Location, alloc::boxed::Box<dyn FnOnce()>)> {
					// Transfer to Relay some local AH asset (local-reserve-transfer) while paying
					// fees using teleported native token.
					// (We don't care that Relay doesn't accept incoming unknown AH local asset)
					let dest = Parent.into();

					let fee_amount = EXISTENTIAL_DEPOSIT;
					let fee_asset: Asset = (Location::parent(), fee_amount).into();

					let who = frame_benchmarking::whitelisted_caller();
					// Give some multiple of the existential deposit
					let balance = fee_amount + EXISTENTIAL_DEPOSIT * 1000;
					let _ = <Balances as frame_support::traits::Currency<_>>::make_free_balance_be(
						&who, balance,
					);
					// verify initial balance
					assert_eq!(Balances::free_balance(&who), balance);

					// set up local asset
					let asset_amount = 10u128;
					let initial_asset_amount = asset_amount * 10;
					let (asset_id, _, _) = pallet_assets::benchmarking::create_default_minted_asset::<
						Runtime,
						pallet_assets::Instance1
					>(true, initial_asset_amount);
					let asset_location = Location::new(
						0,
						[PalletInstance(50), GeneralIndex(u32::from(asset_id).into())]
					);
					let transfer_asset: Asset = (asset_location, asset_amount).into();

					let assets: XcmAssets = vec![fee_asset.clone(), transfer_asset].into();
					let fee_index = if assets.get(0).unwrap().eq(&fee_asset) { 0 } else { 1 };

					// verify transferred successfully
					let verify = alloc::boxed::Box::new(move || {
						// verify native balance after transfer, decreased by transferred fee amount
						// (plus transport fees)
						assert!(Balances::free_balance(&who) <= balance - fee_amount);
						// verify asset balance decreased by exactly transferred amount
						assert_eq!(
							Assets::balance(asset_id.into(), &who),
							initial_asset_amount - asset_amount,
						);
					});
					Some((assets, fee_index as u32, dest, verify))
				}

				fn get_asset() -> Asset {
					Asset {
						id: AssetId(Location::parent()),
						fun: Fungible(ExistentialDeposit::get()),
					}
				}
			}

			impl XcmBridgeHubRouterConfig<ToWestendXcmRouterInstance> for Runtime {
				fn make_congested() {
					cumulus_pallet_xcmp_queue::bridging::suspend_channel_for_benchmarks::<Runtime>(
						xcm_config::bridging::SiblingBridgeHubParaId::get().into()
					);
				}
				fn ensure_bridged_target_destination() -> Result<Location, BenchmarkError> {
					ParachainSystem::open_outbound_hrmp_channel_for_benchmarks_or_tests(
						xcm_config::bridging::SiblingBridgeHubParaId::get().into()
					);
					let bridged_asset_hub = xcm_config::bridging::to_westend::AssetHubWestend::get();
					let _ = PolkadotXcm::force_xcm_version(
						RuntimeOrigin::root(),
						alloc::boxed::Box::new(bridged_asset_hub.clone()),
						XCM_VERSION,
					).map_err(|e| {
						log::error!(
							"Failed to dispatch `force_xcm_version({:?}, {:?}, {:?})`, error: {:?}",
							RuntimeOrigin::root(),
							bridged_asset_hub,
							XCM_VERSION,
							e
						);
						BenchmarkError::Stop("XcmVersion was not stored!")
					})?;
					Ok(bridged_asset_hub)
				}
			}

			use xcm_config::{TokenLocation, MaxAssetsIntoHolding};
			use pallet_xcm_benchmarks::asset_instance_from;

			impl pallet_xcm_benchmarks::Config for Runtime {
				type XcmConfig = xcm_config::XcmConfig;
				type AccountIdConverter = xcm_config::LocationToAccountId;
				type DeliveryHelper = cumulus_primitives_utility::ToParentDeliveryHelper<
					xcm_config::XcmConfig,
					ExistentialDepositAsset,
					xcm_config::PriceForParentDelivery,
				>;
				fn valid_destination() -> Result<Location, BenchmarkError> {
					Ok(TokenLocation::get())
				}
				fn worst_case_holding(depositable_count: u32) -> XcmAssets {
					// A mix of fungible, non-fungible, and concrete assets.
					let holding_non_fungibles = MaxAssetsIntoHolding::get() / 2 - depositable_count;
					let holding_fungibles = holding_non_fungibles.saturating_sub(2);  // -2 for two `iter::once` bellow
					let fungibles_amount: u128 = 100;
					(0..holding_fungibles)
						.map(|i| {
							Asset {
								id: GeneralIndex(i as u128).into(),
								fun: Fungible(fungibles_amount * (i + 1) as u128), // non-zero amount
							}
						})
						.chain(core::iter::once(Asset { id: Here.into(), fun: Fungible(u128::MAX) }))
						.chain(core::iter::once(Asset { id: AssetId(TokenLocation::get()), fun: Fungible(1_000_000 * UNITS) }))
						.chain((0..holding_non_fungibles).map(|i| Asset {
							id: GeneralIndex(i as u128).into(),
							fun: NonFungible(asset_instance_from(i)),
						}))
						.collect::<Vec<_>>()
						.into()
				}
			}

			parameter_types! {
				pub const TrustedTeleporter: Option<(Location, Asset)> = Some((
					TokenLocation::get(),
					Asset { fun: Fungible(UNITS), id: AssetId(TokenLocation::get()) },
				));
				pub const CheckedAccount: Option<(AccountId, xcm_builder::MintLocation)> = None;
				// AssetHubRococo trusts AssetHubWestend as reserve for WNDs
				pub TrustedReserve: Option<(Location, Asset)> = Some(
					(
						xcm_config::bridging::to_westend::AssetHubWestend::get(),
						Asset::from((xcm_config::bridging::to_westend::WndLocation::get(), 1000000000000 as u128))
					)
				);
			}

			impl pallet_xcm_benchmarks::fungible::Config for Runtime {
				type TransactAsset = Balances;

				type CheckedAccount = CheckedAccount;
				type TrustedTeleporter = TrustedTeleporter;
				type TrustedReserve = TrustedReserve;

				fn get_asset() -> Asset {
					Asset {
						id: AssetId(TokenLocation::get()),
						fun: Fungible(UNITS),
					}
				}
			}

			impl pallet_xcm_benchmarks::generic::Config for Runtime {
				type TransactAsset = Balances;
				type RuntimeCall = RuntimeCall;

				fn worst_case_response() -> (u64, Response) {
					(0u64, Response::Version(Default::default()))
				}

				fn worst_case_asset_exchange() -> Result<(XcmAssets, XcmAssets), BenchmarkError> {
					Err(BenchmarkError::Skip)
				}

				fn universal_alias() -> Result<(Location, Junction), BenchmarkError> {
					xcm_config::bridging::BridgingBenchmarksHelper::prepare_universal_alias()
					.ok_or(BenchmarkError::Skip)
				}

				fn transact_origin_and_runtime_call() -> Result<(Location, RuntimeCall), BenchmarkError> {
					Ok((TokenLocation::get(), frame_system::Call::remark_with_event { remark: vec![] }.into()))
				}

				fn subscribe_origin() -> Result<Location, BenchmarkError> {
					Ok(TokenLocation::get())
				}

				fn claimable_asset() -> Result<(Location, Location, XcmAssets), BenchmarkError> {
					let origin = TokenLocation::get();
					let assets: XcmAssets = (TokenLocation::get(), 1_000 * UNITS).into();
					let ticket = Location { parents: 0, interior: Here };
					Ok((origin, ticket, assets))
				}

				fn fee_asset() -> Result<Asset, BenchmarkError> {
					Ok(Asset {
						id: AssetId(TokenLocation::get()),
						fun: Fungible(1_000_000 * UNITS),
					})
				}

				fn unlockable_asset() -> Result<(Location, Location, Asset), BenchmarkError> {
					Err(BenchmarkError::Skip)
				}

				fn export_message_origin_and_destination(
				) -> Result<(Location, NetworkId, InteriorLocation), BenchmarkError> {
					Err(BenchmarkError::Skip)
				}

				fn alias_origin() -> Result<(Location, Location), BenchmarkError> {
					Err(BenchmarkError::Skip)
				}
			}

			type XcmBalances = pallet_xcm_benchmarks::fungible::Pallet::<Runtime>;
			type XcmGeneric = pallet_xcm_benchmarks::generic::Pallet::<Runtime>;

			type Local = pallet_assets::Pallet::<Runtime, TrustBackedAssetsInstance>;
			type Foreign = pallet_assets::Pallet::<Runtime, ForeignAssetsInstance>;
			type Pool = pallet_assets::Pallet::<Runtime, PoolAssetsInstance>;

			type ToWestend = XcmBridgeHubRouterBench<Runtime, ToWestendXcmRouterInstance>;

			let whitelist: Vec<TrackedStorageKey> = vec![
				// Block Number
				hex_literal::hex!("26aa394eea5630e07c48ae0c9558cef702a5c1b19ab7a04f536c519aca4983ac").to_vec().into(),
				// Total Issuance
				hex_literal::hex!("c2261276cc9d1f8598ea4b6a74b15c2f57c875e4cff74148e4628f264b974c80").to_vec().into(),
				// Execution Phase
				hex_literal::hex!("26aa394eea5630e07c48ae0c9558cef7ff553b5a9862a516939d82b3d3d8661a").to_vec().into(),
				// Event Count
				hex_literal::hex!("26aa394eea5630e07c48ae0c9558cef70a98fdbe9ce6c55837576c60c7af3850").to_vec().into(),
				// System Events
				hex_literal::hex!("26aa394eea5630e07c48ae0c9558cef780d41e5e16056765bc8461851072c9d7").to_vec().into(),
				//TODO: use from relay_well_known_keys::ACTIVE_CONFIG
				hex_literal::hex!("06de3d8a54d27e44a9d5ce189618f22db4b49d95320d9021994c850f25b8e385").to_vec().into(),
			];

			let mut batches = Vec::<BenchmarkBatch>::new();
			let params = (&config, &whitelist);
			add_benchmarks!(params, batches);

			Ok(batches)
		}
	}

	impl sp_genesis_builder::GenesisBuilder<Block> for Runtime {
		fn build_state(config: Vec<u8>) -> sp_genesis_builder::Result {
			build_state::<RuntimeGenesisConfig>(config)
		}

		fn get_preset(id: &Option<sp_genesis_builder::PresetId>) -> Option<Vec<u8>> {
			get_preset::<RuntimeGenesisConfig>(id, &genesis_config_presets::get_preset)
		}

		fn preset_names() -> Vec<sp_genesis_builder::PresetId> {
			genesis_config_presets::preset_names()
		}
	}

	impl xcm_runtime_apis::trusted_query::TrustedQueryApi<Block> for Runtime {
		fn is_trusted_reserve(asset: VersionedAsset, location: VersionedLocation) -> xcm_runtime_apis::trusted_query::XcmTrustedQueryResult {
			PolkadotXcm::is_trusted_reserve(asset, location)
		}
		fn is_trusted_teleporter(asset: VersionedAsset, location: VersionedLocation) -> xcm_runtime_apis::trusted_query::XcmTrustedQueryResult {
			PolkadotXcm::is_trusted_teleporter(asset, location)
		}
	}
}

cumulus_pallet_parachain_system::register_validate_block! {
	Runtime = Runtime,
	BlockExecutor = cumulus_pallet_aura_ext::BlockExecutor::<Runtime, Executive>,
}<|MERGE_RESOLUTION|>--- conflicted
+++ resolved
@@ -813,11 +813,6 @@
 
 impl pallet_asset_conversion_tx_payment::Config for Runtime {
 	type RuntimeEvent = RuntimeEvent;
-<<<<<<< HEAD
-	type Fungibles = LocalAndForeignAssets;
-	type OnChargeAssetTransaction =
-		AssetConversionAdapter<Balances, AssetConversion, TokenLocationV3>;
-=======
 	type AssetId = xcm::v4::Location;
 	type OnChargeAssetTransaction = SwapAssetAdapter<
 		TokenLocation,
@@ -825,7 +820,6 @@
 		AssetConversion,
 		ResolveAssetTo<StakingPot, NativeAndAssets>,
 	>;
->>>>>>> b4732add
 	type WeightInfo = weights::pallet_asset_conversion_tx_payment::WeightInfo<Runtime>;
 	#[cfg(feature = "runtime-benchmarks")]
 	type BenchmarkHelper = AssetConversionTxHelper;
@@ -1116,30 +1110,6 @@
 impl
 	pallet_asset_conversion_tx_payment::BenchmarkHelperTrait<
 		AccountId,
-<<<<<<< HEAD
-		xcm::v3::MultiLocation,
-		xcm::v3::MultiLocation,
-	> for AssetConversionTxHelper
-{
-	fn create_asset_id_parameter(seed: u32) -> (xcm::v3::MultiLocation, xcm::v3::MultiLocation) {
-		// Use a different parachain' foreign assets pallet so that the asset is indeed foreign.
-		let asset_id = xcm::v3::MultiLocation::new(
-			1,
-			xcm::v3::Junctions::X3(
-				xcm::v3::Junction::Parachain(3000),
-				xcm::v3::Junction::PalletInstance(53),
-				xcm::v3::Junction::GeneralIndex(seed.into()),
-			),
-		);
-		(asset_id, asset_id)
-	}
-
-	fn setup_balances_and_pool(asset_id: xcm::v3::MultiLocation, account: AccountId) {
-		use frame_support::{assert_ok, traits::fungibles::Mutate};
-		assert_ok!(ForeignAssets::force_create(
-			RuntimeOrigin::root(),
-			asset_id.into(),
-=======
 		cumulus_primitives_core::Location,
 		cumulus_primitives_core::Location,
 	> for AssetConversionTxHelper
@@ -1162,7 +1132,6 @@
 		assert_ok!(ForeignAssets::force_create(
 			RuntimeOrigin::root(),
 			asset_id.clone().into(),
->>>>>>> b4732add
 			account.clone().into(), /* owner */
 			true,                   /* is_sufficient */
 			1,
@@ -1171,12 +1140,6 @@
 		let lp_provider = account.clone();
 		use frame_support::traits::Currency;
 		let _ = Balances::deposit_creating(&lp_provider, u64::MAX.into());
-<<<<<<< HEAD
-		assert_ok!(ForeignAssets::mint_into(asset_id.into(), &lp_provider, u64::MAX.into()));
-
-		let token_native = Box::new(TokenLocationV3::get());
-		let token_second = Box::new(asset_id);
-=======
 		assert_ok!(ForeignAssets::mint_into(
 			asset_id.clone().into(),
 			&lp_provider,
@@ -1185,7 +1148,6 @@
 
 		let token_native = alloc::boxed::Box::new(TokenLocation::get());
 		let token_second = alloc::boxed::Box::new(asset_id);
->>>>>>> b4732add
 
 		assert_ok!(AssetConversion::create_pool(
 			RuntimeOrigin::signed(lp_provider.clone()),
