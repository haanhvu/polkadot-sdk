--- conflicted
+++ resolved
@@ -113,11 +113,7 @@
 #[cfg(feature = "runtime-benchmarks")]
 use xcm::latest::prelude::{
 	Asset, Assets as XcmAssets, Fungible, Here, InteriorLocation, Junction, Junction::*, Location,
-<<<<<<< HEAD
-	NetworkId, NonFungible, Parent, ParentThen, Response,
-=======
-	NetworkId, NonFungible, Parent, ParentThen, Response, WeightLimit, XCM_VERSION,
->>>>>>> 8730f3c2
+	NetworkId, NonFungible, Parent, ParentThen, Response, WeightLimit,
 };
 
 use xcm_runtime_apis::{
