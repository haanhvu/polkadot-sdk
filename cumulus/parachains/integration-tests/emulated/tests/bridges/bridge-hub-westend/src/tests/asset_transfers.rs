// Copyright (C) Parity Technologies (UK) Ltd.
// SPDX-License-Identifier: Apache-2.0

// Licensed under the Apache License, Version 2.0 (the "License");
// you may not use this file except in compliance with the License.
// You may obtain a copy of the License at
//
// 	http://www.apache.org/licenses/LICENSE-2.0
//
// Unless required by applicable law or agreed to in writing, software
// distributed under the License is distributed on an "AS IS" BASIS,
// WITHOUT WARRANTIES OR CONDITIONS OF ANY KIND, either express or implied.
// See the License for the specific language governing permissions and
// limitations under the License.

use crate::{
	create_pool_with_native_on,
	tests::{snowbridge_common::snowbridge_sovereign, *},
};
<<<<<<< HEAD
use emulated_integration_tests_common::{
	macros::Dmp,
	xcm_emulator::{find_all_xcm_topic_ids, helpers::TopicIdTracker},
};
=======
use emulated_integration_tests_common::macros::Dmp;
>>>>>>> 7032c84c
use xcm::latest::AssetTransferFilter;

fn send_assets_over_bridge<F: FnOnce()>(send_fn: F) {
	// fund the AHW's SA on BHW for paying bridge delivery fees
	BridgeHubWestend::fund_para_sovereign(AssetHubWestend::para_id(), 10_000_000_000_000u128);

	// set XCM versions
	let local_asset_hub = PenpalB::sibling_location_of(AssetHubWestend::para_id());
	PenpalB::force_xcm_version(local_asset_hub.clone(), XCM_VERSION);
	AssetHubWestend::force_xcm_version(asset_hub_rococo_location(), XCM_VERSION);
	BridgeHubWestend::force_xcm_version(bridge_hub_rococo_location(), XCM_VERSION);

	// send message over bridge
	send_fn();

	// process and verify intermediary hops
	assert_bridge_hub_westend_message_accepted(true);
	assert_bridge_hub_rococo_message_received();
}

fn set_up_wnds_for_penpal_westend_through_ahw_to_ahr(
	sender: &AccountId,
	amount: u128,
) -> (Location, v5::Location) {
	let wnd_at_westend_parachains = wnd_at_ah_westend();
	let wnd_at_asset_hub_rococo = bridged_wnd_at_ah_rococo();
	create_foreign_on_ah_rococo(wnd_at_asset_hub_rococo.clone(), true);
	create_pool_with_native_on!(
		AssetHubRococo,
		wnd_at_asset_hub_rococo.clone(),
		true,
		AssetHubRococoSender::get()
	);

	let penpal_location = AssetHubWestend::sibling_location_of(PenpalB::para_id());
	let sov_penpal_on_ahw = AssetHubWestend::sovereign_account_id_of(penpal_location);
	// fund Penpal's sovereign account on AssetHub
	AssetHubWestend::fund_accounts(vec![(sov_penpal_on_ahw.into(), amount * 2)]);
	// fund Penpal's sender account
	PenpalB::mint_foreign_asset(
		<PenpalB as Chain>::RuntimeOrigin::signed(PenpalAssetOwner::get()),
		wnd_at_westend_parachains.clone(),
		sender.clone(),
		amount * 2,
	);
	(wnd_at_westend_parachains, wnd_at_asset_hub_rococo)
}

fn send_assets_from_penpal_westend_through_westend_ah_to_rococo_ah(
	destination: Location,
	assets: (Assets, TransferType),
	fees: (AssetId, TransferType),
	custom_xcm_on_dest: Xcm<()>,
) {
	send_assets_over_bridge(|| {
		let sov_penpal_on_ahw = AssetHubWestend::sovereign_account_id_of(
			AssetHubWestend::sibling_location_of(PenpalB::para_id()),
		);
		// send message over bridge
		assert_ok!(PenpalB::execute_with(|| {
			let signed_origin = <PenpalB as Chain>::RuntimeOrigin::signed(PenpalBSender::get());
			<PenpalB as PenpalBPallet>::PolkadotXcm::transfer_assets_using_type_and_then(
				signed_origin,
				bx!(destination.into()),
				bx!(assets.0.into()),
				bx!(assets.1),
				bx!(fees.0.into()),
				bx!(fees.1),
				bx!(VersionedXcm::from(custom_xcm_on_dest)),
				WeightLimit::Unlimited,
			)
		}));
		// verify intermediary AH Westend hop
		AssetHubWestend::execute_with(|| {
			type RuntimeEvent = <AssetHubWestend as Chain>::RuntimeEvent;
			assert_expected_events!(
				AssetHubWestend,
				vec![
					// Amount to reserve transfer is withdrawn from Penpal's sovereign account
					RuntimeEvent::Balances(
						pallet_balances::Event::Burned { who, .. }
					) => {
						who: *who == sov_penpal_on_ahw.clone().into(),
					},
					// Amount deposited in AHR's sovereign account
					RuntimeEvent::Balances(pallet_balances::Event::Minted { who, .. }) => {
						who: *who == TreasuryAccount::get(),
					},
					RuntimeEvent::XcmpQueue(
						cumulus_pallet_xcmp_queue::Event::XcmpMessageSent { .. }
					) => {},
				]
			);
		});
	});
}

#[test]
/// Test transfer of WND, USDT and wETH from AssetHub Westend to AssetHub Rococo.
///
/// This mix of assets should cover the whole range:
/// - native assets: WND,
/// - trust-based assets: USDT (exists only on Westend, Rococo gets it from Westend over bridge),
/// - foreign asset / bridged asset (other bridge / Snowfork): wETH (bridged from Ethereum to
///   Westend over Snowbridge, then bridged over to Rococo through this bridge).
fn send_wnds_usdt_and_weth_from_asset_hub_westend_to_asset_hub_rococo() {
	let amount = ASSET_HUB_WESTEND_ED * 1_000;
	let sender = AssetHubWestendSender::get();
	let receiver = AssetHubRococoReceiver::get();
	let wnd_at_asset_hub_westend = wnd_at_ah_westend();
	let bridged_wnd_at_asset_hub_rococo = bridged_wnd_at_ah_rococo();

	create_foreign_on_ah_rococo(bridged_wnd_at_asset_hub_rococo.clone(), true);
	create_pool_with_native_on!(
		AssetHubRococo,
		bridged_wnd_at_asset_hub_rococo.clone(),
		true,
		AssetHubRococoSender::get()
	);

	////////////////////////////////////////////////////////////
	// Let's first send over just some WNDs as a simple example
	////////////////////////////////////////////////////////////
	let sov_ahr_on_ahw = AssetHubWestend::sovereign_account_of_parachain_on_other_global_consensus(
		ByGenesis(ROCOCO_GENESIS_HASH),
		AssetHubRococo::para_id(),
	);
	let wnds_in_reserve_on_ahw_before =
		<AssetHubWestend as Chain>::account_data_of(sov_ahr_on_ahw.clone()).free;
	let sender_wnds_before = <AssetHubWestend as Chain>::account_data_of(sender.clone()).free;
	let receiver_wnds_before =
		foreign_balance_on_ah_rococo(bridged_wnd_at_asset_hub_rococo.clone(), &receiver);

	// send WNDs, use them for fees
	send_assets_over_bridge(|| {
		let destination = asset_hub_rococo_location();
		let assets: Assets = (wnd_at_asset_hub_westend, amount).into();
		let fee_idx = 0;
		assert_ok!(send_assets_from_asset_hub_westend(destination, assets, fee_idx));
	});

	// verify expected events on final destination
	AssetHubRococo::execute_with(|| {
		type RuntimeEvent = <AssetHubRococo as Chain>::RuntimeEvent;
		assert_expected_events!(
			AssetHubRococo,
			vec![
				// issue WNDs on AHR
				RuntimeEvent::ForeignAssets(pallet_assets::Event::Issued { asset_id, owner, .. }) => {
					asset_id: *asset_id == bridged_wnd_at_asset_hub_rococo,
					owner: *owner == receiver,
				},
				// message processed successfully
				RuntimeEvent::MessageQueue(
					pallet_message_queue::Event::Processed { success: true, .. }
				) => {},
			]
		);
	});

	let sender_wnds_after = <AssetHubWestend as Chain>::account_data_of(sender.clone()).free;
	let receiver_wnds_after =
		foreign_balance_on_ah_rococo(bridged_wnd_at_asset_hub_rococo, &receiver);
	let wnds_in_reserve_on_ahw_after =
		<AssetHubWestend as Chain>::account_data_of(sov_ahr_on_ahw).free;

	// Sender's balance is reduced
	assert!(sender_wnds_before > sender_wnds_after);
	// Receiver's balance is increased
	assert!(receiver_wnds_after > receiver_wnds_before);
	// Reserve balance is increased by sent amount
	assert_eq!(wnds_in_reserve_on_ahw_after, wnds_in_reserve_on_ahw_before + amount);

	/////////////////////////////////////////////////////////////
	// Now let's send over USDTs + wETH (and pay fees with USDT)
	/////////////////////////////////////////////////////////////
	let usdt_at_asset_hub_westend = usdt_at_ah_westend();
	let bridged_usdt_at_asset_hub_rococo = bridged_usdt_at_ah_rococo();
	// wETH has same relative location on both Westend and Rococo AssetHubs
	let bridged_weth_at_ah = weth_at_asset_hubs();

	// mint USDT in sender's account (USDT already created in genesis)
	AssetHubWestend::mint_asset(
		<AssetHubWestend as Chain>::RuntimeOrigin::signed(AssetHubWestendAssetOwner::get()),
		USDT_ID,
		sender.clone(),
		amount * 2,
	);
	// create wETH at src and dest and prefund sender's account
	AssetHubWestend::mint_foreign_asset(
		<AssetHubWestend as Chain>::RuntimeOrigin::signed(snowbridge_sovereign()),
		bridged_weth_at_ah.clone(),
		sender.clone(),
		amount * 2,
	);
	create_foreign_on_ah_rococo(bridged_weth_at_ah.clone(), true);
	create_foreign_on_ah_rococo(bridged_usdt_at_asset_hub_rococo.clone(), true);
	create_pool_with_native_on!(
		AssetHubRococo,
		bridged_usdt_at_asset_hub_rococo.clone(),
		true,
		AssetHubRococoSender::get()
	);

	let receiver_usdts_before =
		foreign_balance_on_ah_rococo(bridged_usdt_at_asset_hub_rococo.clone(), &receiver);
	let receiver_weth_before = foreign_balance_on_ah_rococo(bridged_weth_at_ah.clone(), &receiver);

	// send USDTs and wETHs
	let assets: Assets = vec![
		(usdt_at_asset_hub_westend.clone(), amount).into(),
		(Location::try_from(bridged_weth_at_ah.clone()).unwrap(), amount).into(),
	]
	.into();
	// use USDT for fees
	let fee: AssetId = usdt_at_asset_hub_westend.into();

	// use the more involved transfer extrinsic
	let custom_xcm_on_dest = Xcm::<()>(vec![DepositAsset {
		assets: Wild(AllCounted(assets.len() as u32)),
		beneficiary: AccountId32Junction { network: None, id: receiver.clone().into() }.into(),
	}]);
	assert_ok!(AssetHubWestend::execute_with(|| {
		<AssetHubWestend as AssetHubWestendPallet>::PolkadotXcm::transfer_assets_using_type_and_then(
			<AssetHubWestend as Chain>::RuntimeOrigin::signed(sender.into()),
			bx!(asset_hub_rococo_location().into()),
			bx!(assets.into()),
			bx!(TransferType::LocalReserve),
			bx!(fee.into()),
			bx!(TransferType::LocalReserve),
			bx!(VersionedXcm::from(custom_xcm_on_dest)),
			WeightLimit::Unlimited,
		)
	}));
	// verify hops (also advances the message through the hops)
	assert_bridge_hub_westend_message_accepted(true);
	assert_bridge_hub_rococo_message_received();
	AssetHubRococo::execute_with(|| {
		AssetHubRococo::assert_xcmp_queue_success(None);
	});

	let receiver_usdts_after =
		foreign_balance_on_ah_rococo(bridged_usdt_at_asset_hub_rococo, &receiver);
	let receiver_weth_after = foreign_balance_on_ah_rococo(bridged_weth_at_ah, &receiver);

	// Receiver's USDT balance is increased by almost `amount` (minus fees)
	assert!(receiver_usdts_after > receiver_usdts_before);
	assert!(receiver_usdts_after < receiver_usdts_before + amount);
	// Receiver's wETH balance is increased by sent amount
	assert_eq!(receiver_weth_after, receiver_weth_before + amount);
}

#[test]
/// Send bridged ROCs "back" from AssetHub Westend to AssetHub Rococo.
fn send_back_rocs_from_asset_hub_westend_to_asset_hub_rococo() {
	let prefund_amount = 10_000_000_000_000u128;
	let amount_to_send = ASSET_HUB_ROCOCO_ED * 1_000;
	let sender = AssetHubWestendSender::get();
	let receiver = AssetHubRococoReceiver::get();
	let bridged_roc_at_asset_hub_westend = bridged_roc_at_ah_westend();
	let prefund_accounts = vec![(sender.clone(), prefund_amount)];
	create_foreign_on_ah_westend(bridged_roc_at_asset_hub_westend.clone(), true, prefund_accounts);

	// fund the AHW's SA on AHR with the ROC tokens held in reserve
	let sov_ahw_on_ahr = AssetHubRococo::sovereign_account_of_parachain_on_other_global_consensus(
		ByGenesis(WESTEND_GENESIS_HASH),
		AssetHubWestend::para_id(),
	);
	AssetHubRococo::fund_accounts(vec![(sov_ahw_on_ahr.clone(), prefund_amount)]);

	let rocs_in_reserve_on_ahr_before =
		<AssetHubRococo as Chain>::account_data_of(sov_ahw_on_ahr.clone()).free;
	assert_eq!(rocs_in_reserve_on_ahr_before, prefund_amount);

	let sender_rocs_before =
		foreign_balance_on_ah_westend(bridged_roc_at_asset_hub_westend.clone(), &sender);
	assert_eq!(sender_rocs_before, prefund_amount);
	let receiver_rocs_before = <AssetHubRococo as Chain>::account_data_of(receiver.clone()).free;

	// send back ROCs, use them for fees
	send_assets_over_bridge(|| {
		let destination = asset_hub_rococo_location();
		let assets: Assets = (bridged_roc_at_asset_hub_westend.clone(), amount_to_send).into();
		let fee_idx = 0;
		assert_ok!(send_assets_from_asset_hub_westend(destination, assets, fee_idx));
	});

	AssetHubRococo::execute_with(|| {
		type RuntimeEvent = <AssetHubRococo as Chain>::RuntimeEvent;
		assert_expected_events!(
			AssetHubRococo,
			vec![
				// ROC is withdrawn from AHW's SA on AHR
				RuntimeEvent::Balances(
					pallet_balances::Event::Burned { who, amount }
				) => {
					who: *who == sov_ahw_on_ahr,
					amount: *amount == amount_to_send,
				},
				// ROCs deposited to beneficiary
				RuntimeEvent::Balances(pallet_balances::Event::Minted { who, .. }) => {
					who: *who == receiver,
				},
				// message processed successfully
				RuntimeEvent::MessageQueue(
					pallet_message_queue::Event::Processed { success: true, .. }
				) => {},
			]
		);
	});

	let sender_rocs_after =
		foreign_balance_on_ah_westend(bridged_roc_at_asset_hub_westend, &sender);
	let receiver_rocs_after = <AssetHubRococo as Chain>::account_data_of(receiver.clone()).free;
	let rocs_in_reserve_on_ahr_after =
		<AssetHubRococo as Chain>::account_data_of(sov_ahw_on_ahr.clone()).free;

	// Sender's balance is reduced
	assert!(sender_rocs_before > sender_rocs_after);
	// Receiver's balance is increased
	assert!(receiver_rocs_after > receiver_rocs_before);
	// Reserve balance is reduced by sent amount
	assert_eq!(rocs_in_reserve_on_ahr_after, rocs_in_reserve_on_ahr_before - amount_to_send);
}

#[test]
fn send_wnds_from_penpal_westend_through_asset_hub_westend_to_asset_hub_rococo() {
	let amount = ASSET_HUB_WESTEND_ED * 10_000_000;
	let sender = PenpalBSender::get();
	let receiver = AssetHubRococoReceiver::get();
	let local_asset_hub = PenpalB::sibling_location_of(AssetHubWestend::para_id());
	let (wnd_at_westend_parachains, wnd_at_asset_hub_rococo) =
		set_up_wnds_for_penpal_westend_through_ahw_to_ahr(&sender, amount);

	let sov_ahr_on_ahw = AssetHubWestend::sovereign_account_of_parachain_on_other_global_consensus(
		ByGenesis(ROCOCO_GENESIS_HASH),
		AssetHubRococo::para_id(),
	);
	let wnds_in_reserve_on_ahw_before =
		<AssetHubWestend as Chain>::account_data_of(sov_ahr_on_ahw.clone()).free;
	let sender_wnds_before = PenpalB::execute_with(|| {
		type ForeignAssets = <PenpalB as PenpalBPallet>::ForeignAssets;
		<ForeignAssets as Inspect<_>>::balance(wnd_at_westend_parachains.clone(), &sender)
	});
	let receiver_wnds_before =
		foreign_balance_on_ah_rococo(wnd_at_asset_hub_rococo.clone(), &receiver);

	// Send WNDs over bridge
	{
		let destination = asset_hub_rococo_location();
		let assets: Assets = (wnd_at_westend_parachains.clone(), amount).into();
		let asset_transfer_type = TransferType::RemoteReserve(local_asset_hub.clone().into());
		let fees_id: AssetId = wnd_at_westend_parachains.clone().into();
		let fees_transfer_type = TransferType::RemoteReserve(local_asset_hub.into());
		let beneficiary: Location =
			AccountId32Junction { network: None, id: receiver.clone().into() }.into();
		let custom_xcm_on_dest = Xcm::<()>(vec![DepositAsset {
			assets: Wild(AllCounted(assets.len() as u32)),
			beneficiary,
		}]);
		send_assets_from_penpal_westend_through_westend_ah_to_rococo_ah(
			destination,
			(assets, asset_transfer_type),
			(fees_id, fees_transfer_type),
			custom_xcm_on_dest,
		);
	}

	// process AHR incoming message and check events
	AssetHubRococo::execute_with(|| {
		type RuntimeEvent = <AssetHubRococo as Chain>::RuntimeEvent;
		assert_expected_events!(
			AssetHubRococo,
			vec![
				// issue WNDs on AHR
				RuntimeEvent::ForeignAssets(pallet_assets::Event::Issued { asset_id, owner, .. }) => {
					asset_id: *asset_id == wnd_at_asset_hub_rococo.clone(),
					owner: owner == &receiver,
				},
				// message processed successfully
				RuntimeEvent::MessageQueue(
					pallet_message_queue::Event::Processed { success: true, .. }
				) => {},
			]
		);
	});

	let sender_wnds_after = PenpalB::execute_with(|| {
		type ForeignAssets = <PenpalB as PenpalBPallet>::ForeignAssets;
		<ForeignAssets as Inspect<_>>::balance(wnd_at_westend_parachains, &sender)
	});
	let receiver_wnds_after = foreign_balance_on_ah_rococo(wnd_at_asset_hub_rococo, &receiver);
	let wnds_in_reserve_on_ahw_after =
		<AssetHubWestend as Chain>::account_data_of(sov_ahr_on_ahw.clone()).free;

	// Sender's balance is reduced
	assert!(sender_wnds_after < sender_wnds_before);
	// Receiver's balance is increased
	assert!(receiver_wnds_after > receiver_wnds_before);
	// Reserve balance is increased by sent amount (less fess)
	assert!(wnds_in_reserve_on_ahw_after > wnds_in_reserve_on_ahw_before);
	assert!(wnds_in_reserve_on_ahw_after <= wnds_in_reserve_on_ahw_before + amount);
}

#[test]
fn send_wnds_from_penpal_westend_through_asset_hub_westend_to_asset_hub_rococo_to_penpal_rococo() {
	let amount = ASSET_HUB_WESTEND_ED * 10_000_000;
	let sender = PenpalBSender::get();
	let receiver = PenpalAReceiver::get();
	let local_asset_hub = PenpalB::sibling_location_of(AssetHubWestend::para_id());
	// create foreign WND on remote paras
	let (wnd_at_westend_parachains, wnd_at_rococo_parachains) =
		set_up_wnds_for_penpal_westend_through_ahw_to_ahr(&sender, amount);
	let asset_owner: AccountId = AssetHubRococo::account_id_of(ALICE);
	// create foreign WND on remote paras
	PenpalA::force_create_foreign_asset(
		wnd_at_rococo_parachains.clone(),
		asset_owner.clone(),
		true,
		ASSET_MIN_BALANCE,
		vec![],
	);
	// Configure destination Penpal chain to trust its sibling AH as reserve of bridged WND
	PenpalA::execute_with(|| {
		assert_ok!(<PenpalA as Chain>::System::set_storage(
			<PenpalA as Chain>::RuntimeOrigin::root(),
			vec![(
				PenpalCustomizableAssetFromSystemAssetHub::key().to_vec(),
				wnd_at_rococo_parachains.encode(),
			)],
		));
	});
	create_pool_with_native_on!(PenpalA, wnd_at_rococo_parachains.clone(), true, asset_owner);

	let sov_ahr_on_ahw = AssetHubWestend::sovereign_account_of_parachain_on_other_global_consensus(
		ByGenesis(ROCOCO_GENESIS_HASH),
		AssetHubRococo::para_id(),
	);
	let wnds_in_reserve_on_ahw_before =
		<AssetHubWestend as Chain>::account_data_of(sov_ahr_on_ahw.clone()).free;
	let sender_wnds_before = PenpalB::execute_with(|| {
		type ForeignAssets = <PenpalB as PenpalBPallet>::ForeignAssets;
		<ForeignAssets as Inspect<_>>::balance(wnd_at_westend_parachains.clone(), &sender)
	});
	let receiver_wnds_before = PenpalA::execute_with(|| {
		type Assets = <PenpalA as PenpalAPallet>::ForeignAssets;
		<Assets as Inspect<_>>::balance(wnd_at_rococo_parachains.clone(), &receiver)
	});

	// Send WNDs over bridge
	{
		let destination = asset_hub_rococo_location();
		let assets: Assets = (wnd_at_westend_parachains.clone(), amount).into();
		let asset_transfer_type = TransferType::RemoteReserve(local_asset_hub.clone().into());
		let fees_id: AssetId = wnd_at_westend_parachains.clone().into();
		let fees_transfer_type = TransferType::RemoteReserve(local_asset_hub.into());
		let remote_fees = (bridged_wnd_at_ah_rococo(), amount / 2).into();
		let beneficiary: Location =
			AccountId32Junction { network: None, id: receiver.clone().into() }.into();
		let custom_xcm_on_penpal_dest = Xcm::<()>(vec![
			BuyExecution { fees: remote_fees, weight_limit: Unlimited },
			DepositAsset { assets: Wild(AllCounted(assets.len() as u32)), beneficiary },
		]);
		let pp_loc_from_ah = AssetHubRococo::sibling_location_of(PenpalA::para_id());
		let custom_xcm_on_remote_ah = Xcm::<()>(vec![
			// BuyExecution { fees: remote_fees, weight_limit: Unlimited },
			DepositReserveAsset {
				assets: Wild(AllCounted(1)),
				dest: pp_loc_from_ah,
				xcm: custom_xcm_on_penpal_dest,
			},
		]);
		send_assets_from_penpal_westend_through_westend_ah_to_rococo_ah(
			destination,
			(assets, asset_transfer_type),
			(fees_id, fees_transfer_type),
			custom_xcm_on_remote_ah,
		);
	}

	// process AHR incoming message and check events
	AssetHubRococo::execute_with(|| {
		type RuntimeEvent = <AssetHubRococo as Chain>::RuntimeEvent;
		assert_expected_events!(
			AssetHubRococo,
			vec![
				// issue WNDs on AHR
				RuntimeEvent::ForeignAssets(pallet_assets::Event::Issued { .. }) => {},
				// message processed successfully
				RuntimeEvent::MessageQueue(
					pallet_message_queue::Event::Processed { success: true, .. }
				) => {},
			]
		);
	});
	PenpalA::execute_with(|| {
		PenpalA::assert_xcmp_queue_success(None);
	});

	let sender_wnds_after = PenpalB::execute_with(|| {
		type ForeignAssets = <PenpalB as PenpalBPallet>::ForeignAssets;
		<ForeignAssets as Inspect<_>>::balance(wnd_at_westend_parachains, &sender)
	});
	let receiver_wnds_after = PenpalA::execute_with(|| {
		type Assets = <PenpalA as PenpalAPallet>::ForeignAssets;
		<Assets as Inspect<_>>::balance(wnd_at_rococo_parachains, &receiver)
	});
	let wnds_in_reserve_on_ahw_after =
		<AssetHubWestend as Chain>::account_data_of(sov_ahr_on_ahw.clone()).free;

	// Sender's balance is reduced
	assert!(sender_wnds_after < sender_wnds_before);
	// Receiver's balance is increased
	assert!(receiver_wnds_after > receiver_wnds_before);
	// Reserve balance is increased by sent amount (less fess)
	assert!(wnds_in_reserve_on_ahw_after > wnds_in_reserve_on_ahw_before);
	assert!(wnds_in_reserve_on_ahw_after <= wnds_in_reserve_on_ahw_before + amount);
}

#[test]
fn send_wnds_from_westend_relay_through_asset_hub_westend_to_asset_hub_rococo_to_penpal_rococo() {
	let amount = WESTEND_ED * 1_000;
	let sender = WestendSender::get();
	let receiver = PenpalAReceiver::get();
	let local_asset_hub = Westend::child_location_of(AssetHubWestend::para_id());

	let wnd_at_westend_parachains = wnd_at_ah_westend();
	let wnd_at_rococo_parachains = bridged_wnd_at_ah_rococo();
	// create foreign WND on AH Rococo
	create_foreign_on_ah_rococo(wnd_at_rococo_parachains.clone(), true);
	create_pool_with_native_on!(
		AssetHubRococo,
		wnd_at_rococo_parachains.clone(),
		true,
		AssetHubRococoSender::get()
	);
	// create foreign WND on Penpal Rococo
	let asset_owner: AccountId = AssetHubRococo::account_id_of(ALICE);
	PenpalA::force_create_foreign_asset(
		wnd_at_rococo_parachains.clone(),
		asset_owner.clone(),
		true,
		ASSET_MIN_BALANCE,
		vec![],
	);
	// Configure destination Penpal chain to trust its sibling AH as reserve of bridged WND
	PenpalA::execute_with(|| {
		assert_ok!(<PenpalA as Chain>::System::set_storage(
			<PenpalA as Chain>::RuntimeOrigin::root(),
			vec![(
				PenpalCustomizableAssetFromSystemAssetHub::key().to_vec(),
				wnd_at_rococo_parachains.encode(),
			)],
		));
	});
	create_pool_with_native_on!(PenpalA, wnd_at_rococo_parachains.clone(), true, asset_owner);

	Westend::execute_with(|| {
		let root_origin = <Westend as Chain>::RuntimeOrigin::root();
		<Westend as WestendPallet>::XcmPallet::force_xcm_version(
			root_origin,
			bx!(local_asset_hub.clone()),
			XCM_VERSION,
		)
	})
	.unwrap();
	AssetHubRococo::force_xcm_version(
		AssetHubRococo::sibling_location_of(PenpalA::para_id()),
		XCM_VERSION,
	);

	let sov_ahr_on_ahw = AssetHubWestend::sovereign_account_of_parachain_on_other_global_consensus(
		ByGenesis(ROCOCO_GENESIS_HASH),
		AssetHubRococo::para_id(),
	);
	let wnds_in_reserve_on_ahw_before =
		<AssetHubWestend as Chain>::account_data_of(sov_ahr_on_ahw.clone()).free;
	let sender_wnds_before = <Westend as Chain>::account_data_of(sender.clone()).free;
	let receiver_wnds_before = PenpalA::execute_with(|| {
		type Assets = <PenpalA as PenpalAPallet>::ForeignAssets;
		<Assets as Inspect<_>>::balance(wnd_at_rococo_parachains.clone(), &receiver)
	});

	// Send WNDs from Westend to AHW over bridge to AHR then onto Penpal parachain
	{
		let beneficiary: Location =
			AccountId32Junction { network: None, id: receiver.clone().into() }.into();
		// executes on Westend Relay
		let kusama_xcm = Xcm::<()>(vec![
			WithdrawAsset((Location::here(), amount).into()),
			SetFeesMode { jit_withdraw: true },
			InitiateTeleport {
				assets: Wild(AllCounted(1)),
				dest: local_asset_hub,
				// executes on Westend Asset Hub
				xcm: Xcm::<()>(vec![
					BuyExecution {
						fees: (wnd_at_westend_parachains, amount / 2).into(),
						weight_limit: Unlimited,
					},
					DepositReserveAsset {
						assets: Wild(AllCounted(1)),
						dest: asset_hub_rococo_location(),
						// executes on Rococo Asset Hub
						xcm: Xcm::<()>(vec![
							BuyExecution {
								fees: (wnd_at_rococo_parachains.clone(), amount / 2).into(),
								weight_limit: Unlimited,
							},
							DepositReserveAsset {
								assets: Wild(AllCounted(1)),
								dest: AssetHubRococo::sibling_location_of(PenpalA::para_id()),
								// executes on Rococo Penpal
								xcm: Xcm::<()>(vec![
									BuyExecution {
										fees: (wnd_at_rococo_parachains.clone(), amount / 2).into(),
										weight_limit: Unlimited,
									},
									DepositAsset { assets: Wild(AllCounted(1)), beneficiary },
								]),
							},
						]),
					},
				]),
			},
		]);
		send_assets_over_bridge(|| {
			// send message over bridge
			assert_ok!(Westend::execute_with(|| {
				Dmp::<<Westend as Chain>::Runtime>::make_parachain_reachable(
					AssetHubWestend::para_id(),
				);
				let signed_origin = <Westend as Chain>::RuntimeOrigin::signed(WestendSender::get());
				<Westend as WestendPallet>::XcmPallet::execute(
					signed_origin,
					bx!(xcm::VersionedXcm::V5(kusama_xcm.into())),
					Weight::MAX,
				)
			}));
			AssetHubWestend::execute_with(|| {
				type RuntimeEvent = <AssetHubWestend as Chain>::RuntimeEvent;
				assert_expected_events!(
					AssetHubWestend,
					vec![
						// Amount deposited in AHR's sovereign account
						RuntimeEvent::Balances(pallet_balances::Event::Minted { who, .. }) => {
							who: *who == sov_ahr_on_ahw.clone().into(),
						},
						RuntimeEvent::XcmpQueue(
							cumulus_pallet_xcmp_queue::Event::XcmpMessageSent { .. }
						) => {},
					]
				);
			});
		});
	}

	// process AHR incoming message and check events
	AssetHubRococo::execute_with(|| {
		type RuntimeEvent = <AssetHubRococo as Chain>::RuntimeEvent;
		assert_expected_events!(
			AssetHubRococo,
			vec![
				// issue WNDs on AHR
				RuntimeEvent::ForeignAssets(pallet_assets::Event::Issued { .. }) => {},
				// message processed successfully
				RuntimeEvent::MessageQueue(
					pallet_message_queue::Event::Processed { success: true, .. }
				) => {},
			]
		);
	});
	PenpalA::execute_with(|| {
		PenpalA::assert_xcmp_queue_success(None);
	});

	let sender_wnds_after = <Westend as Chain>::account_data_of(sender.clone()).free;
	let receiver_wnds_after = PenpalA::execute_with(|| {
		type Assets = <PenpalA as PenpalAPallet>::ForeignAssets;
		<Assets as Inspect<_>>::balance(wnd_at_rococo_parachains, &receiver)
	});
	let wnds_in_reserve_on_ahw_after =
		<AssetHubWestend as Chain>::account_data_of(sov_ahr_on_ahw.clone()).free;

	// Sender's balance is reduced
	assert!(sender_wnds_after < sender_wnds_before);
	// Receiver's balance is increased
	assert!(receiver_wnds_after > receiver_wnds_before);
	// Reserve balance is increased by sent amount (less fess)
	assert!(wnds_in_reserve_on_ahw_after > wnds_in_reserve_on_ahw_before);
	assert!(wnds_in_reserve_on_ahw_after <= wnds_in_reserve_on_ahw_before + amount);
}

#[test]
fn send_back_rocs_from_penpal_westend_through_asset_hub_westend_to_asset_hub_rococo() {
	let roc_at_westend_parachains = bridged_roc_at_ah_westend();
	let amount = ASSET_HUB_WESTEND_ED * 10_000_000;
	let sender = PenpalBSender::get();
	let receiver = AssetHubRococoReceiver::get();

	// set up WNDs for transfer
	let (wnd_at_westend_parachains, _) =
		set_up_wnds_for_penpal_westend_through_ahw_to_ahr(&sender, amount);

	// set up ROCs for transfer
	let penpal_location = AssetHubWestend::sibling_location_of(PenpalB::para_id());
	let sov_penpal_on_ahw = AssetHubWestend::sovereign_account_id_of(penpal_location);
	let prefund_accounts = vec![(sov_penpal_on_ahw, amount * 2)];
	create_foreign_on_ah_westend(roc_at_westend_parachains.clone(), true, prefund_accounts);
	let asset_owner: AccountId = AssetHubWestend::account_id_of(ALICE);
	PenpalB::force_create_foreign_asset(
		roc_at_westend_parachains.clone(),
		asset_owner.clone(),
		true,
		ASSET_MIN_BALANCE,
		vec![(sender.clone(), amount * 2)],
	);
	// Configure source Penpal chain to trust local AH as reserve of bridged ROC
	PenpalB::execute_with(|| {
		assert_ok!(<PenpalB as Chain>::System::set_storage(
			<PenpalB as Chain>::RuntimeOrigin::root(),
			vec![(
				PenpalCustomizableAssetFromSystemAssetHub::key().to_vec(),
				roc_at_westend_parachains.encode(),
			)],
		));
	});

	// fund the AHW's SA on AHR with the ROC tokens held in reserve
	let sov_ahw_on_ahr = AssetHubRococo::sovereign_account_of_parachain_on_other_global_consensus(
		ByGenesis(WESTEND_GENESIS_HASH),
		AssetHubWestend::para_id(),
	);
	AssetHubRococo::fund_accounts(vec![(sov_ahw_on_ahr.clone(), amount * 2)]);

	// balances before
	let sender_rocs_before = PenpalB::execute_with(|| {
		type ForeignAssets = <PenpalB as PenpalBPallet>::ForeignAssets;
		<ForeignAssets as Inspect<_>>::balance(roc_at_westend_parachains.clone().into(), &sender)
	});
	let receiver_rocs_before = <AssetHubRococo as Chain>::account_data_of(receiver.clone()).free;

	// send ROCs over the bridge, WNDs only used to pay fees on local AH, pay with ROC on remote AH
	{
		let final_destination = asset_hub_rococo_location();
		let intermediary_hop = PenpalB::sibling_location_of(AssetHubWestend::para_id());
		let context = PenpalB::execute_with(|| PenpalUniversalLocation::get());

		// what happens at final destination
		let beneficiary = AccountId32Junction { network: None, id: receiver.clone().into() }.into();
		// use ROC as fees on the final destination (AHW)
		let remote_fees: Asset = (roc_at_westend_parachains.clone(), amount).into();
		let remote_fees = remote_fees.reanchored(&final_destination, &context).unwrap();
		// buy execution using ROCs, then deposit all remaining ROCs
		let xcm_on_final_dest = Xcm::<()>(vec![
			BuyExecution { fees: remote_fees, weight_limit: WeightLimit::Unlimited },
			DepositAsset { assets: Wild(AllCounted(1)), beneficiary },
		]);

		// what happens at intermediary hop
		// reanchor final dest (Asset Hub Rococo) to the view of hop (Asset Hub Westend)
		let mut final_destination = final_destination.clone();
		final_destination.reanchor(&intermediary_hop, &context).unwrap();
		// reanchor ROCs to the view of hop (Asset Hub Westend)
		let asset: Asset = (roc_at_westend_parachains.clone(), amount).into();
		let asset = asset.reanchored(&intermediary_hop, &context).unwrap();
		// on Asset Hub Westend, forward a request to withdraw ROCs from reserve on Asset Hub Rococo
		let xcm_on_hop = Xcm::<()>(vec![InitiateReserveWithdraw {
			assets: Definite(asset.into()), // ROCs
			reserve: final_destination,     // AHR
			xcm: xcm_on_final_dest,         // XCM to execute on AHR
		}]);
		// assets to send from Penpal and how they reach the intermediary hop
		let assets: Assets = vec![
			(roc_at_westend_parachains.clone(), amount).into(),
			(wnd_at_westend_parachains.clone(), amount).into(),
		]
		.into();
		let asset_transfer_type = TransferType::DestinationReserve;
		let fees_id: AssetId = wnd_at_westend_parachains.into();
		let fees_transfer_type = TransferType::DestinationReserve;

		// initiate the transfer
		send_assets_from_penpal_westend_through_westend_ah_to_rococo_ah(
			intermediary_hop,
			(assets, asset_transfer_type),
			(fees_id, fees_transfer_type),
			xcm_on_hop,
		);
	}

	// process AHR incoming message and check events
	AssetHubRococo::execute_with(|| {
		type RuntimeEvent = <AssetHubRococo as Chain>::RuntimeEvent;
		assert_expected_events!(
			AssetHubRococo,
			vec![
				// issue WNDs on AHR
				RuntimeEvent::Balances(pallet_balances::Event::Issued { .. }) => {},
				// message processed successfully
				RuntimeEvent::MessageQueue(
					pallet_message_queue::Event::Processed { success: true, .. }
				) => {},
			]
		);
	});

	let sender_rocs_after = PenpalB::execute_with(|| {
		type ForeignAssets = <PenpalB as PenpalBPallet>::ForeignAssets;
		<ForeignAssets as Inspect<_>>::balance(roc_at_westend_parachains.into(), &sender)
	});
	let receiver_rocs_after = <AssetHubRococo as Chain>::account_data_of(receiver).free;

	// Sender's balance is reduced by sent "amount"
	assert_eq!(sender_rocs_after, sender_rocs_before - amount);
	// Receiver's balance is increased by no more than "amount"
	assert!(receiver_rocs_after > receiver_rocs_before);
	assert!(receiver_rocs_after <= receiver_rocs_before + amount);
}

#[test]
fn send_back_rocs_from_penpal_westend_through_asset_hub_westend_to_asset_hub_rococo_to_penpal_rococo(
) {
	let roc_at_westend_parachains = bridged_roc_at_ah_westend();
	let roc_at_rococo_parachains = Location::parent();
	let amount = ASSET_HUB_WESTEND_ED * 10_000_000;
	let sender = PenpalBSender::get();
	let receiver = PenpalAReceiver::get();

	// set up ROCs for transfer
	let penpal_location = AssetHubWestend::sibling_location_of(PenpalB::para_id());
	let sov_penpal_on_ahw = AssetHubWestend::sovereign_account_id_of(penpal_location);
	let prefund_accounts = vec![(sov_penpal_on_ahw.clone(), amount * 2)];
	create_foreign_on_ah_westend(roc_at_westend_parachains.clone(), true, prefund_accounts);
	create_pool_with_native_on!(
		AssetHubWestend,
		roc_at_westend_parachains.clone(),
		true,
		AssetHubRococoSender::get()
	);
	let asset_owner: AccountId = AssetHubWestend::account_id_of(ALICE);
	// Fund WNDs on Westend Penpal
	PenpalB::mint_foreign_asset(
		<PenpalB as Chain>::RuntimeOrigin::signed(PenpalAssetOwner::get()),
		Location::parent(),
		sender.clone(),
		amount,
	);
	// Create and fund bridged ROCs on Westend Penpal
	PenpalB::force_create_foreign_asset(
		roc_at_westend_parachains.clone(),
		asset_owner.clone(),
		true,
		ASSET_MIN_BALANCE,
		vec![(sender.clone(), amount * 2)],
	);
	// Configure source Penpal chain to trust local AH as reserve of bridged ROC
	PenpalB::execute_with(|| {
		assert_ok!(<PenpalB as Chain>::System::set_storage(
			<PenpalB as Chain>::RuntimeOrigin::root(),
			vec![(
				PenpalCustomizableAssetFromSystemAssetHub::key().to_vec(),
				roc_at_westend_parachains.encode(),
			)],
		));
	});

	// fund the AHW's SA on AHR with the ROC tokens held in reserve
	let sov_ahw_on_ahr = AssetHubRococo::sovereign_account_of_parachain_on_other_global_consensus(
		ByGenesis(WESTEND_GENESIS_HASH),
		AssetHubWestend::para_id(),
	);
	AssetHubRococo::fund_accounts(vec![(sov_ahw_on_ahr.clone(), amount * 2)]);

	// balances before
	let sender_rocs_before = PenpalB::execute_with(|| {
		type ForeignAssets = <PenpalB as PenpalBPallet>::ForeignAssets;
		<ForeignAssets as Inspect<_>>::balance(roc_at_westend_parachains.clone().into(), &sender)
	});
	let receiver_rocs_before = PenpalA::execute_with(|| {
		type Assets = <PenpalA as PenpalAPallet>::ForeignAssets;
		<Assets as Inspect<_>>::balance(roc_at_rococo_parachains.clone(), &receiver)
	});

	// send ROCs over the bridge, all fees paid with ROC along the way
	{
		let local_asset_hub = PenpalB::sibling_location_of(AssetHubWestend::para_id());
		let beneficiary: Location =
			AccountId32Junction { network: None, id: receiver.clone().into() }.into();
		// executes on Penpal Westend
		let xcm = Xcm::<()>(vec![
			WithdrawAsset((roc_at_westend_parachains.clone(), amount).into()),
			SetFeesMode { jit_withdraw: true },
			InitiateReserveWithdraw {
				assets: Wild(AllCounted(1)),
				reserve: local_asset_hub,
				// executes on Westend Asset Hub
				xcm: Xcm::<()>(vec![
					BuyExecution {
						fees: (roc_at_westend_parachains.clone(), amount / 2).into(),
						weight_limit: Unlimited,
					},
					InitiateReserveWithdraw {
						assets: Wild(AllCounted(1)),
						reserve: asset_hub_rococo_location(),
						// executes on Rococo Asset Hub
						xcm: Xcm::<()>(vec![
							BuyExecution {
								fees: (roc_at_rococo_parachains.clone(), amount / 2).into(),
								weight_limit: Unlimited,
							},
							DepositReserveAsset {
								assets: Wild(AllCounted(1)),
								dest: AssetHubRococo::sibling_location_of(PenpalA::para_id()),
								// executes on Rococo Penpal
								xcm: Xcm::<()>(vec![
									BuyExecution {
										fees: (roc_at_rococo_parachains.clone(), amount / 2).into(),
										weight_limit: Unlimited,
									},
									DepositAsset { assets: Wild(AllCounted(1)), beneficiary },
								]),
							},
						]),
					},
				]),
			},
		]);
		send_assets_over_bridge(|| {
			// send message over bridge
			assert_ok!(PenpalB::execute_with(|| {
				let signed_origin = <PenpalB as Chain>::RuntimeOrigin::signed(sender.clone());
				<PenpalB as PenpalBPallet>::PolkadotXcm::execute(
					signed_origin,
					bx!(xcm::VersionedXcm::V5(xcm.into())),
					Weight::MAX,
				)
			}));
			AssetHubWestend::execute_with(|| {
				type RuntimeEvent = <AssetHubWestend as Chain>::RuntimeEvent;
				assert_expected_events!(
					AssetHubWestend,
					vec![
						// Amount to reserve transfer is withdrawn from Penpal's sovereign account
						RuntimeEvent::ForeignAssets(
							pallet_assets::Event::Burned { asset_id, owner, .. }
						) => {
							asset_id: asset_id == &roc_at_westend_parachains,
							owner: owner == &sov_penpal_on_ahw,
						},
						RuntimeEvent::XcmpQueue(
							cumulus_pallet_xcmp_queue::Event::XcmpMessageSent { .. }
						) => {},
						// message processed successfully
						RuntimeEvent::MessageQueue(
							pallet_message_queue::Event::Processed { success: true, .. }
						) => {},
					]
				);
			});
		});
	}

	// process AHR incoming message and check events
	AssetHubRococo::execute_with(|| {
		type RuntimeEvent = <AssetHubRococo as Chain>::RuntimeEvent;
		assert_expected_events!(
			AssetHubRococo,
			vec![
				// burn ROCs from AHW's SA on AHR
				RuntimeEvent::Balances(
					pallet_balances::Event::Burned { who, .. }
				) => {
					who: *who == sov_ahw_on_ahr.clone().into(),
				},
				// sent message to sibling Penpal
				RuntimeEvent::XcmpQueue(
					cumulus_pallet_xcmp_queue::Event::XcmpMessageSent { .. }
				) => {},
				// message processed successfully
				RuntimeEvent::MessageQueue(
					pallet_message_queue::Event::Processed { success: true, .. }
				) => {},
			]
		);
	});
	PenpalA::execute_with(|| {
		PenpalA::assert_xcmp_queue_success(None);
	});

	let sender_rocs_after = PenpalB::execute_with(|| {
		type ForeignAssets = <PenpalB as PenpalBPallet>::ForeignAssets;
		<ForeignAssets as Inspect<_>>::balance(roc_at_westend_parachains.into(), &sender)
	});
	let receiver_rocs_after = PenpalA::execute_with(|| {
		type Assets = <PenpalA as PenpalAPallet>::ForeignAssets;
		<Assets as Inspect<_>>::balance(roc_at_rococo_parachains.clone(), &receiver)
	});

	// Sender's balance is reduced by sent "amount"
	assert_eq!(sender_rocs_after, sender_rocs_before - amount);
	// Receiver's balance is increased by no more than "amount"
	assert!(receiver_rocs_after > receiver_rocs_before);
	assert!(receiver_rocs_after <= receiver_rocs_before + amount);
}

#[test]
fn send_back_rocs_from_penpal_westend_through_asset_hub_westend_to_asset_hub_rococo_to_rococo_relay(
) {
	let roc_at_westend_parachains = bridged_roc_at_ah_westend();
	let roc_at_rococo_parachains = Location::parent();
	let amount = ASSET_HUB_WESTEND_ED * 10_000_000;
	let sender = PenpalBSender::get();
	let receiver = RococoReceiver::get();

	// set up ROCs for transfer
	let penpal_location = AssetHubWestend::sibling_location_of(PenpalB::para_id());
	let sov_penpal_on_ahw = AssetHubWestend::sovereign_account_id_of(penpal_location);
	let prefund_accounts = vec![(sov_penpal_on_ahw.clone(), amount * 2)];
	create_foreign_on_ah_westend(roc_at_westend_parachains.clone(), true, prefund_accounts);
	create_pool_with_native_on!(
		AssetHubWestend,
		roc_at_westend_parachains.clone(),
		true,
		AssetHubRococoSender::get()
	);
	let asset_owner: AccountId = AssetHubWestend::account_id_of(ALICE);
	// Fund WNDs on Westend Penpal
	PenpalB::mint_foreign_asset(
		<PenpalB as Chain>::RuntimeOrigin::signed(PenpalAssetOwner::get()),
		Location::parent(),
		sender.clone(),
		amount,
	);
	// Create and fund bridged ROCs on Westend Penpal
	PenpalB::force_create_foreign_asset(
		roc_at_westend_parachains.clone(),
		asset_owner.clone(),
		true,
		ASSET_MIN_BALANCE,
		vec![(sender.clone(), amount * 2)],
	);
	// Configure source Penpal chain to trust local AH as reserve of bridged ROC
	PenpalB::execute_with(|| {
		assert_ok!(<PenpalB as Chain>::System::set_storage(
			<PenpalB as Chain>::RuntimeOrigin::root(),
			vec![(
				PenpalCustomizableAssetFromSystemAssetHub::key().to_vec(),
				roc_at_westend_parachains.encode(),
			)],
		));
	});

	// fund the AHW's SA on AHR with the ROC tokens held in reserve
	let sov_ahw_on_ahr = AssetHubRococo::sovereign_account_of_parachain_on_other_global_consensus(
		ByGenesis(WESTEND_GENESIS_HASH),
		AssetHubWestend::para_id(),
	);
	AssetHubRococo::fund_accounts(vec![(sov_ahw_on_ahr.clone(), amount * 2)]);

	// fund Rococo Relay check account so we can teleport back to it
	Rococo::fund_accounts(vec![(<Rococo as RococoPallet>::XcmPallet::check_account(), amount)]);

	// balances before
	let sender_rocs_before = PenpalB::execute_with(|| {
		type ForeignAssets = <PenpalB as PenpalBPallet>::ForeignAssets;
		<ForeignAssets as Inspect<_>>::balance(roc_at_westend_parachains.clone().into(), &sender)
	});
	let receiver_rocs_before = <Rococo as Chain>::account_data_of(receiver.clone()).free;

	// send ROCs over the bridge, all fees paid with ROC along the way
	{
		let local_asset_hub = PenpalB::sibling_location_of(AssetHubWestend::para_id());
		let beneficiary: Location =
			AccountId32Junction { network: None, id: receiver.clone().into() }.into();
		// executes on Penpal Westend
		let xcm = Xcm::<()>(vec![
			WithdrawAsset((roc_at_westend_parachains.clone(), amount).into()),
			SetFeesMode { jit_withdraw: true },
			InitiateReserveWithdraw {
				assets: Wild(AllCounted(1)),
				reserve: local_asset_hub,
				// executes on Westend Asset Hub
				xcm: Xcm::<()>(vec![
					BuyExecution {
						fees: (roc_at_westend_parachains.clone(), amount / 2).into(),
						weight_limit: Unlimited,
					},
					InitiateReserveWithdraw {
						assets: Wild(AllCounted(1)),
						reserve: asset_hub_rococo_location(),
						// executes on Rococo Asset Hub
						xcm: Xcm::<()>(vec![
							BuyExecution {
								fees: (roc_at_rococo_parachains.clone(), amount / 2).into(),
								weight_limit: Unlimited,
							},
							InitiateTeleport {
								assets: Wild(AllCounted(1)),
								dest: Location::parent(),
								// executes on Rococo Relay
								xcm: Xcm::<()>(vec![
									BuyExecution {
										fees: (Location::here(), amount / 2).into(),
										weight_limit: Unlimited,
									},
									DepositAsset { assets: Wild(AllCounted(1)), beneficiary },
								]),
							},
						]),
					},
				]),
			},
		]);
		send_assets_over_bridge(|| {
			// send message over bridge
			assert_ok!(PenpalB::execute_with(|| {
				let signed_origin = <PenpalB as Chain>::RuntimeOrigin::signed(sender.clone());
				<PenpalB as PenpalBPallet>::PolkadotXcm::execute(
					signed_origin,
					bx!(xcm::VersionedXcm::V5(xcm.into())),
					Weight::MAX,
				)
			}));
			AssetHubWestend::execute_with(|| {
				type RuntimeEvent = <AssetHubWestend as Chain>::RuntimeEvent;
				assert_expected_events!(
					AssetHubWestend,
					vec![
						// Amount to reserve transfer is withdrawn from Penpal's sovereign account
						RuntimeEvent::ForeignAssets(
							pallet_assets::Event::Burned { asset_id, owner, .. }
						) => {
							asset_id: asset_id == &roc_at_westend_parachains,
							owner: owner == &sov_penpal_on_ahw,
						},
						RuntimeEvent::XcmpQueue(
							cumulus_pallet_xcmp_queue::Event::XcmpMessageSent { .. }
						) => {},
						// message processed successfully
						RuntimeEvent::MessageQueue(
							pallet_message_queue::Event::Processed { success: true, .. }
						) => {},
					]
				);
			});
		});
	}

	// process AHR incoming message and check events
	AssetHubRococo::execute_with(|| {
		type RuntimeEvent = <AssetHubRococo as Chain>::RuntimeEvent;
		assert_expected_events!(
			AssetHubRococo,
			vec![
				// burn ROCs from AHW's SA on AHR
				RuntimeEvent::Balances(
					pallet_balances::Event::Burned { who, .. }
				) => {
					who: *who == sov_ahw_on_ahr.clone().into(),
				},
				// sent message to Rococo Relay
				RuntimeEvent::ParachainSystem(
					cumulus_pallet_parachain_system::Event::UpwardMessageSent { .. }
				) => {},
				// message processed successfully
				RuntimeEvent::MessageQueue(
					pallet_message_queue::Event::Processed { success: true, .. }
				) => {},
			]
		);
	});

	let sender_rocs_after = PenpalB::execute_with(|| {
		type ForeignAssets = <PenpalB as PenpalBPallet>::ForeignAssets;
		<ForeignAssets as Inspect<_>>::balance(roc_at_westend_parachains.into(), &sender)
	});
	let receiver_rocs_after = <Rococo as Chain>::account_data_of(receiver.clone()).free;

	// Sender's balance is reduced by sent "amount"
	assert_eq!(sender_rocs_after, sender_rocs_before - amount);
	// Receiver's balance is increased by no more than "amount"
	assert!(receiver_rocs_after > receiver_rocs_before);
	assert!(receiver_rocs_after <= receiver_rocs_before + amount);
}

#[test]
fn dry_run_transfer_to_rococo_sends_xcm_to_bridge_hub() {
	test_dry_run_transfer_across_pk_bridge!(
		AssetHubWestend,
		BridgeHubWestend,
		asset_hub_rococo_location()
	);
}

fn do_send_pens_and_wnds_from_penpal_westend_via_ahw_to_asset_hub_rococo(
	wnds: (Location, u128),
	pens: (Location, u128),
) {
	let (wnds_id, wnds_amount) = wnds;
	let (pens_id, pens_amount) = pens;
	send_assets_over_bridge(|| {
		let sov_penpal_on_ahw = AssetHubWestend::sovereign_account_id_of(
			AssetHubWestend::sibling_location_of(PenpalB::para_id()),
		);
		let sov_ahr_on_ahw =
			AssetHubWestend::sovereign_account_of_parachain_on_other_global_consensus(
				ByGenesis(ROCOCO_GENESIS_HASH),
				AssetHubRococo::para_id(),
			);
		let ahw_fee_amount = 100_000_000_000;
		// send message over bridge
		assert_ok!(PenpalB::execute_with(|| {
			let destination = asset_hub_rococo_location();
			let local_asset_hub = PenpalB::sibling_location_of(AssetHubWestend::para_id());
			let signed_origin = <PenpalB as Chain>::RuntimeOrigin::signed(PenpalBSender::get());
			let beneficiary: Location =
				AccountId32Junction { network: None, id: AssetHubRococoReceiver::get().into() }
					.into();
			let wnds: Asset = (wnds_id.clone(), wnds_amount).into();
			let pens: Asset = (pens_id, pens_amount).into();
			let assets: Assets = vec![wnds.clone(), pens.clone()].into();

			// TODO: dry-run to get exact fees, for now just some static value 100_000_000_000
			let penpal_fees_amount = 100_000_000_000;
			// use 100_000_000_000 WNDs in fees on AHW
			// (exec fees: 3_593_000_000, transpo fees: 69_021_561_290 = 72_614_561_290)
			// TODO: make this exact once we have bridge dry-running

			// XCM to be executed at dest (Rococo Asset Hub)
			let xcm_on_dest = Xcm(vec![
				// since this is the last hop, we don't need to further use any assets previously
				// reserved for fees (there are no further hops to cover delivery fees for); we
				// RefundSurplus to get back any unspent fees
				RefundSurplus,
				// deposit everything to final beneficiary
				DepositAsset { assets: Wild(All), beneficiary: beneficiary.clone() },
			]);

			// XCM to be executed at (intermediary) Westend Asset Hub
			let context = PenpalUniversalLocation::get();
			let reanchored_dest =
				destination.clone().reanchored(&local_asset_hub, &context).unwrap();
			let reanchored_pens = pens.clone().reanchored(&local_asset_hub, &context).unwrap();
			let mut onward_wnds = wnds.clone().reanchored(&local_asset_hub, &context).unwrap();
			onward_wnds.fun = Fungible(wnds_amount - ahw_fee_amount - penpal_fees_amount);
			let xcm_on_ahw = Xcm(vec![
				// both WNDs and PENs are local-reserve transferred to Rococo Asset Hub
				// initially, all WNDs are reserved for fees on destination, but at the end of the
				// program we RefundSurplus to get back any unspent and deposit them to final
				// beneficiary
				InitiateTransfer {
					destination: reanchored_dest,
					remote_fees: Some(AssetTransferFilter::ReserveDeposit(onward_wnds.into())),
					preserve_origin: false,
					assets: BoundedVec::truncate_from(vec![AssetTransferFilter::ReserveDeposit(
						reanchored_pens.into(),
					)]),
					remote_xcm: xcm_on_dest,
				},
			]);

			let penpal_fees = (wnds.id.clone(), Fungible(penpal_fees_amount));
			let ahw_fees: Asset = (wnds.id.clone(), Fungible(ahw_fee_amount)).into();
			let ahw_non_fees_wnds: Asset =
				(wnds.id.clone(), Fungible(wnds_amount - ahw_fee_amount - penpal_fees_amount))
					.into();
			// XCM to be executed locally
			let xcm = Xcm::<()>(vec![
				// Withdraw both WNDs and PENs from origin account
				WithdrawAsset(assets.into()),
				PayFees { asset: penpal_fees.into() },
				// Execute the transfers while paying remote fees with WNDs
				InitiateTransfer {
					destination: local_asset_hub,
					// WNDs for fees are reserve-withdrawn at AHW and reserved for fees
					remote_fees: Some(AssetTransferFilter::ReserveWithdraw(ahw_fees.into())),
					preserve_origin: false,
					// PENs are teleported to AHW, rest of non-fee WNDs are reserve-withdrawn at AHW
					assets: BoundedVec::truncate_from(vec![
						AssetTransferFilter::Teleport(pens.into()),
						AssetTransferFilter::ReserveWithdraw(ahw_non_fees_wnds.into()),
					]),
					remote_xcm: xcm_on_ahw,
				},
			]);

			let result = <PenpalB as PenpalBPallet>::PolkadotXcm::execute(
				signed_origin,
				bx!(xcm::VersionedXcm::V5(xcm.into())),
				Weight::MAX,
			);

			type RuntimeEvent = <PenpalB as Chain>::RuntimeEvent;
			let topic_ids = find_all_xcm_topic_ids!(PenpalB);
			TopicIdTracker::insert_many(topic_ids);
			TopicIdTracker::assert_unique();

			result
		}));

		AssetHubWestend::execute_with(|| {
			type RuntimeEvent = <AssetHubWestend as Chain>::RuntimeEvent;
			let topic_ids = find_all_xcm_topic_ids!(AssetHubWestend);
			TopicIdTracker::insert_many(topic_ids);
			TopicIdTracker::assert_unique();
			assert_expected_events!(
				AssetHubWestend,
				vec![
					// Amount to reserve transfer is withdrawn from Penpal's sovereign account
					RuntimeEvent::Balances(
						pallet_balances::Event::Burned { who, amount }
					) => {
						who: *who == sov_penpal_on_ahw.clone().into(),
						amount: *amount == ahw_fee_amount,
					},
					// Amount deposited in AHR's sovereign account
					RuntimeEvent::Balances(pallet_balances::Event::Minted { who, .. }) => {
						who: *who == sov_ahr_on_ahw.clone().into(),
					},
					RuntimeEvent::XcmpQueue(
						cumulus_pallet_xcmp_queue::Event::XcmpMessageSent { .. }
					) => {},
				]
			);
		});

		BridgeHubWestend::execute_with(|| {
			type RuntimeEvent = <BridgeHubWestend as Chain>::RuntimeEvent;
			let topic_ids = find_all_xcm_topic_ids!(BridgeHubWestend);
			TopicIdTracker::assert_first_id_in(&topic_ids);
		});
	});
}

/// Transfer "PEN"s plus "WND"s from PenpalWestend to AssetHubWestend, over bridge to
/// AssetHubRococo. PENs need to be teleported to AHW, while WNDs reserve-withdrawn, then both
/// reserve transferred further to AHR. (transfer 2 different assets with different transfer types
/// across 3 different chains)
#[test]
fn send_pens_and_wnds_from_penpal_westend_via_ahw_to_ahr() {
	let penpal_check_account = <PenpalB as PenpalBPallet>::PolkadotXcm::check_account();
	let owner: AccountId = AssetHubRococo::account_id_of(ALICE);
	let sender = PenpalBSender::get();
	let amount = ASSET_HUB_WESTEND_ED * 10_000_000;

	let (wnd_at_westend_parachains, wnd_at_rococo_parachains) =
		set_up_wnds_for_penpal_westend_through_ahw_to_ahr(&sender, amount);

	let pens_location_on_penpal =
		Location::try_from(PenpalLocalTeleportableToAssetHub::get()).unwrap();
	let pens_id_on_penpal = match pens_location_on_penpal.last() {
		Some(Junction::GeneralIndex(id)) => *id as u32,
		_ => unreachable!(),
	};

	let penpal_parachain_junction = Junction::Parachain(PenpalB::para_id().into());
	let pens_at_ahw = Location::new(
		1,
		pens_location_on_penpal
			.interior()
			.clone()
			.pushed_front_with(penpal_parachain_junction)
			.unwrap(),
	);
	let pens_at_rococo_parachains = Location::new(
		2,
		pens_at_ahw
			.interior()
			.clone()
			.pushed_front_with(Junction::GlobalConsensus(NetworkId::ByGenesis(
				WESTEND_GENESIS_HASH,
			)))
			.unwrap(),
	);
	let wnds_to_send = amount;
	let pens_to_send = amount;

	// ---------- Set up Penpal Westend ----------
	// Fund Penpal's sender account. No need to create the asset (only mint), it exists in genesis.
	PenpalB::mint_asset(
		<PenpalB as Chain>::RuntimeOrigin::signed(owner.clone()),
		pens_id_on_penpal,
		sender.clone(),
		pens_to_send * 2,
	);
	// fund Penpal's check account to be able to teleport
	PenpalB::fund_accounts(vec![(penpal_check_account.clone().into(), pens_to_send * 2)]);

	// ---------- Set up Asset Hub Rococo ----------
	// create PEN at AHR
	AssetHubRococo::force_create_foreign_asset(
		pens_at_rococo_parachains.clone(),
		owner.clone(),
		false,
		ASSET_MIN_BALANCE,
		vec![],
	);

	// account balances before
	let sender_wnds_before = PenpalB::execute_with(|| {
		type ForeignAssets = <PenpalB as PenpalBPallet>::ForeignAssets;
		<ForeignAssets as Inspect<_>>::balance(
			wnd_at_westend_parachains.clone().into(),
			&PenpalBSender::get(),
		)
	});
	let sender_pens_before = PenpalB::execute_with(|| {
		type Assets = <PenpalB as PenpalBPallet>::Assets;
		<Assets as Inspect<_>>::balance(pens_id_on_penpal, &PenpalBSender::get())
	});
	let sov_ahr_on_ahw = AssetHubWestend::sovereign_account_of_parachain_on_other_global_consensus(
		ByGenesis(ROCOCO_GENESIS_HASH),
		AssetHubRococo::para_id(),
	);
	let wnds_in_reserve_on_ahw_before =
		<AssetHubWestend as Chain>::account_data_of(sov_ahr_on_ahw.clone()).free;
	let pens_in_reserve_on_ahw_before = AssetHubWestend::execute_with(|| {
		type ForeignAssets = <AssetHubWestend as AssetHubWestendPallet>::ForeignAssets;
		<ForeignAssets as Inspect<_>>::balance(pens_at_ahw.clone(), &sov_ahr_on_ahw)
	});
	let receiver_wnds_before = AssetHubRococo::execute_with(|| {
		type Assets = <AssetHubRococo as AssetHubRococoPallet>::ForeignAssets;
		<Assets as Inspect<_>>::balance(
			wnd_at_rococo_parachains.clone(),
			&AssetHubRococoReceiver::get(),
		)
	});
	let receiver_pens_before = AssetHubRococo::execute_with(|| {
		type Assets = <AssetHubRococo as AssetHubRococoPallet>::ForeignAssets;
		<Assets as Inspect<_>>::balance(
			pens_at_rococo_parachains.clone(),
			&AssetHubRococoReceiver::get(),
		)
	});

	// reset topic tracker
	TopicIdTracker::reset();

	// transfer assets
	do_send_pens_and_wnds_from_penpal_westend_via_ahw_to_asset_hub_rococo(
		(wnd_at_westend_parachains.clone(), wnds_to_send),
		(pens_location_on_penpal.try_into().unwrap(), pens_to_send),
	);

	let wnd = Location::new(2, [GlobalConsensus(ByGenesis(WESTEND_GENESIS_HASH))]);
	AssetHubRococo::execute_with(|| {
		type RuntimeEvent = <AssetHubRococo as Chain>::RuntimeEvent;
		let topic_ids = find_all_xcm_topic_ids!(AssetHubRococo);
		TopicIdTracker::assert_first_id_in(&topic_ids);
		assert_expected_events!(
			AssetHubRococo,
			vec![
				// issue WNDs on AHR
				RuntimeEvent::ForeignAssets(pallet_assets::Event::Issued { asset_id, owner, .. }) => {
					asset_id: *asset_id == wnd,
					owner: *owner == AssetHubRococoReceiver::get(),
				},
				// message processed successfully
				RuntimeEvent::MessageQueue(
					pallet_message_queue::Event::Processed { success: true, .. }
				) => {},
			]
		);
	});

	// account balances after
	let sender_wnds_after = PenpalB::execute_with(|| {
		type ForeignAssets = <PenpalB as PenpalBPallet>::ForeignAssets;
		<ForeignAssets as Inspect<_>>::balance(
			wnd_at_westend_parachains.into(),
			&PenpalBSender::get(),
		)
	});
	let sender_pens_after = PenpalB::execute_with(|| {
		type Assets = <PenpalB as PenpalBPallet>::Assets;
		<Assets as Inspect<_>>::balance(pens_id_on_penpal, &PenpalBSender::get())
	});
	let wnds_in_reserve_on_ahw_after =
		<AssetHubWestend as Chain>::account_data_of(sov_ahr_on_ahw.clone()).free;
	let pens_in_reserve_on_ahw_after = AssetHubWestend::execute_with(|| {
		type ForeignAssets = <AssetHubWestend as AssetHubWestendPallet>::ForeignAssets;
		<ForeignAssets as Inspect<_>>::balance(pens_at_ahw, &sov_ahr_on_ahw)
	});
	let receiver_wnds_after = AssetHubRococo::execute_with(|| {
		type Assets = <AssetHubRococo as AssetHubRococoPallet>::ForeignAssets;
		<Assets as Inspect<_>>::balance(
			wnd_at_rococo_parachains.clone(),
			&AssetHubRococoReceiver::get(),
		)
	});
	let receiver_pens_after = AssetHubRococo::execute_with(|| {
		type Assets = <AssetHubRococo as AssetHubRococoPallet>::ForeignAssets;
		<Assets as Inspect<_>>::balance(pens_at_rococo_parachains, &AssetHubRococoReceiver::get())
	});

	// Sender's balance is reduced
	assert!(sender_wnds_after < sender_wnds_before);
	// Receiver's balance is increased
	assert!(receiver_wnds_after > receiver_wnds_before);
	// Reserve balance is increased by sent amount (less fess)
	assert!(wnds_in_reserve_on_ahw_after > wnds_in_reserve_on_ahw_before);
	assert!(wnds_in_reserve_on_ahw_after <= wnds_in_reserve_on_ahw_before + wnds_to_send);

	// Sender's balance is reduced by sent amount
	assert_eq!(sender_pens_after, sender_pens_before - pens_to_send);
	// Reserve balance is increased by sent amount
	assert_eq!(pens_in_reserve_on_ahw_after, pens_in_reserve_on_ahw_before + pens_to_send);
	// Receiver's balance is increased by sent amount
	assert_eq!(receiver_pens_after, receiver_pens_before + pens_to_send);
}<|MERGE_RESOLUTION|>--- conflicted
+++ resolved
@@ -17,14 +17,10 @@
 	create_pool_with_native_on,
 	tests::{snowbridge_common::snowbridge_sovereign, *},
 };
-<<<<<<< HEAD
 use emulated_integration_tests_common::{
-	macros::Dmp,
-	xcm_emulator::{find_all_xcm_topic_ids, helpers::TopicIdTracker},
+    macros::Dmp,
+    xcm_emulator::{find_all_xcm_topic_ids, helpers::TopicIdTracker},
 };
-=======
-use emulated_integration_tests_common::macros::Dmp;
->>>>>>> 7032c84c
 use xcm::latest::AssetTransferFilter;
 
 fn send_assets_over_bridge<F: FnOnce()>(send_fn: F) {
@@ -214,11 +210,10 @@
 		amount * 2,
 	);
 	// create wETH at src and dest and prefund sender's account
-	AssetHubWestend::mint_foreign_asset(
-		<AssetHubWestend as Chain>::RuntimeOrigin::signed(snowbridge_sovereign()),
+	create_foreign_on_ah_westend(
 		bridged_weth_at_ah.clone(),
-		sender.clone(),
-		amount * 2,
+		true,
+		vec![(sender.clone(), amount * 2)],
 	);
 	create_foreign_on_ah_rococo(bridged_weth_at_ah.clone(), true);
 	create_foreign_on_ah_rococo(bridged_usdt_at_asset_hub_rococo.clone(), true);
@@ -1312,25 +1307,14 @@
 				},
 			]);
 
-			let result = <PenpalB as PenpalBPallet>::PolkadotXcm::execute(
+			<PenpalB as PenpalBPallet>::PolkadotXcm::execute(
 				signed_origin,
 				bx!(xcm::VersionedXcm::V5(xcm.into())),
 				Weight::MAX,
-			);
-
-			type RuntimeEvent = <PenpalB as Chain>::RuntimeEvent;
-			let topic_ids = find_all_xcm_topic_ids!(PenpalB);
-			TopicIdTracker::insert_many(topic_ids);
-			TopicIdTracker::assert_unique();
-
-			result
+			)
 		}));
-
 		AssetHubWestend::execute_with(|| {
 			type RuntimeEvent = <AssetHubWestend as Chain>::RuntimeEvent;
-			let topic_ids = find_all_xcm_topic_ids!(AssetHubWestend);
-			TopicIdTracker::insert_many(topic_ids);
-			TopicIdTracker::assert_unique();
 			assert_expected_events!(
 				AssetHubWestend,
 				vec![
@@ -1351,12 +1335,6 @@
 				]
 			);
 		});
-
-		BridgeHubWestend::execute_with(|| {
-			type RuntimeEvent = <BridgeHubWestend as Chain>::RuntimeEvent;
-			let topic_ids = find_all_xcm_topic_ids!(BridgeHubWestend);
-			TopicIdTracker::assert_first_id_in(&topic_ids);
-		});
 	});
 }
 
@@ -1461,9 +1439,6 @@
 		)
 	});
 
-	// reset topic tracker
-	TopicIdTracker::reset();
-
 	// transfer assets
 	do_send_pens_and_wnds_from_penpal_westend_via_ahw_to_asset_hub_rococo(
 		(wnd_at_westend_parachains.clone(), wnds_to_send),
@@ -1473,8 +1448,6 @@
 	let wnd = Location::new(2, [GlobalConsensus(ByGenesis(WESTEND_GENESIS_HASH))]);
 	AssetHubRococo::execute_with(|| {
 		type RuntimeEvent = <AssetHubRococo as Chain>::RuntimeEvent;
-		let topic_ids = find_all_xcm_topic_ids!(AssetHubRococo);
-		TopicIdTracker::assert_first_id_in(&topic_ids);
 		assert_expected_events!(
 			AssetHubRococo,
 			vec![
