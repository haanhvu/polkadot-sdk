// Copyright (C) Parity Technologies (UK) Ltd.
// This file is part of Cumulus.
// SPDX-License-Identifier: Apache-2.0

// Licensed under the Apache License, Version 2.0 (the "License");
// you may not use this file except in compliance with the License.
// You may obtain a copy of the License at
//
// 	http://www.apache.org/licenses/LICENSE-2.0
//
// Unless required by applicable law or agreed to in writing, software
// distributed under the License is distributed on an "AS IS" BASIS,
// WITHOUT WARRANTIES OR CONDITIONS OF ANY KIND, either express or implied.
// See the License for the specific language governing permissions and
// limitations under the License.

//! Core primitives for Aura in Cumulus.
//!
//! In particular, this exposes the [`AuraUnincludedSegmentApi`] which is used to regulate
//! the behavior of Aura within a parachain context.

#![cfg_attr(not(feature = "std"), no_std)]

pub use sp_consensus_aura::Slot;
use sp_runtime::traits::Block as BlockT;

sp_api::decl_runtime_apis! {
	/// This runtime API is used to inform potential block authors whether they will
	/// have the right to author at a slot, assuming they have claimed the slot.
	///
	/// In particular, this API allows Aura-based parachains to regulate their "unincluded segment",
	/// which is the section of the head of the chain which has not yet been made available in the
	/// relay chain.
	///
	/// When the unincluded segment is short, Aura chains will allow authors to create multiple
	/// blocks per slot in order to build a backlog. When it is saturated, this API will limit
	/// the amount of blocks that can be created.
<<<<<<< HEAD
	pub trait AuraUnincludedSegmentApi<Block: BlockT> {
=======
	///
	/// Changes:
	/// - Version 2: Update to `can_build_upon` to take a relay chain `Slot` instead of a parachain `Slot`.
	#[api_version(2)]
	pub trait AuraUnincludedSegmentApi {
>>>>>>> 6ce61101
		/// Whether it is legal to extend the chain, assuming the given block is the most
		/// recently included one as-of the relay parent that will be built against, and
		/// the given relay chain slot.
		///
		/// This should be consistent with the logic the runtime uses when validating blocks to
		/// avoid issues.
		///
		/// When the unincluded segment is empty, i.e. `included_hash == at`, where at is the block
		/// whose state we are querying against, this must always return `true` as long as the slot
		/// is more recent than the included block itself.
		fn can_build_upon(included_hash: Block::Hash, slot: Slot) -> bool;
	}
}<|MERGE_RESOLUTION|>--- conflicted
+++ resolved
@@ -35,15 +35,11 @@
 	/// When the unincluded segment is short, Aura chains will allow authors to create multiple
 	/// blocks per slot in order to build a backlog. When it is saturated, this API will limit
 	/// the amount of blocks that can be created.
-<<<<<<< HEAD
-	pub trait AuraUnincludedSegmentApi<Block: BlockT> {
-=======
 	///
 	/// Changes:
 	/// - Version 2: Update to `can_build_upon` to take a relay chain `Slot` instead of a parachain `Slot`.
 	#[api_version(2)]
-	pub trait AuraUnincludedSegmentApi {
->>>>>>> 6ce61101
+	pub trait AuraUnincludedSegmentApi<Block: BlockT> {
 		/// Whether it is legal to extend the chain, assuming the given block is the most
 		/// recently included one as-of the relay parent that will be built against, and
 		/// the given relay chain slot.
