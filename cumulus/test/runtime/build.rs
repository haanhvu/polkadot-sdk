--- conflicted
+++ resolved
@@ -57,17 +57,18 @@
 
 	WasmBuilder::new()
 		.with_current_project()
-<<<<<<< HEAD
 		.enable_feature("relay-parent-offset")
 		.enable_feature("experimental-ump-signals")
 		.import_memory()
 		.set_file_name("wasm_binary_relay_parent_offset.rs")
-=======
-		.enable_feature("sync-backing")
-		.import_memory()
-		.set_file_name("wasm_binary_sync_backing.rs")
->>>>>>> 2ae2779a
 		.build();
+
+    WasmBuilder::new()
+        .with_current_project()
+        .enable_feature("sync-backing")
+        .import_memory()
+        .set_file_name("wasm_binary_sync_backing.rs")
+        .build();
 }
 
 #[cfg(not(feature = "std"))]
