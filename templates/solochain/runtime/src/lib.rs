--- conflicted
+++ resolved
@@ -140,20 +140,8 @@
 /// Block type as expected by this runtime.
 pub type Block = generic::Block<Header, UncheckedExtrinsic>;
 
-<<<<<<< HEAD
-impl pallet_transaction_payment::Config for Runtime {
-	type RuntimeEvent = RuntimeEvent;
-	type OnChargeTransaction = CurrencyAdapter<Balances, ()>;
-	type OperationalFeeMultiplier = ConstU8<5>;
-	type WeightToFee = IdentityFee<Balance>;
-	type LengthToFee = IdentityFee<Balance>;
-	type FeeMultiplierUpdate = ConstFeeMultiplier<FeeMultiplier>;
-	type WeightInfo = pallet_transaction_payment::weights::SubstrateWeight<Runtime>;
-}
-=======
 /// A Block signed with a Justification
 pub type SignedBlock = generic::SignedBlock<Block>;
->>>>>>> b4732add
 
 /// BlockId type as expected by this runtime.
 pub type BlockId = generic::BlockId<Block>;
@@ -234,305 +222,5 @@
 
 	// Include the custom logic from the pallet-template in the runtime.
 	#[runtime::pallet_index(7)]
-<<<<<<< HEAD
-	pub type TemplateModule = pallet_template;
-}
-
-/// The address format for describing accounts.
-pub type Address = sp_runtime::MultiAddress<AccountId, ()>;
-/// Block header type as expected by this runtime.
-pub type Header = generic::Header<BlockNumber, BlakeTwo256>;
-/// Block type as expected by this runtime.
-pub type Block = generic::Block<Header, UncheckedExtrinsic>;
-/// The extension to the basic transaction logic.
-pub type TxExtension = (
-	frame_system::CheckNonZeroSender<Runtime>,
-	frame_system::CheckSpecVersion<Runtime>,
-	frame_system::CheckTxVersion<Runtime>,
-	frame_system::CheckGenesis<Runtime>,
-	frame_system::CheckEra<Runtime>,
-	frame_system::CheckNonce<Runtime>,
-	frame_system::CheckWeight<Runtime>,
-	pallet_transaction_payment::ChargeTransactionPayment<Runtime>,
-);
-
-/// All migrations of the runtime, aside from the ones declared in the pallets.
-///
-/// This can be a tuple of types, each implementing `OnRuntimeUpgrade`.
-#[allow(unused_parens)]
-type Migrations = ();
-
-/// Unchecked extrinsic type as expected by this runtime.
-pub type UncheckedExtrinsic =
-	generic::UncheckedExtrinsic<Address, RuntimeCall, Signature, TxExtension>;
-/// The payload being signed in transactions.
-pub type SignedPayload = generic::SignedPayload<RuntimeCall, TxExtension>;
-/// Executive: handles dispatch to the various modules.
-pub type Executive = frame_executive::Executive<
-	Runtime,
-	Block,
-	frame_system::ChainContext<Runtime>,
-	Runtime,
-	AllPalletsWithSystem,
-	Migrations,
->;
-
-#[cfg(feature = "runtime-benchmarks")]
-mod benches {
-	frame_benchmarking::define_benchmarks!(
-		[frame_benchmarking, BaselineBench::<Runtime>]
-		[frame_system, SystemBench::<Runtime>]
-		[frame_system_extensions, SystemExtensionsBench::<Runtime>]
-		[pallet_balances, Balances]
-		[pallet_timestamp, Timestamp]
-		[pallet_sudo, Sudo]
-		[pallet_template, TemplateModule]
-	);
-}
-
-impl_runtime_apis! {
-	impl sp_api::Core<Block> for Runtime {
-		fn version() -> RuntimeVersion {
-			VERSION
-		}
-
-		fn execute_block(block: Block) {
-			Executive::execute_block(block);
-		}
-
-		fn initialize_block(header: &<Block as BlockT>::Header) -> sp_runtime::ExtrinsicInclusionMode {
-			Executive::initialize_block(header)
-		}
-	}
-
-	impl sp_api::Metadata<Block> for Runtime {
-		fn metadata() -> OpaqueMetadata {
-			OpaqueMetadata::new(Runtime::metadata().into())
-		}
-
-		fn metadata_at_version(version: u32) -> Option<OpaqueMetadata> {
-			Runtime::metadata_at_version(version)
-		}
-
-		fn metadata_versions() -> sp_std::vec::Vec<u32> {
-			Runtime::metadata_versions()
-		}
-	}
-
-	impl sp_block_builder::BlockBuilder<Block> for Runtime {
-		fn apply_extrinsic(extrinsic: <Block as BlockT>::Extrinsic) -> ApplyExtrinsicResult {
-			Executive::apply_extrinsic(extrinsic)
-		}
-
-		fn finalize_block() -> <Block as BlockT>::Header {
-			Executive::finalize_block()
-		}
-
-		fn inherent_extrinsics(data: sp_inherents::InherentData) -> Vec<<Block as BlockT>::Extrinsic> {
-			data.create_extrinsics()
-		}
-
-		fn check_inherents(
-			block: Block,
-			data: sp_inherents::InherentData,
-		) -> sp_inherents::CheckInherentsResult {
-			data.check_extrinsics(&block)
-		}
-	}
-
-	impl sp_transaction_pool::runtime_api::TaggedTransactionQueue<Block> for Runtime {
-		fn validate_transaction(
-			source: TransactionSource,
-			tx: <Block as BlockT>::Extrinsic,
-			block_hash: <Block as BlockT>::Hash,
-		) -> TransactionValidity {
-			Executive::validate_transaction(source, tx, block_hash)
-		}
-	}
-
-	impl sp_offchain::OffchainWorkerApi<Block> for Runtime {
-		fn offchain_worker(header: &<Block as BlockT>::Header) {
-			Executive::offchain_worker(header)
-		}
-	}
-
-	impl sp_consensus_aura::AuraApi<Block, AuraId> for Runtime {
-		fn slot_duration() -> sp_consensus_aura::SlotDuration {
-			sp_consensus_aura::SlotDuration::from_millis(Aura::slot_duration())
-		}
-
-		fn authorities() -> Vec<AuraId> {
-			pallet_aura::Authorities::<Runtime>::get().into_inner()
-		}
-	}
-
-	impl sp_session::SessionKeys<Block> for Runtime {
-		fn generate_session_keys(seed: Option<Vec<u8>>) -> Vec<u8> {
-			opaque::SessionKeys::generate(seed)
-		}
-
-		fn decode_session_keys(
-			encoded: Vec<u8>,
-		) -> Option<Vec<(Vec<u8>, KeyTypeId)>> {
-			opaque::SessionKeys::decode_into_raw_public_keys(&encoded)
-		}
-	}
-
-	impl sp_consensus_grandpa::GrandpaApi<Block> for Runtime {
-		fn grandpa_authorities() -> sp_consensus_grandpa::AuthorityList {
-			Grandpa::grandpa_authorities()
-		}
-
-		fn current_set_id() -> sp_consensus_grandpa::SetId {
-			Grandpa::current_set_id()
-		}
-
-		fn submit_report_equivocation_unsigned_extrinsic(
-			_equivocation_proof: sp_consensus_grandpa::EquivocationProof<
-				<Block as BlockT>::Hash,
-				NumberFor<Block>,
-			>,
-			_key_owner_proof: sp_consensus_grandpa::OpaqueKeyOwnershipProof,
-		) -> Option<()> {
-			None
-		}
-
-		fn generate_key_ownership_proof(
-			_set_id: sp_consensus_grandpa::SetId,
-			_authority_id: GrandpaId,
-		) -> Option<sp_consensus_grandpa::OpaqueKeyOwnershipProof> {
-			// NOTE: this is the only implementation possible since we've
-			// defined our key owner proof type as a bottom type (i.e. a type
-			// with no values).
-			None
-		}
-	}
-
-	impl frame_system_rpc_runtime_api::AccountNonceApi<Block, AccountId, Nonce> for Runtime {
-		fn account_nonce(account: AccountId) -> Nonce {
-			System::account_nonce(account)
-		}
-	}
-
-	impl pallet_transaction_payment_rpc_runtime_api::TransactionPaymentApi<Block, Balance> for Runtime {
-		fn query_info(
-			uxt: <Block as BlockT>::Extrinsic,
-			len: u32,
-		) -> pallet_transaction_payment_rpc_runtime_api::RuntimeDispatchInfo<Balance> {
-			TransactionPayment::query_info(uxt, len)
-		}
-		fn query_fee_details(
-			uxt: <Block as BlockT>::Extrinsic,
-			len: u32,
-		) -> pallet_transaction_payment::FeeDetails<Balance> {
-			TransactionPayment::query_fee_details(uxt, len)
-		}
-		fn query_weight_to_fee(weight: Weight) -> Balance {
-			TransactionPayment::weight_to_fee(weight)
-		}
-		fn query_length_to_fee(length: u32) -> Balance {
-			TransactionPayment::length_to_fee(length)
-		}
-	}
-
-	impl pallet_transaction_payment_rpc_runtime_api::TransactionPaymentCallApi<Block, Balance, RuntimeCall>
-		for Runtime
-	{
-		fn query_call_info(
-			call: RuntimeCall,
-			len: u32,
-		) -> pallet_transaction_payment::RuntimeDispatchInfo<Balance> {
-			TransactionPayment::query_call_info(call, len)
-		}
-		fn query_call_fee_details(
-			call: RuntimeCall,
-			len: u32,
-		) -> pallet_transaction_payment::FeeDetails<Balance> {
-			TransactionPayment::query_call_fee_details(call, len)
-		}
-		fn query_weight_to_fee(weight: Weight) -> Balance {
-			TransactionPayment::weight_to_fee(weight)
-		}
-		fn query_length_to_fee(length: u32) -> Balance {
-			TransactionPayment::length_to_fee(length)
-		}
-	}
-
-	#[cfg(feature = "runtime-benchmarks")]
-	impl frame_benchmarking::Benchmark<Block> for Runtime {
-		fn benchmark_metadata(extra: bool) -> (
-			Vec<frame_benchmarking::BenchmarkList>,
-			Vec<frame_support::traits::StorageInfo>,
-		) {
-			use frame_benchmarking::{baseline, Benchmarking, BenchmarkList};
-			use frame_support::traits::StorageInfoTrait;
-			use frame_system_benchmarking::Pallet as SystemBench;
-			use frame_system_benchmarking::extensions::Pallet as SystemExtensionsBench;
-			use baseline::Pallet as BaselineBench;
-
-			let mut list = Vec::<BenchmarkList>::new();
-			list_benchmarks!(list, extra);
-
-			let storage_info = AllPalletsWithSystem::storage_info();
-
-			(list, storage_info)
-		}
-
-		fn dispatch_benchmark(
-			config: frame_benchmarking::BenchmarkConfig
-		) -> Result<Vec<frame_benchmarking::BenchmarkBatch>, sp_runtime::RuntimeString> {
-			use frame_benchmarking::{baseline, Benchmarking, BenchmarkBatch};
-			use sp_storage::TrackedStorageKey;
-			use frame_system_benchmarking::Pallet as SystemBench;
-			use frame_system_benchmarking::extensions::Pallet as SystemExtensionsBench;
-			use baseline::Pallet as BaselineBench;
-
-			impl frame_system_benchmarking::Config for Runtime {}
-			impl baseline::Config for Runtime {}
-
-			use frame_support::traits::WhitelistedStorageKeys;
-			let whitelist: Vec<TrackedStorageKey> = AllPalletsWithSystem::whitelisted_storage_keys();
-
-			let mut batches = Vec::<BenchmarkBatch>::new();
-			let params = (&config, &whitelist);
-			add_benchmarks!(params, batches);
-
-			Ok(batches)
-		}
-	}
-
-	#[cfg(feature = "try-runtime")]
-	impl frame_try_runtime::TryRuntime<Block> for Runtime {
-		fn on_runtime_upgrade(checks: frame_try_runtime::UpgradeCheckSelect) -> (Weight, Weight) {
-			// NOTE: intentional unwrap: we don't want to propagate the error backwards, and want to
-			// have a backtrace here. If any of the pre/post migration checks fail, we shall stop
-			// right here and right now.
-			let weight = Executive::try_runtime_upgrade(checks).unwrap();
-			(weight, BlockWeights::get().max_block)
-		}
-
-		fn execute_block(
-			block: Block,
-			state_root_check: bool,
-			signature_check: bool,
-			select: frame_try_runtime::TryStateSelect
-		) -> Weight {
-			// NOTE: intentional unwrap: we don't want to propagate the error backwards, and want to
-			// have a backtrace here.
-			Executive::try_execute_block(block, state_root_check, signature_check, select).expect("execute-block failed")
-		}
-	}
-
-	impl sp_genesis_builder::GenesisBuilder<Block> for Runtime {
-		fn create_default_config() -> Vec<u8> {
-			create_default_config::<RuntimeGenesisConfig>()
-		}
-
-		fn build_config(config: Vec<u8>) -> sp_genesis_builder::Result {
-			build_config::<RuntimeGenesisConfig>(config)
-		}
-	}
-=======
 	pub type Template = pallet_template;
->>>>>>> b4732add
 }