--- conflicted
+++ resolved
@@ -53,13 +53,8 @@
 	polkadot_node_subsystem_test_helpers::TestSubsystemContextHandle<ApprovalDistributionMessage>;
 
 fn test_harness<T: Future<Output = VirtualOverseer>>(
-<<<<<<< HEAD
-	assignment_criteria: &impl AssignmentCriteria,
+	assignment_criteria: Arc<dyn AssignmentCriteria + Send + Sync>,
 	clock: Arc<dyn Clock + Send + Sync>,
-=======
-	assignment_criteria: Arc<dyn AssignmentCriteria + Send + Sync>,
-	clock: Box<dyn Clock + Send + Sync>,
->>>>>>> 377f4e1b
 	mut state: State,
 	test_fn: impl FnOnce(VirtualOverseer) -> T,
 ) -> State {
@@ -69,17 +64,13 @@
 	let (context, virtual_overseer) =
 		polkadot_node_subsystem_test_helpers::make_subsystem_context(pool.clone());
 
-<<<<<<< HEAD
-	let subsystem =
-		ApprovalDistribution::new_with_clock(Metrics::default(), Default::default(), clock, false);
-=======
 	let subsystem = ApprovalDistribution::new_with_clock(
 		Metrics::default(),
 		Default::default(),
 		clock,
 		assignment_criteria,
+		false,
 	);
->>>>>>> 377f4e1b
 	{
 		let mut rng = rand_chacha::ChaCha12Rng::seed_from_u64(12345);
 		let mut session_info_provider = RuntimeInfo::new_with_config(RuntimeInfoConfig {
@@ -565,22 +556,16 @@
 	let hash = Hash::repeat_byte(0xAA);
 
 	let _ = test_harness(
-<<<<<<< HEAD
-		&MockAssignmentCriteria { tranche: Ok(0) },
+		Arc::new(MockAssignmentCriteria { tranche: Ok(0) }),
 		Arc::new(SystemClock {}),
-=======
-		Arc::new(MockAssignmentCriteria { tranche: Ok(0) }),
-		Box::new(SystemClock {}),
->>>>>>> 377f4e1b
 		state_without_reputation_delay(),
 		|mut virtual_overseer| async move {
 			let overseer = &mut virtual_overseer;
-			// setup peers
+
 			setup_peer_with_view(overseer, &peer_a, view![], ValidationVersion::V1).await;
 			setup_peer_with_view(overseer, &peer_b, view![hash], ValidationVersion::V1).await;
 			setup_peer_with_view(overseer, &peer_c, view![hash], ValidationVersion::V1).await;
 
-			// Set up a gossip topology, where a, b, c and d are topology neighbors to the node
 			// under testing.
 			let peers_with_optional_peer_id = peers
 				.iter()
@@ -676,13 +661,8 @@
 	let hash = Hash::repeat_byte(0xAA);
 
 	let _ = test_harness(
-<<<<<<< HEAD
-		&MockAssignmentCriteria { tranche: Ok(0) },
+		Arc::new(MockAssignmentCriteria { tranche: Ok(0) }),
 		Arc::new(SystemClock {}),
-=======
-		Arc::new(MockAssignmentCriteria { tranche: Ok(0) }),
-		Box::new(SystemClock {}),
->>>>>>> 377f4e1b
 		state_without_reputation_delay(),
 		|mut virtual_overseer| async move {
 			let overseer = &mut virtual_overseer;
@@ -792,13 +772,8 @@
 	let hash = Hash::repeat_byte(0xAA);
 
 	let _ = test_harness(
-<<<<<<< HEAD
-		&MockAssignmentCriteria { tranche: Ok(0) },
+		Arc::new(MockAssignmentCriteria { tranche: Ok(0) }),
 		Arc::new(SystemClock {}),
-=======
-		Arc::new(MockAssignmentCriteria { tranche: Ok(0) }),
-		Box::new(SystemClock {}),
->>>>>>> 377f4e1b
 		state_with_reputation_delay(),
 		|mut virtual_overseer| async move {
 			let overseer = &mut virtual_overseer;
@@ -870,13 +845,8 @@
 	let hash_b = Hash::repeat_byte(0xBB);
 
 	let _ = test_harness(
-<<<<<<< HEAD
-		&MockAssignmentCriteria { tranche: Ok(0) },
+		Arc::new(MockAssignmentCriteria { tranche: Ok(0) }),
 		Arc::new(SystemClock {}),
-=======
-		Arc::new(MockAssignmentCriteria { tranche: Ok(0) }),
-		Box::new(SystemClock {}),
->>>>>>> 377f4e1b
 		state_without_reputation_delay(),
 		|mut virtual_overseer| async move {
 			let overseer = &mut virtual_overseer;
@@ -972,13 +942,8 @@
 	let peer_a = peers.first().unwrap().0;
 
 	let _ = test_harness(
-<<<<<<< HEAD
-		&MockAssignmentCriteria { tranche: Ok(0) },
+		Arc::new(MockAssignmentCriteria { tranche: Ok(0) }),
 		Arc::new(SystemClock {}),
-=======
-		Arc::new(MockAssignmentCriteria { tranche: Ok(0) }),
-		Box::new(SystemClock {}),
->>>>>>> 377f4e1b
 		state_without_reputation_delay(),
 		|mut virtual_overseer| async move {
 			let overseer = &mut virtual_overseer;
@@ -1078,13 +1043,8 @@
 	let candidate_hash = polkadot_primitives::CandidateHash(Hash::repeat_byte(0xBB));
 
 	let _ = test_harness(
-<<<<<<< HEAD
-		&MockAssignmentCriteria { tranche: Ok(0) },
+		Arc::new(MockAssignmentCriteria { tranche: Ok(0) }),
 		Arc::new(SystemClock {}),
-=======
-		Arc::new(MockAssignmentCriteria { tranche: Ok(0) }),
-		Box::new(SystemClock {}),
->>>>>>> 377f4e1b
 		state_without_reputation_delay(),
 		|mut virtual_overseer| async move {
 			let overseer = &mut virtual_overseer;
@@ -1223,13 +1183,8 @@
 	let candidate_hash_first = polkadot_primitives::CandidateHash(Hash::repeat_byte(0xBB));
 	let candidate_hash_second = polkadot_primitives::CandidateHash(Hash::repeat_byte(0xCC));
 	let _ = test_harness(
-<<<<<<< HEAD
-		&MockAssignmentCriteria { tranche: Ok(0) },
+		Arc::new(MockAssignmentCriteria { tranche: Ok(0) }),
 		Arc::new(SystemClock {}),
-=======
-		Arc::new(MockAssignmentCriteria { tranche: Ok(0) }),
-		Box::new(SystemClock {}),
->>>>>>> 377f4e1b
 		state_without_reputation_delay(),
 		|mut virtual_overseer| async move {
 			let overseer = &mut virtual_overseer;
@@ -1359,13 +1314,8 @@
 	let candidate_hash_second = polkadot_primitives::CandidateHash(Hash::repeat_byte(0xCC));
 
 	let _ = test_harness(
-<<<<<<< HEAD
-		&MockAssignmentCriteria { tranche: Ok(0) },
+		Arc::new(MockAssignmentCriteria { tranche: Ok(0) }),
 		Arc::new(SystemClock {}),
-=======
-		Arc::new(MockAssignmentCriteria { tranche: Ok(0) }),
-		Box::new(SystemClock {}),
->>>>>>> 377f4e1b
 		state_without_reputation_delay(),
 		|mut virtual_overseer| async move {
 			let overseer = &mut virtual_overseer;
@@ -1574,13 +1524,8 @@
 	let candidate_hash_second = polkadot_primitives::CandidateHash(Hash::repeat_byte(0xCC));
 
 	let _ = test_harness(
-<<<<<<< HEAD
-		&MockAssignmentCriteria { tranche: Ok(0) },
+		Arc::new(MockAssignmentCriteria { tranche: Ok(0) }),
 		Arc::new(SystemClock {}),
-=======
-		Arc::new(MockAssignmentCriteria { tranche: Ok(0) }),
-		Box::new(SystemClock {}),
->>>>>>> 377f4e1b
 		state_without_reputation_delay(),
 		|mut virtual_overseer| async move {
 			let overseer = &mut virtual_overseer;
@@ -1778,13 +1723,8 @@
 	let diff_candidate_hash = polkadot_primitives::CandidateHash(Hash::repeat_byte(0xCC));
 
 	let _ = test_harness(
-<<<<<<< HEAD
-		&MockAssignmentCriteria { tranche: Ok(0) },
+		Arc::new(MockAssignmentCriteria { tranche: Ok(0) }),
 		Arc::new(SystemClock {}),
-=======
-		Arc::new(MockAssignmentCriteria { tranche: Ok(0) }),
-		Box::new(SystemClock {}),
->>>>>>> 377f4e1b
 		state_without_reputation_delay(),
 		|mut virtual_overseer| async move {
 			let overseer = &mut virtual_overseer;
@@ -1870,13 +1810,8 @@
 	let hash_c = Hash::repeat_byte(0xCC);
 
 	let state = test_harness(
-<<<<<<< HEAD
-		&MockAssignmentCriteria { tranche: Ok(0) },
+		Arc::new(MockAssignmentCriteria { tranche: Ok(0) }),
 		Arc::new(SystemClock {}),
-=======
-		Arc::new(MockAssignmentCriteria { tranche: Ok(0) }),
-		Box::new(SystemClock {}),
->>>>>>> 377f4e1b
 		State::default(),
 		|mut virtual_overseer| async move {
 			let overseer = &mut virtual_overseer;
@@ -1923,13 +1858,8 @@
 	assert!(state.blocks.get(&hash_c).is_some());
 
 	let state = test_harness(
-<<<<<<< HEAD
-		&MockAssignmentCriteria { tranche: Ok(0) },
+		Arc::new(MockAssignmentCriteria { tranche: Ok(0) }),
 		Arc::new(SystemClock {}),
-=======
-		Arc::new(MockAssignmentCriteria { tranche: Ok(0) }),
-		Box::new(SystemClock {}),
->>>>>>> 377f4e1b
 		state,
 		|mut virtual_overseer| async move {
 			let overseer = &mut virtual_overseer;
@@ -1947,13 +1877,8 @@
 	assert!(state.blocks.get(&hash_c).is_some());
 
 	let state = test_harness(
-<<<<<<< HEAD
-		&MockAssignmentCriteria { tranche: Ok(0) },
+		Arc::new(MockAssignmentCriteria { tranche: Ok(0) }),
 		Arc::new(SystemClock {}),
-=======
-		Arc::new(MockAssignmentCriteria { tranche: Ok(0) }),
-		Box::new(SystemClock {}),
->>>>>>> 377f4e1b
 		state,
 		|mut virtual_overseer| async move {
 			let overseer = &mut virtual_overseer;
@@ -1980,13 +1905,8 @@
 	let peer = &peer_a;
 
 	let state = test_harness(
-<<<<<<< HEAD
-		&MockAssignmentCriteria { tranche: Ok(0) },
+		Arc::new(MockAssignmentCriteria { tranche: Ok(0) }),
 		Arc::new(SystemClock {}),
-=======
-		Arc::new(MockAssignmentCriteria { tranche: Ok(0) }),
-		Box::new(SystemClock {}),
->>>>>>> 377f4e1b
 		State::default(),
 		|mut virtual_overseer| async move {
 			let overseer = &mut virtual_overseer;
@@ -2084,13 +2004,8 @@
 	);
 
 	let state = test_harness(
-<<<<<<< HEAD
-		&MockAssignmentCriteria { tranche: Ok(0) },
+		Arc::new(MockAssignmentCriteria { tranche: Ok(0) }),
 		Arc::new(SystemClock {}),
-=======
-		Arc::new(MockAssignmentCriteria { tranche: Ok(0) }),
-		Box::new(SystemClock {}),
->>>>>>> 377f4e1b
 		state,
 		|mut virtual_overseer| async move {
 			let overseer = &mut virtual_overseer;
@@ -2149,13 +2064,8 @@
 
 	let finalized_number = 4_000_000_000;
 	let state = test_harness(
-<<<<<<< HEAD
-		&MockAssignmentCriteria { tranche: Ok(0) },
+		Arc::new(MockAssignmentCriteria { tranche: Ok(0) }),
 		Arc::new(SystemClock {}),
-=======
-		Arc::new(MockAssignmentCriteria { tranche: Ok(0) }),
-		Box::new(SystemClock {}),
->>>>>>> 377f4e1b
 		state,
 		|mut virtual_overseer| async move {
 			let overseer = &mut virtual_overseer;
@@ -2196,13 +2106,8 @@
 	let neighbour_y = peers.get(neighbour_y_index).unwrap().0;
 
 	let _state = test_harness(
-<<<<<<< HEAD
-		&MockAssignmentCriteria { tranche: Ok(0) },
+		Arc::new(MockAssignmentCriteria { tranche: Ok(0) }),
 		Arc::new(SystemClock {}),
-=======
-		Arc::new(MockAssignmentCriteria { tranche: Ok(0) }),
-		Box::new(SystemClock {}),
->>>>>>> 377f4e1b
 		State::default(),
 		|mut virtual_overseer| async move {
 			let overseer = &mut virtual_overseer;
@@ -2382,13 +2287,8 @@
 	let peer = &peer_a;
 
 	let _ = test_harness(
-<<<<<<< HEAD
-		&MockAssignmentCriteria { tranche: Ok(0) },
+		Arc::new(MockAssignmentCriteria { tranche: Ok(0) }),
 		Arc::new(SystemClock {}),
-=======
-		Arc::new(MockAssignmentCriteria { tranche: Ok(0) }),
-		Box::new(SystemClock {}),
->>>>>>> 377f4e1b
 		state_without_reputation_delay(),
 		|mut virtual_overseer| async move {
 			let overseer = &mut virtual_overseer;
@@ -2493,13 +2393,8 @@
 	let peer = &peer_a;
 
 	let _ = test_harness(
-<<<<<<< HEAD
-		&MockAssignmentCriteria { tranche: Ok(0) },
+		Arc::new(MockAssignmentCriteria { tranche: Ok(0) }),
 		Arc::new(SystemClock {}),
-=======
-		Arc::new(MockAssignmentCriteria { tranche: Ok(0) }),
-		Box::new(SystemClock {}),
->>>>>>> 377f4e1b
 		State::default(),
 		|mut virtual_overseer| async move {
 			let overseer = &mut virtual_overseer;
@@ -2604,13 +2499,8 @@
 	let peer = &peer_a;
 
 	let _ = test_harness(
-<<<<<<< HEAD
-		&MockAssignmentCriteria { tranche: Ok(0) },
+		Arc::new(MockAssignmentCriteria { tranche: Ok(0) }),
 		Arc::new(SystemClock {}),
-=======
-		Arc::new(MockAssignmentCriteria { tranche: Ok(0) }),
-		Box::new(SystemClock {}),
->>>>>>> 377f4e1b
 		State::default(),
 		|mut virtual_overseer| async move {
 			let overseer = &mut virtual_overseer;
@@ -2735,13 +2625,8 @@
 	let hash_b = Hash::repeat_byte(0xBB);
 
 	let _ = test_harness(
-<<<<<<< HEAD
-		&MockAssignmentCriteria { tranche: Ok(0) },
+		Arc::new(MockAssignmentCriteria { tranche: Ok(0) }),
 		Arc::new(SystemClock {}),
-=======
-		Arc::new(MockAssignmentCriteria { tranche: Ok(0) }),
-		Box::new(SystemClock {}),
->>>>>>> 377f4e1b
 		state_without_reputation_delay(),
 		|mut virtual_overseer| async move {
 			let overseer = &mut virtual_overseer;
@@ -2826,13 +2711,8 @@
 	let peers = make_peers_and_authority_ids(100);
 
 	let _ = test_harness(
-<<<<<<< HEAD
-		&MockAssignmentCriteria { tranche: Ok(0) },
+		Arc::new(MockAssignmentCriteria { tranche: Ok(0) }),
 		Arc::new(SystemClock {}),
-=======
-		Arc::new(MockAssignmentCriteria { tranche: Ok(0) }),
-		Box::new(SystemClock {}),
->>>>>>> 377f4e1b
 		State::default(),
 		|mut virtual_overseer| async move {
 			let overseer = &mut virtual_overseer;
@@ -2961,13 +2841,8 @@
 	let peers = make_peers_and_authority_ids(100);
 
 	let _ = test_harness(
-<<<<<<< HEAD
-		&MockAssignmentCriteria { tranche: Ok(0) },
+		Arc::new(MockAssignmentCriteria { tranche: Ok(0) }),
 		Arc::new(SystemClock {}),
-=======
-		Arc::new(MockAssignmentCriteria { tranche: Ok(0) }),
-		Box::new(SystemClock {}),
->>>>>>> 377f4e1b
 		state_without_reputation_delay(),
 		|mut virtual_overseer| async move {
 			let overseer = &mut virtual_overseer;
@@ -3125,13 +3000,8 @@
 	let peers = make_peers_and_authority_ids(100);
 
 	let _ = test_harness(
-<<<<<<< HEAD
-		&MockAssignmentCriteria { tranche: Ok(0) },
+		Arc::new(MockAssignmentCriteria { tranche: Ok(0) }),
 		Arc::new(SystemClock {}),
-=======
-		Arc::new(MockAssignmentCriteria { tranche: Ok(0) }),
-		Box::new(SystemClock {}),
->>>>>>> 377f4e1b
 		State::default(),
 		|mut virtual_overseer| async move {
 			let overseer = &mut virtual_overseer;
@@ -3295,13 +3165,8 @@
 	let peers = make_peers_and_authority_ids(100);
 
 	let _ = test_harness(
-<<<<<<< HEAD
-		&MockAssignmentCriteria { tranche: Ok(0) },
+		Arc::new(MockAssignmentCriteria { tranche: Ok(0) }),
 		Arc::new(SystemClock {}),
-=======
-		Arc::new(MockAssignmentCriteria { tranche: Ok(0) }),
-		Box::new(SystemClock {}),
->>>>>>> 377f4e1b
 		State::default(),
 		|mut virtual_overseer| async move {
 			let overseer = &mut virtual_overseer;
@@ -3438,13 +3303,8 @@
 	let aggression_l1_threshold = state.aggression_config.l1_threshold.unwrap();
 
 	let _ = test_harness(
-<<<<<<< HEAD
-		&MockAssignmentCriteria { tranche: Ok(0) },
+		Arc::new(MockAssignmentCriteria { tranche: Ok(0) }),
 		Arc::new(SystemClock {}),
-=======
-		Arc::new(MockAssignmentCriteria { tranche: Ok(0) }),
-		Box::new(SystemClock {}),
->>>>>>> 377f4e1b
 		state,
 		|mut virtual_overseer| async move {
 			let overseer = &mut virtual_overseer;
@@ -3624,13 +3484,8 @@
 	let aggression_l1_threshold = state.aggression_config.l1_threshold.unwrap();
 
 	let _ = test_harness(
-<<<<<<< HEAD
-		&MockAssignmentCriteria { tranche: Ok(0) },
+		Arc::new(MockAssignmentCriteria { tranche: Ok(0) }),
 		Arc::new(SystemClock {}),
-=======
-		Arc::new(MockAssignmentCriteria { tranche: Ok(0) }),
-		Box::new(SystemClock {}),
->>>>>>> 377f4e1b
 		state,
 		|mut virtual_overseer| async move {
 			let overseer = &mut virtual_overseer;
@@ -3754,13 +3609,8 @@
 	let aggression_l1_threshold = state.aggression_config.l1_threshold.unwrap();
 	let aggression_l2_threshold = state.aggression_config.l2_threshold.unwrap();
 	let _ = test_harness(
-<<<<<<< HEAD
-		&MockAssignmentCriteria { tranche: Ok(0) },
+		Arc::new(MockAssignmentCriteria { tranche: Ok(0) }),
 		Arc::new(SystemClock {}),
-=======
-		Arc::new(MockAssignmentCriteria { tranche: Ok(0) }),
-		Box::new(SystemClock {}),
->>>>>>> 377f4e1b
 		state,
 		|mut virtual_overseer| async move {
 			let overseer = &mut virtual_overseer;
@@ -3944,13 +3794,8 @@
 	state.aggression_config.l2_threshold = None;
 	state.aggression_config.resend_unfinalized_period = Some(2);
 	let _ = test_harness(
-<<<<<<< HEAD
-		&MockAssignmentCriteria { tranche: Ok(0) },
+		Arc::new(MockAssignmentCriteria { tranche: Ok(0) }),
 		Arc::new(SystemClock {}),
-=======
-		Arc::new(MockAssignmentCriteria { tranche: Ok(0) }),
-		Box::new(SystemClock {}),
->>>>>>> 377f4e1b
 		state,
 		|mut virtual_overseer| async move {
 			let overseer = &mut virtual_overseer;
@@ -4113,13 +3958,8 @@
 	let state = state_without_reputation_delay();
 	let candidate_hash = polkadot_primitives::CandidateHash(Hash::repeat_byte(0xBB));
 	let _ = test_harness(
-<<<<<<< HEAD
-		&MockAssignmentCriteria { tranche: Ok(0) },
+		Arc::new(MockAssignmentCriteria { tranche: Ok(0) }),
 		Arc::new(SystemClock {}),
-=======
-		Arc::new(MockAssignmentCriteria { tranche: Ok(0) }),
-		Box::new(SystemClock {}),
->>>>>>> 377f4e1b
 		state,
 		|mut virtual_overseer| async move {
 			let overseer = &mut virtual_overseer;
@@ -4292,13 +4132,9 @@
 	let subsystem = ApprovalDistribution::new_with_clock(
 		Default::default(),
 		Default::default(),
-<<<<<<< HEAD
 		Arc::new(SystemClock {}),
+		Arc::new(MockAssignmentCriteria { tranche: Ok(0) }),
 		false,
-=======
-		Box::new(SystemClock {}),
-		Arc::new(MockAssignmentCriteria { tranche: Ok(0) }),
->>>>>>> 377f4e1b
 	);
 	let mut rng = rand_chacha::ChaCha12Rng::seed_from_u64(12345);
 	let mut sender = context.sender().clone();
@@ -4483,13 +4319,8 @@
 	let hash = Hash::repeat_byte(0xAA);
 
 	let _ = test_harness(
-<<<<<<< HEAD
-		&MockAssignmentCriteria { tranche: Ok(89) },
+		Arc::new(MockAssignmentCriteria { tranche: Ok(89) }),
 		Arc::new(DummyClock {}),
-=======
-		Arc::new(MockAssignmentCriteria { tranche: Ok(89) }),
-		Box::new(DummyClock {}),
->>>>>>> 377f4e1b
 		state_without_reputation_delay(),
 		|mut virtual_overseer| async move {
 			let overseer = &mut virtual_overseer;
@@ -4554,13 +4385,8 @@
 	let _ = test_harness(
 		Arc::new(MockAssignmentCriteria {
 			tranche: Err(InvalidAssignment(criteria::InvalidAssignmentReason::NullAssignment)),
-<<<<<<< HEAD
-		},
+		}),
 		Arc::new(DummyClock {}),
-=======
-		}),
-		Box::new(DummyClock {}),
->>>>>>> 377f4e1b
 		state_without_reputation_delay(),
 		|mut virtual_overseer| async move {
 			let overseer = &mut virtual_overseer;
@@ -4622,13 +4448,8 @@
 	let hash = Hash::repeat_byte(0xAA);
 
 	let _ = test_harness(
-<<<<<<< HEAD
-		&MockAssignmentCriteria { tranche: Ok(0) },
+		Arc::new(MockAssignmentCriteria { tranche: Ok(0) }),
 		Arc::new(DummyClock {}),
-=======
-		Arc::new(MockAssignmentCriteria { tranche: Ok(0) }),
-		Box::new(DummyClock {}),
->>>>>>> 377f4e1b
 		state_without_reputation_delay(),
 		|mut virtual_overseer| async move {
 			let overseer = &mut virtual_overseer;
@@ -4711,13 +4532,8 @@
 	let candidate_hash_fourth = polkadot_primitives::CandidateHash(Hash::repeat_byte(0xBB));
 
 	let _ = test_harness(
-<<<<<<< HEAD
-		&MockAssignmentCriteria { tranche: Ok(0) },
+		Arc::new(MockAssignmentCriteria { tranche: Ok(0) }),
 		Arc::new(DummyClock {}),
-=======
-		Arc::new(MockAssignmentCriteria { tranche: Ok(0) }),
-		Box::new(DummyClock {}),
->>>>>>> 377f4e1b
 		state_without_reputation_delay(),
 		|mut virtual_overseer| async move {
 			let overseer = &mut virtual_overseer;
