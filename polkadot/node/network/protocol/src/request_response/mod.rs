--- conflicted
+++ resolved
@@ -213,11 +213,7 @@
 		let name = req_protocol_names.get_name(self);
 		let legacy_names = self.get_legacy_name().into_iter().map(Into::into).collect();
 		match self {
-<<<<<<< HEAD
-			Protocol::ChunkFetchingV1 | Protocol::ChunkFetchingV2 => RequestResponseConfig {
-=======
-			Protocol::ChunkFetchingV1 => N::request_response_config(
->>>>>>> d37719da
+			Protocol::ChunkFetchingV1 | Protocol::ChunkFetchingV2 => N::request_response_config(
 				name,
 				legacy_names,
 				1_000,
