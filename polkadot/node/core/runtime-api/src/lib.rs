// Copyright (C) Parity Technologies (UK) Ltd.
// This file is part of Polkadot.

// Polkadot is free software: you can redistribute it and/or modify
// it under the terms of the GNU General Public License as published by
// the Free Software Foundation, either version 3 of the License, or
// (at your option) any later version.

// Polkadot is distributed in the hope that it will be useful,
// but WITHOUT ANY WARRANTY; without even the implied warranty of
// MERCHANTABILITY or FITNESS FOR A PARTICULAR PURPOSE.  See the
// GNU General Public License for more details.

// You should have received a copy of the GNU General Public License
// along with Polkadot.  If not, see <http://www.gnu.org/licenses/>.

//! Implements the Runtime API Subsystem
//!
//! This provides a clean, ownerless wrapper around the parachain-related runtime APIs. This crate
//! can also be used to cache responses from heavy runtime APIs.

#![deny(unused_crate_dependencies)]
#![warn(missing_docs)]

use polkadot_node_subsystem::{
	errors::RuntimeApiError,
	messages::{RuntimeApiMessage, RuntimeApiRequest as Request},
	overseer, FromOrchestra, OverseerSignal, SpawnedSubsystem, SubsystemError, SubsystemResult,
};
use polkadot_node_subsystem_types::RuntimeApiSubsystemClient;
use polkadot_primitives::Hash;

use cache::{RequestResult, RequestResultCache};
use futures::{channel::oneshot, prelude::*, select, stream::FuturesUnordered};
use std::sync::Arc;

mod cache;

mod metrics;
use self::metrics::Metrics;

#[cfg(test)]
mod tests;

const LOG_TARGET: &str = "parachain::runtime-api";

/// The number of maximum runtime API requests can be executed in parallel.
/// Further requests will backpressure the bounded channel.
const MAX_PARALLEL_REQUESTS: usize = 4;

/// The name of the blocking task that executes a runtime API request.
const API_REQUEST_TASK_NAME: &str = "polkadot-runtime-api-request";

/// The `RuntimeApiSubsystem`. See module docs for more details.
pub struct RuntimeApiSubsystem<Client> {
	client: Arc<Client>,
	metrics: Metrics,
	spawn_handle: Box<dyn overseer::gen::Spawner>,
	/// All the active runtime API requests that are currently being executed.
	active_requests: FuturesUnordered<oneshot::Receiver<Option<RequestResult>>>,
	/// Requests results cache
	requests_cache: RequestResultCache,
}

impl<Client> RuntimeApiSubsystem<Client> {
	/// Create a new Runtime API subsystem wrapping the given client and metrics.
	pub fn new(
		client: Arc<Client>,
		metrics: Metrics,
		spawner: impl overseer::gen::Spawner + 'static,
	) -> Self {
		RuntimeApiSubsystem {
			client,
			metrics,
			spawn_handle: Box::new(spawner),
			active_requests: Default::default(),
			requests_cache: RequestResultCache::default(),
		}
	}
}

#[overseer::subsystem(RuntimeApi, error = SubsystemError, prefix = self::overseer)]
impl<Client, Context> RuntimeApiSubsystem<Client>
where
	Client: RuntimeApiSubsystemClient + Send + Sync + 'static,
{
	fn start(self, ctx: Context) -> SpawnedSubsystem {
		SpawnedSubsystem { future: run(ctx, self).boxed(), name: "runtime-api-subsystem" }
	}
}

impl<Client> RuntimeApiSubsystem<Client>
where
	Client: RuntimeApiSubsystemClient + Send + 'static + Sync,
{
	fn store_cache(&mut self, result: RequestResult) {
		use RequestResult::*;

		match result {
			Authorities(relay_parent, authorities) =>
				self.requests_cache.cache_authorities(relay_parent, authorities),
			Validators(relay_parent, validators) =>
				self.requests_cache.cache_validators(relay_parent, validators),
			MinimumBackingVotes(session_index, minimum_backing_votes) => self
				.requests_cache
				.cache_minimum_backing_votes(session_index, minimum_backing_votes),
			ValidatorGroups(relay_parent, groups) =>
				self.requests_cache.cache_validator_groups(relay_parent, groups),
			AvailabilityCores(relay_parent, cores) =>
				self.requests_cache.cache_availability_cores(relay_parent, cores),
			PersistedValidationData(relay_parent, para_id, assumption, data) => self
				.requests_cache
				.cache_persisted_validation_data((relay_parent, para_id, assumption), data),
			AssumedValidationData(
				_relay_parent,
				para_id,
				expected_persisted_validation_data_hash,
				data,
			) => self.requests_cache.cache_assumed_validation_data(
				(para_id, expected_persisted_validation_data_hash),
				data,
			),
			CheckValidationOutputs(relay_parent, para_id, commitments, b) => self
				.requests_cache
				.cache_check_validation_outputs((relay_parent, para_id, commitments), b),
			SessionIndexForChild(relay_parent, session_index) =>
				self.requests_cache.cache_session_index_for_child(relay_parent, session_index),
			ValidationCode(relay_parent, para_id, assumption, code) => self
				.requests_cache
				.cache_validation_code((relay_parent, para_id, assumption), code),
			ValidationCodeByHash(_relay_parent, validation_code_hash, code) =>
				self.requests_cache.cache_validation_code_by_hash(validation_code_hash, code),
			CandidatePendingAvailability(relay_parent, para_id, candidate) => self
				.requests_cache
				.cache_candidate_pending_availability((relay_parent, para_id), candidate),
			CandidatesPendingAvailability(relay_parent, para_id, candidates) => self
				.requests_cache
				.cache_candidates_pending_availability((relay_parent, para_id), candidates),
			CandidateEvents(relay_parent, events) =>
				self.requests_cache.cache_candidate_events(relay_parent, events),
			SessionExecutorParams(_relay_parent, session_index, index) =>
				self.requests_cache.cache_session_executor_params(session_index, index),
			SessionInfo(_relay_parent, session_index, info) =>
				if let Some(info) = info {
					self.requests_cache.cache_session_info(session_index, info);
				},
			DmqContents(relay_parent, para_id, messages) =>
				self.requests_cache.cache_dmq_contents((relay_parent, para_id), messages),
			InboundHrmpChannelsContents(relay_parent, para_id, contents) => self
				.requests_cache
				.cache_inbound_hrmp_channel_contents((relay_parent, para_id), contents),
			CurrentBabeEpoch(relay_parent, epoch) =>
				self.requests_cache.cache_current_babe_epoch(relay_parent, epoch),
			FetchOnChainVotes(relay_parent, scraped) =>
				self.requests_cache.cache_on_chain_votes(relay_parent, scraped),
			PvfsRequirePrecheck(relay_parent, pvfs) =>
				self.requests_cache.cache_pvfs_require_precheck(relay_parent, pvfs),
			SubmitPvfCheckStatement(()) => {},
			ValidationCodeHash(relay_parent, para_id, assumption, hash) => self
				.requests_cache
				.cache_validation_code_hash((relay_parent, para_id, assumption), hash),
			Version(relay_parent, version) =>
				self.requests_cache.cache_version(relay_parent, version),
			Disputes(relay_parent, disputes) =>
				self.requests_cache.cache_disputes(relay_parent, disputes),
			UnappliedSlashes(relay_parent, unapplied_slashes) =>
				self.requests_cache.cache_unapplied_slashes(relay_parent, unapplied_slashes),
			KeyOwnershipProof(relay_parent, validator_id, key_ownership_proof) => self
				.requests_cache
				.cache_key_ownership_proof((relay_parent, validator_id), key_ownership_proof),
			ApprovalVotingParams(_relay_parent, session_index, params) =>
				self.requests_cache.cache_approval_voting_params(session_index, params),
			SubmitReportDisputeLost(_) => {},
			DisabledValidators(relay_parent, disabled_validators) =>
				self.requests_cache.cache_disabled_validators(relay_parent, disabled_validators),
			ParaBackingState(relay_parent, para_id, constraints) => self
				.requests_cache
				.cache_para_backing_state((relay_parent, para_id), constraints),
			AsyncBackingParams(relay_parent, params) =>
				self.requests_cache.cache_async_backing_params(relay_parent, params),
			NodeFeatures(session_index, params) =>
				self.requests_cache.cache_node_features(session_index, params),
			ClaimQueue(relay_parent, sender) => {
				self.requests_cache.cache_claim_queue(relay_parent, sender);
			},
			BackingConstraints(relay_parent, para_id, constraints) => self
				.requests_cache
				.cache_backing_constraints((relay_parent, para_id), constraints),
<<<<<<< HEAD
=======
			SchedulingLookahead(session_index, scheduling_lookahead) => self
				.requests_cache
				.cache_scheduling_lookahead(session_index, scheduling_lookahead),
>>>>>>> 83db0474
		}
	}

	fn query_cache(&mut self, relay_parent: Hash, request: Request) -> Option<Request> {
		macro_rules! query {
			// Just query by relay parent
			($cache_api_name:ident (), $sender:expr) => {{
				let sender = $sender;
				if let Some(value) = self.requests_cache.$cache_api_name(&relay_parent) {
					let _ = sender.send(Ok(value.clone()));
					self.metrics.on_cached_request();
					None
				} else {
					Some(sender)
				}
			}};
			// Query by relay parent + additional parameters
			($cache_api_name:ident ($($param:expr),+), $sender:expr) => {{
				let sender = $sender;
				if let Some(value) = self.requests_cache.$cache_api_name((relay_parent.clone(), $($param.clone()),+)) {
					self.metrics.on_cached_request();
					let _ = sender.send(Ok(value.clone()));
					None
				} else {
					Some(sender)
				}
			}}
		}

		match request {
			Request::Version(sender) =>
				query!(version(), sender).map(|sender| Request::Version(sender)),
			Request::Authorities(sender) =>
				query!(authorities(), sender).map(|sender| Request::Authorities(sender)),
			Request::Validators(sender) =>
				query!(validators(), sender).map(|sender| Request::Validators(sender)),
			Request::ValidatorGroups(sender) =>
				query!(validator_groups(), sender).map(|sender| Request::ValidatorGroups(sender)),
			Request::AvailabilityCores(sender) => query!(availability_cores(), sender)
				.map(|sender| Request::AvailabilityCores(sender)),
			Request::PersistedValidationData(para, assumption, sender) =>
				query!(persisted_validation_data(para, assumption), sender)
					.map(|sender| Request::PersistedValidationData(para, assumption, sender)),
			Request::AssumedValidationData(
				para,
				expected_persisted_validation_data_hash,
				sender,
			) => query!(
				assumed_validation_data(para, expected_persisted_validation_data_hash),
				sender
			)
			.map(|sender| {
				Request::AssumedValidationData(
					para,
					expected_persisted_validation_data_hash,
					sender,
				)
			}),
			Request::CheckValidationOutputs(para, commitments, sender) =>
				query!(check_validation_outputs(para, commitments), sender)
					.map(|sender| Request::CheckValidationOutputs(para, commitments, sender)),
			Request::SessionIndexForChild(sender) => query!(session_index_for_child(), sender)
				.map(|sender| Request::SessionIndexForChild(sender)),
			Request::ValidationCode(para, assumption, sender) =>
				query!(validation_code(para, assumption), sender)
					.map(|sender| Request::ValidationCode(para, assumption, sender)),
			Request::ValidationCodeByHash(validation_code_hash, sender) =>
				query!(validation_code_by_hash(validation_code_hash), sender)
					.map(|sender| Request::ValidationCodeByHash(validation_code_hash, sender)),
			Request::CandidatePendingAvailability(para, sender) =>
				query!(candidate_pending_availability(para), sender)
					.map(|sender| Request::CandidatePendingAvailability(para, sender)),
			Request::CandidatesPendingAvailability(para, sender) =>
				query!(candidates_pending_availability(para), sender)
					.map(|sender| Request::CandidatesPendingAvailability(para, sender)),
			Request::CandidateEvents(sender) =>
				query!(candidate_events(), sender).map(|sender| Request::CandidateEvents(sender)),
			Request::SessionExecutorParams(session_index, sender) => {
				if let Some(executor_params) =
					self.requests_cache.session_executor_params(session_index)
				{
					self.metrics.on_cached_request();
					let _ = sender.send(Ok(executor_params.clone()));
					None
				} else {
					Some(Request::SessionExecutorParams(session_index, sender))
				}
			},
			Request::SessionInfo(index, sender) => {
				if let Some(info) = self.requests_cache.session_info(index) {
					self.metrics.on_cached_request();
					let _ = sender.send(Ok(Some(info.clone())));
					None
				} else {
					Some(Request::SessionInfo(index, sender))
				}
			},
			Request::DmqContents(id, sender) =>
				query!(dmq_contents(id), sender).map(|sender| Request::DmqContents(id, sender)),
			Request::InboundHrmpChannelsContents(id, sender) =>
				query!(inbound_hrmp_channels_contents(id), sender)
					.map(|sender| Request::InboundHrmpChannelsContents(id, sender)),
			Request::CurrentBabeEpoch(sender) =>
				query!(current_babe_epoch(), sender).map(|sender| Request::CurrentBabeEpoch(sender)),
			Request::FetchOnChainVotes(sender) =>
				query!(on_chain_votes(), sender).map(|sender| Request::FetchOnChainVotes(sender)),
			Request::PvfsRequirePrecheck(sender) => query!(pvfs_require_precheck(), sender)
				.map(|sender| Request::PvfsRequirePrecheck(sender)),
			request @ Request::SubmitPvfCheckStatement(_, _, _) => {
				// This request is side-effecting and thus cannot be cached.
				Some(request)
			},
			Request::ValidationCodeHash(para, assumption, sender) =>
				query!(validation_code_hash(para, assumption), sender)
					.map(|sender| Request::ValidationCodeHash(para, assumption, sender)),
			Request::Disputes(sender) =>
				query!(disputes(), sender).map(|sender| Request::Disputes(sender)),
			Request::UnappliedSlashes(sender) =>
				query!(unapplied_slashes(), sender).map(|sender| Request::UnappliedSlashes(sender)),
			Request::KeyOwnershipProof(validator_id, sender) =>
				query!(key_ownership_proof(validator_id), sender)
					.map(|sender| Request::KeyOwnershipProof(validator_id, sender)),
			Request::SubmitReportDisputeLost(dispute_proof, key_ownership_proof, sender) =>
				query!(submit_report_dispute_lost(dispute_proof, key_ownership_proof), sender).map(
					|sender| {
						Request::SubmitReportDisputeLost(dispute_proof, key_ownership_proof, sender)
					},
				),
			Request::ApprovalVotingParams(session_index, sender) =>
				query!(approval_voting_params(session_index), sender)
					.map(|sender| Request::ApprovalVotingParams(session_index, sender)),
			Request::DisabledValidators(sender) => query!(disabled_validators(), sender)
				.map(|sender| Request::DisabledValidators(sender)),
			Request::ParaBackingState(para, sender) => query!(para_backing_state(para), sender)
				.map(|sender| Request::ParaBackingState(para, sender)),
			Request::AsyncBackingParams(sender) => query!(async_backing_params(), sender)
				.map(|sender| Request::AsyncBackingParams(sender)),
			Request::MinimumBackingVotes(index, sender) => {
				if let Some(value) = self.requests_cache.minimum_backing_votes(index) {
					self.metrics.on_cached_request();
					let _ = sender.send(Ok(value));
					None
				} else {
					Some(Request::MinimumBackingVotes(index, sender))
				}
			},
			Request::NodeFeatures(index, sender) => {
				if let Some(value) = self.requests_cache.node_features(index) {
					self.metrics.on_cached_request();
					let _ = sender.send(Ok(value.clone()));
					None
				} else {
					Some(Request::NodeFeatures(index, sender))
				}
			},
			Request::ClaimQueue(sender) =>
				query!(claim_queue(), sender).map(|sender| Request::ClaimQueue(sender)),
			Request::BackingConstraints(para, sender) => query!(backing_constraints(para), sender)
				.map(|sender| Request::BackingConstraints(para, sender)),
<<<<<<< HEAD
=======
			Request::SchedulingLookahead(index, sender) => {
				if let Some(value) = self.requests_cache.scheduling_lookahead(index) {
					self.metrics.on_cached_request();
					let _ = sender.send(Ok(value));
					None
				} else {
					Some(Request::SchedulingLookahead(index, sender))
				}
			},
>>>>>>> 83db0474
		}
	}

	/// Spawn a runtime API request.
	fn spawn_request(&mut self, relay_parent: Hash, request: Request) {
		let client = self.client.clone();
		let metrics = self.metrics.clone();
		let (sender, receiver) = oneshot::channel();

		// TODO: make the cache great again https://github.com/paritytech/polkadot/issues/5546
		let request = match self.query_cache(relay_parent, request) {
			Some(request) => request,
			None => return,
		};

		let request = async move {
			let result = make_runtime_api_request(client, metrics, relay_parent, request).await;
			let _ = sender.send(result);
		}
		.boxed();

		self.spawn_handle
			.spawn_blocking(API_REQUEST_TASK_NAME, Some("runtime-api"), request);
		self.active_requests.push(receiver);
	}

	/// Poll the active runtime API requests.
	async fn poll_requests(&mut self) {
		// If there are no active requests, this future should be pending forever.
		if self.active_requests.len() == 0 {
			return futures::pending!();
		}

		// If there are active requests, this will always resolve to `Some(_)` when a request is
		// finished.
		if let Some(Ok(Some(result))) = self.active_requests.next().await {
			self.store_cache(result);
		}
	}

	/// Returns true if our `active_requests` queue is full.
	fn is_busy(&self) -> bool {
		self.active_requests.len() >= MAX_PARALLEL_REQUESTS
	}
}

#[overseer::contextbounds(RuntimeApi, prefix = self::overseer)]
async fn run<Client, Context>(
	mut ctx: Context,
	mut subsystem: RuntimeApiSubsystem<Client>,
) -> SubsystemResult<()>
where
	Client: RuntimeApiSubsystemClient + Send + Sync + 'static,
{
	loop {
		// Let's add some back pressure when the subsystem is running at `MAX_PARALLEL_REQUESTS`.
		// This can never block forever, because `active_requests` is owned by this task and any
		// mutations happen either in `poll_requests` or `spawn_request` - so if `is_busy` returns
		// true, then even if all of the requests finish before us calling `poll_requests` the
		// `active_requests` length remains invariant.
		if subsystem.is_busy() {
			// Since we are not using any internal waiting queues, we need to wait for exactly
			// one request to complete before we can read the next one from the overseer channel.
			let _ = subsystem.poll_requests().await;
		}

		select! {
			req = ctx.recv().fuse() => match req? {
				FromOrchestra::Signal(OverseerSignal::Conclude) => return Ok(()),
				FromOrchestra::Signal(OverseerSignal::ActiveLeaves(_)) => {},
				FromOrchestra::Signal(OverseerSignal::BlockFinalized(..)) => {},
				FromOrchestra::Communication { msg } => match msg {
					RuntimeApiMessage::Request(relay_parent, request) => {
						subsystem.spawn_request(relay_parent, request);
					},
				}
			},
			_ = subsystem.poll_requests().fuse() => {},
		}
	}
}

async fn make_runtime_api_request<Client>(
	client: Arc<Client>,
	metrics: Metrics,
	relay_parent: Hash,
	request: Request,
) -> Option<RequestResult>
where
	Client: RuntimeApiSubsystemClient + 'static,
{
	let _timer = metrics.time_make_runtime_api_request();

	macro_rules! query {
		($req_variant:ident, $api_name:ident ($($param:expr),*), ver = $version:expr, $sender:expr) => {{
			query!($req_variant, $api_name($($param),*), ver = $version, $sender, result = ( relay_parent $(, $param )* ) )
		}};
		($req_variant:ident, $api_name:ident ($($param:expr),*), ver = $version:expr, $sender:expr, result = ( $($results:expr),* ) ) => {{
			let sender = $sender;
			let version: u32 = $version; // enforce type for the version expression
			let runtime_version = client.api_version_parachain_host(relay_parent).await
				.unwrap_or_else(|e| {
					gum::warn!(
						target: LOG_TARGET,
						api = ?stringify!($api_name),
						"cannot query the runtime API version: {}",
						e,
					);
					Some(0)
				})
				.unwrap_or_else(|| {
					gum::warn!(
						target: LOG_TARGET,
						"no runtime version is reported"
					);
					0
				});

			let res = if runtime_version >= version {
				client.$api_name(relay_parent $(, $param.clone() )*).await
					.map_err(|e| RuntimeApiError::Execution {
						runtime_api_name: stringify!($api_name),
						source: std::sync::Arc::new(e),
					})
			} else {
				Err(RuntimeApiError::NotSupported {
					runtime_api_name: stringify!($api_name),
				})
			};
			metrics.on_request(res.is_ok());
			let _ = sender.send(res.clone());

			res.ok().map(|res| RequestResult::$req_variant($( $results, )* res))
		}}
	}

	match request {
		Request::Version(sender) => {
			let runtime_version = match client.api_version_parachain_host(relay_parent).await {
				Ok(Some(v)) => Ok(v),
				Ok(None) => Err(RuntimeApiError::NotSupported { runtime_api_name: "api_version" }),
				Err(e) => Err(RuntimeApiError::Execution {
					runtime_api_name: "api_version",
					source: std::sync::Arc::new(e),
				}),
			};

			let _ = sender.send(runtime_version.clone());
			runtime_version.ok().map(|v| RequestResult::Version(relay_parent, v))
		},

		Request::Authorities(sender) => query!(Authorities, authorities(), ver = 1, sender),
		Request::Validators(sender) => query!(Validators, validators(), ver = 1, sender),
		Request::ValidatorGroups(sender) => {
			query!(ValidatorGroups, validator_groups(), ver = 1, sender)
		},
		Request::AvailabilityCores(sender) => {
			query!(AvailabilityCores, availability_cores(), ver = 1, sender)
		},
		Request::PersistedValidationData(para, assumption, sender) => query!(
			PersistedValidationData,
			persisted_validation_data(para, assumption),
			ver = 1,
			sender
		),
		Request::AssumedValidationData(para, expected_persisted_validation_data_hash, sender) => {
			query!(
				AssumedValidationData,
				assumed_validation_data(para, expected_persisted_validation_data_hash),
				ver = 1,
				sender
			)
		},
		Request::CheckValidationOutputs(para, commitments, sender) => query!(
			CheckValidationOutputs,
			check_validation_outputs(para, commitments),
			ver = 1,
			sender
		),
		Request::SessionIndexForChild(sender) => {
			query!(SessionIndexForChild, session_index_for_child(), ver = 1, sender)
		},
		Request::ValidationCode(para, assumption, sender) => {
			query!(ValidationCode, validation_code(para, assumption), ver = 1, sender)
		},
		Request::ValidationCodeByHash(validation_code_hash, sender) => query!(
			ValidationCodeByHash,
			validation_code_by_hash(validation_code_hash),
			ver = 1,
			sender
		),
		Request::CandidatePendingAvailability(para, sender) => query!(
			CandidatePendingAvailability,
			candidate_pending_availability(para),
			ver = 1,
			sender
		),
		Request::CandidatesPendingAvailability(para, sender) => query!(
			CandidatesPendingAvailability,
			candidates_pending_availability(para),
			ver = Request::CANDIDATES_PENDING_AVAILABILITY_RUNTIME_REQUIREMENT,
			sender
		),
		Request::CandidateEvents(sender) => {
			query!(CandidateEvents, candidate_events(), ver = 1, sender)
		},
		Request::SessionInfo(index, sender) => {
			query!(SessionInfo, session_info(index), ver = 2, sender)
		},
		Request::SessionExecutorParams(session_index, sender) => query!(
			SessionExecutorParams,
			session_executor_params(session_index),
			ver = Request::EXECUTOR_PARAMS_RUNTIME_REQUIREMENT,
			sender
		),
		Request::DmqContents(id, sender) => query!(DmqContents, dmq_contents(id), ver = 1, sender),
		Request::InboundHrmpChannelsContents(id, sender) => {
			query!(InboundHrmpChannelsContents, inbound_hrmp_channels_contents(id), ver = 1, sender)
		},
		Request::CurrentBabeEpoch(sender) => {
			query!(CurrentBabeEpoch, current_epoch(), ver = 1, sender)
		},
		Request::FetchOnChainVotes(sender) => {
			query!(FetchOnChainVotes, on_chain_votes(), ver = 1, sender)
		},
		Request::SubmitPvfCheckStatement(stmt, signature, sender) => {
			query!(
				SubmitPvfCheckStatement,
				submit_pvf_check_statement(stmt, signature),
				ver = 2,
				sender,
				result = ()
			)
		},
		Request::PvfsRequirePrecheck(sender) => {
			query!(PvfsRequirePrecheck, pvfs_require_precheck(), ver = 2, sender)
		},
		Request::ValidationCodeHash(para, assumption, sender) => {
			query!(ValidationCodeHash, validation_code_hash(para, assumption), ver = 2, sender)
		},
		Request::Disputes(sender) => {
			query!(Disputes, disputes(), ver = Request::DISPUTES_RUNTIME_REQUIREMENT, sender)
		},
		Request::UnappliedSlashes(sender) => query!(
			UnappliedSlashes,
			unapplied_slashes(),
			ver = Request::UNAPPLIED_SLASHES_RUNTIME_REQUIREMENT,
			sender
		),
		Request::KeyOwnershipProof(validator_id, sender) => query!(
			KeyOwnershipProof,
			key_ownership_proof(validator_id),
			ver = Request::KEY_OWNERSHIP_PROOF_RUNTIME_REQUIREMENT,
			sender
		),
		Request::ApprovalVotingParams(session_index, sender) => {
			query!(
				ApprovalVotingParams,
				approval_voting_params(session_index),
				ver = Request::APPROVAL_VOTING_PARAMS_REQUIREMENT,
				sender
			)
		},
		Request::SubmitReportDisputeLost(dispute_proof, key_ownership_proof, sender) => query!(
			SubmitReportDisputeLost,
			submit_report_dispute_lost(dispute_proof, key_ownership_proof),
			ver = Request::SUBMIT_REPORT_DISPUTE_LOST_RUNTIME_REQUIREMENT,
			sender,
			result = ()
		),
		Request::MinimumBackingVotes(index, sender) => query!(
			MinimumBackingVotes,
			minimum_backing_votes(index),
			ver = Request::MINIMUM_BACKING_VOTES_RUNTIME_REQUIREMENT,
			sender,
			result = (index)
		),
		Request::DisabledValidators(sender) => query!(
			DisabledValidators,
			disabled_validators(),
			ver = Request::DISABLED_VALIDATORS_RUNTIME_REQUIREMENT,
			sender
		),
		Request::ParaBackingState(para, sender) => {
			query!(
				ParaBackingState,
				para_backing_state(para),
				ver = Request::ASYNC_BACKING_STATE_RUNTIME_REQUIREMENT,
				sender
			)
		},
		Request::AsyncBackingParams(sender) => {
			query!(
				AsyncBackingParams,
				async_backing_params(),
				ver = Request::ASYNC_BACKING_STATE_RUNTIME_REQUIREMENT,
				sender
			)
		},
		Request::NodeFeatures(index, sender) => query!(
			NodeFeatures,
			node_features(),
			ver = Request::NODE_FEATURES_RUNTIME_REQUIREMENT,
			sender,
			result = (index)
		),
		Request::ClaimQueue(sender) => query!(
			ClaimQueue,
			claim_queue(),
			ver = Request::CLAIM_QUEUE_RUNTIME_REQUIREMENT,
			sender
		),
		Request::BackingConstraints(para, sender) => {
			query!(
				BackingConstraints,
				backing_constraints(para),
				ver = Request::CONSTRAINTS_RUNTIME_REQUIREMENT,
				sender
			)
		},
<<<<<<< HEAD
=======
		Request::SchedulingLookahead(index, sender) => query!(
			SchedulingLookahead,
			scheduling_lookahead(),
			ver = Request::SCHEDULING_LOOKAHEAD_RUNTIME_REQUIREMENT,
			sender,
			result = (index)
		),
>>>>>>> 83db0474
	}
}<|MERGE_RESOLUTION|>--- conflicted
+++ resolved
@@ -186,12 +186,9 @@
 			BackingConstraints(relay_parent, para_id, constraints) => self
 				.requests_cache
 				.cache_backing_constraints((relay_parent, para_id), constraints),
-<<<<<<< HEAD
-=======
 			SchedulingLookahead(session_index, scheduling_lookahead) => self
 				.requests_cache
 				.cache_scheduling_lookahead(session_index, scheduling_lookahead),
->>>>>>> 83db0474
 		}
 	}
 
@@ -351,8 +348,6 @@
 				query!(claim_queue(), sender).map(|sender| Request::ClaimQueue(sender)),
 			Request::BackingConstraints(para, sender) => query!(backing_constraints(para), sender)
 				.map(|sender| Request::BackingConstraints(para, sender)),
-<<<<<<< HEAD
-=======
 			Request::SchedulingLookahead(index, sender) => {
 				if let Some(value) = self.requests_cache.scheduling_lookahead(index) {
 					self.metrics.on_cached_request();
@@ -362,7 +357,6 @@
 					Some(Request::SchedulingLookahead(index, sender))
 				}
 			},
->>>>>>> 83db0474
 		}
 	}
 
@@ -683,8 +677,6 @@
 				sender
 			)
 		},
-<<<<<<< HEAD
-=======
 		Request::SchedulingLookahead(index, sender) => query!(
 			SchedulingLookahead,
 			scheduling_lookahead(),
@@ -692,6 +684,5 @@
 			sender,
 			result = (index)
 		),
->>>>>>> 83db0474
 	}
 }