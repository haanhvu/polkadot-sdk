--- conflicted
+++ resolved
@@ -247,12 +247,9 @@
 	type NextSessionRotation = TestNextSessionRotation;
 	type OnNewHead = ();
 	type AssignCoretime = ();
-<<<<<<< HEAD
-	type AuthorizeCurrentCodeOrigin = EnsureRoot<AccountId>;
-=======
 	type Fungible = Balances;
 	type CooldownRemovalMultiplier = ConstUint<1>;
->>>>>>> d88a7e4b
+	type AuthorizeCurrentCodeOrigin = EnsureRoot<AccountId>;
 }
 
 impl crate::dmp::Config for Test {}
