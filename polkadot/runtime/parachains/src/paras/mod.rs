--- conflicted
+++ resolved
@@ -654,12 +654,8 @@
 		+ shared::Config
 		+ frame_system::offchain::CreateInherent<Call<Self>>
 	{
-<<<<<<< HEAD
+    #[allow(deprecated)]
 		type RuntimeEvent: From<Event<Self>> + IsType<<Self as frame_system::Config>::RuntimeEvent>;
-=======
-		#[allow(deprecated)]
-		type RuntimeEvent: From<Event> + IsType<<Self as frame_system::Config>::RuntimeEvent>;
->>>>>>> 8730f3c2
 
 		#[pallet::constant]
 		type UnsignedPriority: Get<TransactionPriority>;
