// Copyright (C) Parity Technologies (UK) Ltd.
// This file is part of Polkadot.

// Polkadot is free software: you can redistribute it and/or modify
// it under the terms of the GNU General Public License as published by
// the Free Software Foundation, either version 3 of the License, or
// (at your option) any later version.

// Polkadot is distributed in the hope that it will be useful,
// but WITHOUT ANY WARRANTY; without even the implied warranty of
// MERCHANTABILITY or FITNESS FOR A PARTICULAR PURPOSE.  See the
// GNU General Public License for more details.

// You should have received a copy of the GNU General Public License
// along with Polkadot.  If not, see <http://www.gnu.org/licenses/>.

//! The paras pallet acts as the main registry of paras.
//!
//! # Tracking State of Paras
//!
//! The most important responsibility of this module is to track which parachains
//! are active and what their current state is. The current state of a para consists of the current
//! head data and the current validation code (AKA Parachain Validation Function (PVF)).
//!
//! A para is not considered live until it is registered and activated in this pallet.
//!
//! The set of parachains cannot change except at session boundaries. This is primarily to ensure
//! that the number and meaning of bits required for the availability bitfields does not change
//! except at session boundaries.
//!
//! # Validation Code Upgrades
//!
//! When a para signals the validation code upgrade it will be processed by this module. This can
//! be in turn split into more fine grained items:
//!
//! - Part of the acceptance criteria checks if the para can indeed signal an upgrade,
//!
//! - When the candidate is enacted, this module schedules code upgrade, storing the prospective
//!   validation code.
//!
//! - Actually assign the prospective validation code to be the current one after all conditions are
//!   fulfilled.
//!
//! The conditions that must be met before the para can use the new validation code are:
//!
//! 1. The validation code should have been "soaked" in the storage for a given number of blocks.
//! That    is, the validation code should have been stored in on-chain storage for some time, so
//! that in    case of a revert with a non-extreme height difference, that validation code can still
//! be    found on-chain.
//!
//! 2. The validation code was vetted by the validators and declared as non-malicious in a processes
//!    known as PVF pre-checking.
//!
//! # Validation Code Management
//!
//! Potentially, one validation code can be used by several different paras. For example, during
//! initial stages of deployment several paras can use the same "shell" validation code, or
//! there can be shards of the same para that use the same validation code.
//!
//! In case a validation code ceases to have any users it must be pruned from the on-chain storage.
//!
//! # Para Lifecycle Management
//!
//! A para can be in one of the two stable states: it is either a lease holding parachain or an
//! on-demand parachain.
//!
//! However, in order to get into one of those two states, it must first be onboarded. Onboarding
//! can be only enacted at session boundaries. Onboarding must take at least one full session.
//! Moreover, a brand new validation code should go through the PVF pre-checking process.
//!
//! Once the para is in one of the two stable states, it can switch to the other stable state or to
//! initiate offboarding process. The result of offboarding is removal of all data related to that
//! para.
//!
//! # PVF Pre-checking
//!
//! As was mentioned above, a brand new validation code should go through a process of approval. As
//! part of this process, validators from the active set will take the validation code and check if
//! it is malicious. Once they did that and have their judgement, either accept or reject, they
//! issue a statement in a form of an unsigned extrinsic. This extrinsic is processed by this
//! pallet. Once supermajority is gained for accept, then the process that initiated the check is
//! resumed (as mentioned before this can be either upgrading of validation code or onboarding). If
//! getting a supermajority becomes impossible (>1/3 of validators have already voted against), then
//! we reject.
//!
//! Below is a state diagram that depicts states of a single PVF pre-checking vote.
//!
//! ```text
//!                                            ┌──────────┐
//!                        supermajority       │          │
//!                    ┌────────for───────────▶│ accepted │
//!        vote────┐   │                       │          │
//!         │      │   │                       └──────────┘
//!         │      │   │
//!         │  ┌───────┐
//!         │  │       │
//!         └─▶│ init  │──── >1/3 against      ┌──────────┐
//!            │       │           │           │          │
//!            └───────┘           └──────────▶│ rejected │
//!             ▲  │                           │          │
//!             │  │ session                   └──────────┘
//!             │  └──change
//!             │     │
//!             │     ▼
//!             ┌─────┐
//! start──────▶│reset│
//!             └─────┘
//! ```

use crate::{
	configuration,
	inclusion::{QueueFootprinter, UmpQueueId},
	initializer::SessionChangeNotification,
	shared,
};
use alloc::{collections::btree_set::BTreeSet, vec::Vec};
use bitvec::{order::Lsb0 as BitOrderLsb0, vec::BitVec};
use codec::{Decode, Encode};
use core::{cmp, mem};
use frame_support::{
	dispatch::PostDispatchInfo,
	pallet_prelude::*,
	traits::{EnsureOriginWithArg, EstimateNextSessionRotation},
	DefaultNoBound,
};
use frame_system::pallet_prelude::*;
use polkadot_primitives::{
	ConsensusLog, HeadData, Id as ParaId, PvfCheckStatement, SessionIndex, UpgradeGoAhead,
	UpgradeRestriction, ValidationCode, ValidationCodeHash, ValidatorSignature, MIN_CODE_SIZE,
};
use scale_info::{Type, TypeInfo};
use sp_core::RuntimeDebug;
use sp_runtime::{
	traits::{AppVerify, One, Saturating},
	DispatchResult, SaturatedConversion,
};

use serde::{Deserialize, Serialize};

pub use crate::Origin as ParachainOrigin;

#[cfg(feature = "runtime-benchmarks")]
pub mod benchmarking;

#[cfg(test)]
pub(crate) mod tests;

pub use pallet::*;

const LOG_TARGET: &str = "runtime::paras";

// the two key times necessary to track for every code replacement.
#[derive(Default, Encode, Decode, TypeInfo)]
#[cfg_attr(test, derive(Debug, Clone, PartialEq))]
pub struct ReplacementTimes<N> {
	/// The relay-chain block number that the code upgrade was expected to be activated.
	/// This is when the code change occurs from the para's perspective - after the
	/// first parablock included with a relay-parent with number >= this value.
	expected_at: N,
	/// The relay-chain block number at which the parablock activating the code upgrade was
	/// actually included. This means considered included and available, so this is the time at
	/// which that parablock enters the acceptance period in this fork of the relay-chain.
	activated_at: N,
}

/// Metadata used to track previous parachain validation code that we keep in
/// the state.
#[derive(Default, Encode, Decode, TypeInfo)]
#[cfg_attr(test, derive(Debug, Clone, PartialEq))]
pub struct ParaPastCodeMeta<N> {
	/// Block numbers where the code was expected to be replaced and where the code
	/// was actually replaced, respectively. The first is used to do accurate look-ups
	/// of historic code in historic contexts, whereas the second is used to do
	/// pruning on an accurate timeframe. These can be used as indices
	/// into the `PastCodeHash` map along with the `ParaId` to fetch the code itself.
	upgrade_times: Vec<ReplacementTimes<N>>,
	/// Tracks the highest pruned code-replacement, if any. This is the `activated_at` value,
	/// not the `expected_at` value.
	last_pruned: Option<N>,
}

/// The possible states of a para, to take into account delayed lifecycle changes.
///
/// If the para is in a "transition state", it is expected that the parachain is
/// queued in the `ActionsQueue` to transition it into a stable state. Its lifecycle
/// state will be used to determine the state transition to apply to the para.
#[derive(PartialEq, Eq, Clone, Encode, Decode, RuntimeDebug, TypeInfo)]
pub enum ParaLifecycle {
	/// Para is new and is onboarding as an on-demand or lease holding Parachain.
	Onboarding,
	/// Para is a Parathread (on-demand parachain).
	Parathread,
	/// Para is a lease holding Parachain.
	Parachain,
	/// Para is a Parathread (on-demand parachain) which is upgrading to a lease holding Parachain.
	UpgradingParathread,
	/// Para is a lease holding Parachain which is downgrading to an on-demand parachain.
	DowngradingParachain,
	/// Parathread (on-demand parachain) is queued to be offboarded.
	OffboardingParathread,
	/// Parachain is queued to be offboarded.
	OffboardingParachain,
}

impl ParaLifecycle {
	/// Returns true if parachain is currently onboarding. To learn if the
	/// parachain is onboarding as a lease holding or on-demand parachain, look at the
	/// `UpcomingGenesis` storage item.
	pub fn is_onboarding(&self) -> bool {
		matches!(self, ParaLifecycle::Onboarding)
	}

	/// Returns true if para is in a stable state, i.e. it is currently
	/// a lease holding or on-demand parachain, and not in any transition state.
	pub fn is_stable(&self) -> bool {
		matches!(self, ParaLifecycle::Parathread | ParaLifecycle::Parachain)
	}

	/// Returns true if para is currently treated as a parachain.
	/// This also includes transitioning states, so you may want to combine
	/// this check with `is_stable` if you specifically want `Paralifecycle::Parachain`.
	pub fn is_parachain(&self) -> bool {
		matches!(
			self,
			ParaLifecycle::Parachain |
				ParaLifecycle::DowngradingParachain |
				ParaLifecycle::OffboardingParachain
		)
	}

	/// Returns true if para is currently treated as a parathread (on-demand parachain).
	/// This also includes transitioning states, so you may want to combine
	/// this check with `is_stable` if you specifically want `Paralifecycle::Parathread`.
	pub fn is_parathread(&self) -> bool {
		matches!(
			self,
			ParaLifecycle::Parathread |
				ParaLifecycle::UpgradingParathread |
				ParaLifecycle::OffboardingParathread
		)
	}

	/// Returns true if para is currently offboarding.
	pub fn is_offboarding(&self) -> bool {
		matches!(self, ParaLifecycle::OffboardingParathread | ParaLifecycle::OffboardingParachain)
	}

	/// Returns true if para is in any transitionary state.
	pub fn is_transitioning(&self) -> bool {
		!Self::is_stable(self)
	}
}

impl<N: Ord + Copy + PartialEq> ParaPastCodeMeta<N> {
	// note a replacement has occurred at a given block number.
	pub(crate) fn note_replacement(&mut self, expected_at: N, activated_at: N) {
		self.upgrade_times.push(ReplacementTimes { expected_at, activated_at })
	}

	/// Returns `true` if the upgrade logs list is empty.
	fn is_empty(&self) -> bool {
		self.upgrade_times.is_empty()
	}

	// The block at which the most recently tracked code change occurred, from the perspective
	// of the para.
	#[cfg(test)]
	fn most_recent_change(&self) -> Option<N> {
		self.upgrade_times.last().map(|x| x.expected_at)
	}

	// prunes all code upgrade logs occurring at or before `max`.
	// note that code replaced at `x` is the code used to validate all blocks before
	// `x`. Thus, `max` should be outside of the slashing window when this is invoked.
	//
	// Since we don't want to prune anything inside the acceptance period, and the parablock only
	// enters the acceptance period after being included, we prune based on the activation height of
	// the code change, not the expected height of the code change.
	//
	// returns an iterator of block numbers at which code was replaced, where the replaced
	// code should be now pruned, in ascending order.
	fn prune_up_to(&'_ mut self, max: N) -> impl Iterator<Item = N> + '_ {
		let to_prune = self.upgrade_times.iter().take_while(|t| t.activated_at <= max).count();
		let drained = if to_prune == 0 {
			// no-op prune.
			self.upgrade_times.drain(self.upgrade_times.len()..)
		} else {
			// if we are actually pruning something, update the `last_pruned` member.
			self.last_pruned = Some(self.upgrade_times[to_prune - 1].activated_at);
			self.upgrade_times.drain(..to_prune)
		};

		drained.map(|times| times.expected_at)
	}
}

/// Arguments for initializing a para.
#[derive(
	PartialEq,
	Eq,
	Clone,
	Encode,
	Decode,
	DecodeWithMemTracking,
	RuntimeDebug,
	TypeInfo,
	Serialize,
	Deserialize,
)]
pub struct ParaGenesisArgs {
	/// The initial head data to use.
	pub genesis_head: HeadData,
	/// The initial validation code to use.
	pub validation_code: ValidationCode,
	/// Lease holding or on-demand parachain.
	#[serde(rename = "parachain")]
	pub para_kind: ParaKind,
}

/// Distinguishes between lease holding Parachain and Parathread (on-demand parachain)
#[derive(DecodeWithMemTracking, PartialEq, Eq, Clone, RuntimeDebug)]
pub enum ParaKind {
	Parathread,
	Parachain,
}

impl Serialize for ParaKind {
	fn serialize<S>(&self, serializer: S) -> Result<S::Ok, S::Error>
	where
		S: serde::Serializer,
	{
		match self {
			ParaKind::Parachain => serializer.serialize_bool(true),
			ParaKind::Parathread => serializer.serialize_bool(false),
		}
	}
}

impl<'de> Deserialize<'de> for ParaKind {
	fn deserialize<D>(deserializer: D) -> Result<Self, D::Error>
	where
		D: serde::Deserializer<'de>,
	{
		match serde::de::Deserialize::deserialize(deserializer) {
			Ok(true) => Ok(ParaKind::Parachain),
			Ok(false) => Ok(ParaKind::Parathread),
			_ => Err(serde::de::Error::custom("invalid ParaKind serde representation")),
		}
	}
}

// Manual encoding, decoding, and TypeInfo as the parakind field in ParaGenesisArgs used to be a
// bool
impl Encode for ParaKind {
	fn size_hint(&self) -> usize {
		true.size_hint()
	}

	fn using_encoded<R, F: FnOnce(&[u8]) -> R>(&self, f: F) -> R {
		match self {
			ParaKind::Parachain => true.using_encoded(f),
			ParaKind::Parathread => false.using_encoded(f),
		}
	}
}

impl Decode for ParaKind {
	fn decode<I: codec::Input>(input: &mut I) -> Result<Self, codec::Error> {
		match bool::decode(input) {
			Ok(true) => Ok(ParaKind::Parachain),
			Ok(false) => Ok(ParaKind::Parathread),
			_ => Err("Invalid ParaKind representation".into()),
		}
	}
}

impl TypeInfo for ParaKind {
	type Identity = bool;
	fn type_info() -> Type {
		bool::type_info()
	}
}

/// This enum describes a reason why a particular PVF pre-checking vote was initiated. When the
/// PVF vote in question is concluded, this enum indicates what changes should be performed.
#[derive(Debug, Encode, Decode, TypeInfo)]
pub(crate) enum PvfCheckCause<BlockNumber> {
	/// PVF vote was initiated by the initial onboarding process of the given para.
	Onboarding(ParaId),
	/// PVF vote was initiated by signalling of an upgrade by the given para.
	Upgrade {
		/// The ID of the parachain that initiated or is waiting for the conclusion of
		/// pre-checking.
		id: ParaId,
		/// The relay-chain block number of **inclusion** of candidate that that initiated the
		/// upgrade.
		///
		/// It's important to count upgrade enactment delay from the inclusion of this candidate
		/// instead of its relay parent -- in order to keep PVF available in case of chain
		/// reversions.
		///
		/// See https://github.com/paritytech/polkadot/issues/4601 for detailed explanation.
		included_at: BlockNumber,
		/// Whether or not the upgrade should be enacted directly.
		///
		/// If set to `Yes` it means that no `GoAheadSignal` will be set and the parachain code
		/// will also be overwritten directly.
		upgrade_strategy: UpgradeStrategy,
	},
}

/// The strategy on how to handle a validation code upgrade.
///
/// When scheduling a parachain code upgrade the upgrade first is checked by all validators. The
/// validators ensure that the new validation code can be compiled and instantiated. After the
/// majority of the validators have reported their checking result the upgrade is either scheduled
/// or aborted. This strategy then comes into play around the relay chain block this upgrade was
/// scheduled in.
#[derive(Debug, Copy, Clone, PartialEq, TypeInfo, Decode, Encode)]
pub enum UpgradeStrategy {
	/// Set the `GoAhead` signal to inform the parachain that it is time to upgrade.
	///
	/// The upgrade will then be applied after the first parachain block was enacted that must have
	/// observed the `GoAhead` signal.
	SetGoAheadSignal,
	/// Apply the upgrade directly at the expected relay chain block.
	///
	/// This doesn't wait for the parachain to make any kind of progress.
	ApplyAtExpectedBlock,
}

impl<BlockNumber> PvfCheckCause<BlockNumber> {
	/// Returns the ID of the para that initiated or subscribed to the pre-checking vote.
	fn para_id(&self) -> ParaId {
		match *self {
			PvfCheckCause::Onboarding(id) => id,
			PvfCheckCause::Upgrade { id, .. } => id,
		}
	}
}

/// Specifies what was the outcome of a PVF pre-checking vote.
#[derive(Copy, Clone, Encode, Decode, RuntimeDebug, TypeInfo)]
enum PvfCheckOutcome {
	Accepted,
	Rejected,
}

/// This struct describes the current state of an in-progress PVF pre-checking vote.
#[derive(Encode, Decode, TypeInfo)]
pub(crate) struct PvfCheckActiveVoteState<BlockNumber> {
	// The two following vectors have their length equal to the number of validators in the active
	// set. They start with all zeroes. A 1 is set at an index when the validator at the that index
	// makes a vote. Once a 1 is set for either of the vectors, that validator cannot vote anymore.
	// Since the active validator set changes each session, the bit vectors are reinitialized as
	// well: zeroed and resized so that each validator gets its own bit.
	votes_accept: BitVec<u8, BitOrderLsb0>,
	votes_reject: BitVec<u8, BitOrderLsb0>,

	/// The number of session changes this PVF vote has observed. Therefore, this number is
	/// increased at each session boundary. When created, it is initialized with 0.
	age: SessionIndex,
	/// The block number at which this PVF vote was created.
	created_at: BlockNumber,
	/// A list of causes for this PVF pre-checking. Has at least one.
	causes: Vec<PvfCheckCause<BlockNumber>>,
}

impl<BlockNumber> PvfCheckActiveVoteState<BlockNumber> {
	/// Returns a new instance of vote state, started at the specified block `now`, with the
	/// number of validators in the current session `n_validators` and the originating `cause`.
	fn new(now: BlockNumber, n_validators: usize, cause: PvfCheckCause<BlockNumber>) -> Self {
		let mut causes = Vec::with_capacity(1);
		causes.push(cause);
		Self {
			created_at: now,
			votes_accept: bitvec::bitvec![u8, BitOrderLsb0; 0; n_validators],
			votes_reject: bitvec::bitvec![u8, BitOrderLsb0; 0; n_validators],
			age: 0,
			causes,
		}
	}

	/// Resets all votes and resizes the votes vectors corresponding to the number of validators
	/// in the new session.
	fn reinitialize_ballots(&mut self, n_validators: usize) {
		let clear_and_resize = |v: &mut BitVec<_, _>| {
			v.clear();
			v.resize(n_validators, false);
		};
		clear_and_resize(&mut self.votes_accept);
		clear_and_resize(&mut self.votes_reject);
	}

	/// Returns `Some(true)` if the validator at the given index has already cast their vote within
	/// the ongoing session. Returns `None` in case the index is out of bounds.
	fn has_vote(&self, validator_index: usize) -> Option<bool> {
		let accept_vote = self.votes_accept.get(validator_index)?;
		let reject_vote = self.votes_reject.get(validator_index)?;
		Some(*accept_vote || *reject_vote)
	}

	/// Returns `None` if the quorum is not reached, or the direction of the decision.
	fn quorum(&self, n_validators: usize) -> Option<PvfCheckOutcome> {
		let accept_threshold = polkadot_primitives::supermajority_threshold(n_validators);
		// At this threshold, a supermajority is no longer possible, so we reject.
		let reject_threshold = n_validators - accept_threshold;

		if self.votes_accept.count_ones() >= accept_threshold {
			Some(PvfCheckOutcome::Accepted)
		} else if self.votes_reject.count_ones() > reject_threshold {
			Some(PvfCheckOutcome::Rejected)
		} else {
			None
		}
	}

	#[cfg(test)]
	pub(crate) fn causes(&self) -> &[PvfCheckCause<BlockNumber>] {
		self.causes.as_slice()
	}
}

/// Runtime hook for when a parachain head is updated.
pub trait OnNewHead {
	/// Called when a parachain head is updated.
	/// Returns the weight consumed by this function.
	fn on_new_head(id: ParaId, head: &HeadData) -> Weight;
}

#[impl_trait_for_tuples::impl_for_tuples(30)]
impl OnNewHead for Tuple {
	fn on_new_head(id: ParaId, head: &HeadData) -> Weight {
		let mut weight: Weight = Default::default();
		for_tuples!( #( weight.saturating_accrue(Tuple::on_new_head(id, head)); )* );
		weight
	}
}

/// Assign coretime to some parachain.
///
/// This assigns coretime to a parachain without using the coretime chain. Thus, this should only be
/// used for testing purposes.
pub trait AssignCoretime {
	/// ONLY USE FOR TESTING OR GENESIS.
	fn assign_coretime(id: ParaId) -> DispatchResult;
}

impl AssignCoretime for () {
	fn assign_coretime(_: ParaId) -> DispatchResult {
		Ok(())
	}
}

/// Holds an authorized validation code hash along with its expiry timestamp.
#[derive(Debug, Encode, Decode, DecodeWithMemTracking, TypeInfo)]
#[cfg_attr(test, derive(PartialEq))]
pub struct AuthorizedCodeHashAndExpiry<T> {
	code_hash: ValidationCodeHash,
	expire_at: T,
}
impl<T> From<(ValidationCodeHash, T)> for AuthorizedCodeHashAndExpiry<T> {
	fn from(value: (ValidationCodeHash, T)) -> Self {
		AuthorizedCodeHashAndExpiry { code_hash: value.0, expire_at: value.1 }
	}
}

pub trait WeightInfo {
	fn force_set_current_code(c: u32) -> Weight;
	fn force_set_current_head(s: u32) -> Weight;
	fn force_set_most_recent_context() -> Weight;
	fn force_schedule_code_upgrade(c: u32) -> Weight;
	fn force_note_new_head(s: u32) -> Weight;
	fn force_queue_action() -> Weight;
	fn add_trusted_validation_code(c: u32) -> Weight;
	fn poke_unused_validation_code() -> Weight;
	fn remove_upgrade_cooldown() -> Weight;

	fn include_pvf_check_statement_finalize_upgrade_accept() -> Weight;
	fn include_pvf_check_statement_finalize_upgrade_reject() -> Weight;
	fn include_pvf_check_statement_finalize_onboarding_accept() -> Weight;
	fn include_pvf_check_statement_finalize_onboarding_reject() -> Weight;
	fn include_pvf_check_statement() -> Weight;
	fn authorize_force_set_current_code_hash() -> Weight;
	fn apply_authorized_force_set_current_code(c: u32) -> Weight;
}

pub struct TestWeightInfo;
impl WeightInfo for TestWeightInfo {
	fn force_set_current_code(_c: u32) -> Weight {
		Weight::MAX
	}
	fn force_set_current_head(_s: u32) -> Weight {
		Weight::MAX
	}
	fn force_set_most_recent_context() -> Weight {
		Weight::MAX
	}
	fn force_schedule_code_upgrade(_c: u32) -> Weight {
		Weight::MAX
	}
	fn force_note_new_head(_s: u32) -> Weight {
		Weight::MAX
	}
	fn force_queue_action() -> Weight {
		Weight::MAX
	}
	fn add_trusted_validation_code(_c: u32) -> Weight {
		// Called during integration tests for para initialization.
		Weight::zero()
	}
	fn poke_unused_validation_code() -> Weight {
		Weight::MAX
	}
	fn include_pvf_check_statement_finalize_upgrade_accept() -> Weight {
		Weight::MAX
	}
	fn include_pvf_check_statement_finalize_upgrade_reject() -> Weight {
		Weight::MAX
	}
	fn include_pvf_check_statement_finalize_onboarding_accept() -> Weight {
		Weight::MAX
	}
	fn include_pvf_check_statement_finalize_onboarding_reject() -> Weight {
		Weight::MAX
	}
	fn include_pvf_check_statement() -> Weight {
		// This special value is to distinguish from the finalizing variants above in tests.
		Weight::MAX - Weight::from_parts(1, 1)
	}
<<<<<<< HEAD
	fn authorize_force_set_current_code_hash() -> Weight {
		Weight::MAX
	}
	fn apply_authorized_force_set_current_code(_c: u32) -> Weight {
=======
	fn remove_upgrade_cooldown() -> Weight {
>>>>>>> d88a7e4b
		Weight::MAX
	}
}

#[frame_support::pallet]
pub mod pallet {
	use super::*;
	use frame_support::traits::{
		fungible::{Inspect, Mutate},
		tokens::{Fortitude, Precision, Preservation},
	};
	use sp_runtime::transaction_validity::{
		InvalidTransaction, TransactionPriority, TransactionSource, TransactionValidity,
		ValidTransaction,
	};

	type BalanceOf<T> = <<T as Config>::Fungible as Inspect<AccountIdFor<T>>>::Balance;

	#[pallet::pallet]
	#[pallet::without_storage_info]
	pub struct Pallet<T>(_);

	#[pallet::config]
	pub trait Config:
		frame_system::Config
		+ configuration::Config
		+ shared::Config
		+ frame_system::offchain::CreateInherent<Call<Self>>
	{
		#[allow(deprecated)]
		type RuntimeEvent: From<Event<Self>> + IsType<<Self as frame_system::Config>::RuntimeEvent>;

		#[pallet::constant]
		type UnsignedPriority: Get<TransactionPriority>;

		type NextSessionRotation: EstimateNextSessionRotation<BlockNumberFor<Self>>;

		/// Retrieve how many UMP messages are enqueued for this para-chain.
		///
		/// This is used to judge whether or not a para-chain can offboard. Per default this should
		/// be set to the `ParaInclusion` pallet.
		type QueueFootprinter: QueueFootprinter<Origin = UmpQueueId>;

		/// Runtime hook for when a parachain head is updated.
		type OnNewHead: OnNewHead;

		/// Weight information for extrinsics in this pallet.
		type WeightInfo: WeightInfo;

		/// Runtime hook for assigning coretime for a given parachain.
		///
		/// This is only used at genesis or by root.
		///
		/// TODO: Remove once coretime is the standard across all chains.
		type AssignCoretime: AssignCoretime;

<<<<<<< HEAD
		/// The origin that can authorize `force_set_current_code_hash`.
		type AuthorizeCurrentCodeOrigin: EnsureOriginWithArg<Self::RuntimeOrigin, ParaId>;
=======
		/// The fungible instance used by the runtime.
		type Fungible: Mutate<Self::AccountId, Balance: From<BlockNumberFor<Self>>>;

		/// Multiplier to determine the cost of removing upgrade cooldown.
		///
		/// After a parachain upgrades their runtime, an upgrade cooldown is applied
		/// ([`configuration::HostConfiguration::validation_upgrade_cooldown`]). This cooldown
		/// exists to prevent spamming the relay chain with runtime upgrades. But as life is going
		/// on, mistakes can happen and a consequent may be required. The cooldown period can be
		/// removed by using [`Pallet::remove_upgrade_cooldown`]. This dispatchable will use this
		/// multiplier to determine the cost for removing the upgrade cooldown. Time left for the
		/// cooldown multiplied with this multiplier determines the cost.
		type CooldownRemovalMultiplier: Get<BalanceOf<Self>>;
>>>>>>> d88a7e4b
	}

	#[pallet::event]
	#[pallet::generate_deposit(pub(super) fn deposit_event)]
	pub enum Event<T: Config> {
		/// Current code has been updated for a Para. `para_id`
		CurrentCodeUpdated(ParaId),
		/// Current head has been updated for a Para. `para_id`
		CurrentHeadUpdated(ParaId),
		/// A code upgrade has been scheduled for a Para. `para_id`
		CodeUpgradeScheduled(ParaId),
		/// A new head has been noted for a Para. `para_id`
		NewHeadNoted(ParaId),
		/// A para has been queued to execute pending actions. `para_id`
		ActionQueued(ParaId, SessionIndex),
		/// The given para either initiated or subscribed to a PVF check for the given validation
		/// code. `code_hash` `para_id`
		PvfCheckStarted(ValidationCodeHash, ParaId),
		/// The given validation code was accepted by the PVF pre-checking vote.
		/// `code_hash` `para_id`
		PvfCheckAccepted(ValidationCodeHash, ParaId),
		/// The given validation code was rejected by the PVF pre-checking vote.
		/// `code_hash` `para_id`
		PvfCheckRejected(ValidationCodeHash, ParaId),
<<<<<<< HEAD
		/// New code hash has been authorized for a Para.
		CodeAuthorized {
			/// Para
			para_id: ParaId,
			/// Authorized code hash.
			code_hash: ValidationCodeHash,
			/// Block at which authorization expires and will be removed.
			expire_at: BlockNumberFor<T>,
=======
		/// The upgrade cooldown was removed.
		UpgradeCooldownRemoved {
			/// The parachain for which the cooldown got removed.
			para_id: ParaId,
>>>>>>> d88a7e4b
		},
	}

	#[pallet::error]
	pub enum Error<T> {
		/// Para is not registered in our system.
		NotRegistered,
		/// Para cannot be onboarded because it is already tracked by our system.
		CannotOnboard,
		/// Para cannot be offboarded at this time.
		CannotOffboard,
		/// Para cannot be upgraded to a lease holding parachain.
		CannotUpgrade,
		/// Para cannot be downgraded to an on-demand parachain.
		CannotDowngrade,
		/// The statement for PVF pre-checking is stale.
		PvfCheckStatementStale,
		/// The statement for PVF pre-checking is for a future session.
		PvfCheckStatementFuture,
		/// Claimed validator index is out of bounds.
		PvfCheckValidatorIndexOutOfBounds,
		/// The signature for the PVF pre-checking is invalid.
		PvfCheckInvalidSignature,
		/// The given validator already has cast a vote.
		PvfCheckDoubleVote,
		/// The given PVF does not exist at the moment of process a vote.
		PvfCheckSubjectInvalid,
		/// Parachain cannot currently schedule a code upgrade.
		CannotUpgradeCode,
		/// Invalid validation code size.
		InvalidCode,
		/// No upgrade authorized.
		NothingAuthorized,
		/// The submitted code is not authorized.
		Unauthorized,
		/// Invalid block number.
		InvalidBlockNumber,
	}

	/// All currently active PVF pre-checking votes.
	///
	/// Invariant:
	/// - There are no PVF pre-checking votes that exists in list but not in the set and vice versa.
	#[pallet::storage]
	pub(super) type PvfActiveVoteMap<T: Config> = StorageMap<
		_,
		Twox64Concat,
		ValidationCodeHash,
		PvfCheckActiveVoteState<BlockNumberFor<T>>,
		OptionQuery,
	>;

	/// The list of all currently active PVF votes. Auxiliary to `PvfActiveVoteMap`.
	#[pallet::storage]
	pub(super) type PvfActiveVoteList<T: Config> =
		StorageValue<_, Vec<ValidationCodeHash>, ValueQuery>;

	/// All lease holding parachains. Ordered ascending by `ParaId`. On demand parachains are not
	/// included.
	///
	/// Consider using the [`ParachainsCache`] type of modifying.
	#[pallet::storage]
	pub type Parachains<T: Config> = StorageValue<_, Vec<ParaId>, ValueQuery>;

	/// The current lifecycle of a all known Para IDs.
	#[pallet::storage]
	pub(super) type ParaLifecycles<T: Config> = StorageMap<_, Twox64Concat, ParaId, ParaLifecycle>;

	/// The head-data of every registered para.
	#[pallet::storage]
	pub type Heads<T: Config> = StorageMap<_, Twox64Concat, ParaId, HeadData>;

	/// The context (relay-chain block number) of the most recent parachain head.
	#[pallet::storage]
	pub type MostRecentContext<T: Config> = StorageMap<_, Twox64Concat, ParaId, BlockNumberFor<T>>;

	/// The validation code hash of every live para.
	///
	/// Corresponding code can be retrieved with [`CodeByHash`].
	#[pallet::storage]
	pub type CurrentCodeHash<T: Config> = StorageMap<_, Twox64Concat, ParaId, ValidationCodeHash>;

	/// Actual past code hash, indicated by the para id as well as the block number at which it
	/// became outdated.
	///
	/// Corresponding code can be retrieved with [`CodeByHash`].
	#[pallet::storage]
	pub(super) type PastCodeHash<T: Config> =
		StorageMap<_, Twox64Concat, (ParaId, BlockNumberFor<T>), ValidationCodeHash>;

	/// Past code of parachains. The parachains themselves may not be registered anymore,
	/// but we also keep their code on-chain for the same amount of time as outdated code
	/// to keep it available for approval checkers.
	#[pallet::storage]
	pub type PastCodeMeta<T: Config> =
		StorageMap<_, Twox64Concat, ParaId, ParaPastCodeMeta<BlockNumberFor<T>>, ValueQuery>;

	/// Which paras have past code that needs pruning and the relay-chain block at which the code
	/// was replaced. Note that this is the actual height of the included block, not the expected
	/// height at which the code upgrade would be applied, although they may be equal.
	/// This is to ensure the entire acceptance period is covered, not an offset acceptance period
	/// starting from the time at which the parachain perceives a code upgrade as having occurred.
	/// Multiple entries for a single para are permitted. Ordered ascending by block number.
	#[pallet::storage]
	pub(super) type PastCodePruning<T: Config> =
		StorageValue<_, Vec<(ParaId, BlockNumberFor<T>)>, ValueQuery>;

	/// The block number at which the planned code change is expected for a parachain.
	///
	/// The change will be applied after the first parablock for this ID included which executes
	/// in the context of a relay chain block with a number >= `expected_at`.
	#[pallet::storage]
	pub type FutureCodeUpgrades<T: Config> = StorageMap<_, Twox64Concat, ParaId, BlockNumberFor<T>>;

	/// The list of upcoming future code upgrades.
	///
	/// Each item is a pair of the parachain and the expected block at which the upgrade should be
	/// applied. The upgrade will be applied at the given relay chain block. In contrast to
	/// [`FutureCodeUpgrades`] this code upgrade will be applied regardless the parachain making any
	/// progress or not.
	///
	/// Ordered ascending by block number.
	#[pallet::storage]
	pub(super) type FutureCodeUpgradesAt<T: Config> =
		StorageValue<_, Vec<(ParaId, BlockNumberFor<T>)>, ValueQuery>;

	/// The actual future code hash of a para.
	///
	/// Corresponding code can be retrieved with [`CodeByHash`].
	#[pallet::storage]
	pub type FutureCodeHash<T: Config> = StorageMap<_, Twox64Concat, ParaId, ValidationCodeHash>;

	/// The code hash authorizations for a para which will expire `expire_at` `BlockNumberFor<T>`.
	#[pallet::storage]
	pub type AuthorizedCodeHash<T: Config> =
		StorageMap<_, Twox64Concat, ParaId, AuthorizedCodeHashAndExpiry<BlockNumberFor<T>>>;

	/// This is used by the relay-chain to communicate to a parachain a go-ahead with in the upgrade
	/// procedure.
	///
	/// This value is absent when there are no upgrades scheduled or during the time the relay chain
	/// performs the checks. It is set at the first relay-chain block when the corresponding
	/// parachain can switch its upgrade function. As soon as the parachain's block is included, the
	/// value gets reset to `None`.
	///
	/// NOTE that this field is used by parachains via merkle storage proofs, therefore changing
	/// the format will require migration of parachains.
	#[pallet::storage]
	pub(super) type UpgradeGoAheadSignal<T: Config> =
		StorageMap<_, Twox64Concat, ParaId, UpgradeGoAhead>;

	/// This is used by the relay-chain to communicate that there are restrictions for performing
	/// an upgrade for this parachain.
	///
	/// This may be a because the parachain waits for the upgrade cooldown to expire. Another
	/// potential use case is when we want to perform some maintenance (such as storage migration)
	/// we could restrict upgrades to make the process simpler.
	///
	/// NOTE that this field is used by parachains via merkle storage proofs, therefore changing
	/// the format will require migration of parachains.
	#[pallet::storage]
	pub type UpgradeRestrictionSignal<T: Config> =
		StorageMap<_, Twox64Concat, ParaId, UpgradeRestriction>;

	/// The list of parachains that are awaiting for their upgrade restriction to cooldown.
	///
	/// Ordered ascending by block number.
	#[pallet::storage]
	pub(super) type UpgradeCooldowns<T: Config> =
		StorageValue<_, Vec<(ParaId, BlockNumberFor<T>)>, ValueQuery>;

	/// The list of upcoming code upgrades.
	///
	/// Each item is a pair of which para performs a code upgrade and at which relay-chain block it
	/// is expected at.
	///
	/// Ordered ascending by block number.
	#[pallet::storage]
	pub(super) type UpcomingUpgrades<T: Config> =
		StorageValue<_, Vec<(ParaId, BlockNumberFor<T>)>, ValueQuery>;

	/// The actions to perform during the start of a specific session index.
	#[pallet::storage]
	pub type ActionsQueue<T: Config> =
		StorageMap<_, Twox64Concat, SessionIndex, Vec<ParaId>, ValueQuery>;

	/// Upcoming paras instantiation arguments.
	///
	/// NOTE that after PVF pre-checking is enabled the para genesis arg will have it's code set
	/// to empty. Instead, the code will be saved into the storage right away via `CodeByHash`.
	#[pallet::storage]
	pub(super) type UpcomingParasGenesis<T: Config> =
		StorageMap<_, Twox64Concat, ParaId, ParaGenesisArgs>;

	/// The number of reference on the validation code in [`CodeByHash`] storage.
	#[pallet::storage]
	pub(super) type CodeByHashRefs<T: Config> =
		StorageMap<_, Identity, ValidationCodeHash, u32, ValueQuery>;

	/// Validation code stored by its hash.
	///
	/// This storage is consistent with [`FutureCodeHash`], [`CurrentCodeHash`] and
	/// [`PastCodeHash`].
	#[pallet::storage]
	pub type CodeByHash<T: Config> = StorageMap<_, Identity, ValidationCodeHash, ValidationCode>;

	#[pallet::genesis_config]
	#[derive(DefaultNoBound)]
	pub struct GenesisConfig<T: Config> {
		#[serde(skip)]
		pub _config: core::marker::PhantomData<T>,
		pub paras: Vec<(ParaId, ParaGenesisArgs)>,
	}

	#[pallet::genesis_build]
	impl<T: Config> BuildGenesisConfig for GenesisConfig<T> {
		fn build(&self) {
			let mut parachains = ParachainsCache::new();
			for (id, genesis_args) in &self.paras {
				if genesis_args.validation_code.0.is_empty() {
					panic!("empty validation code is not allowed in genesis");
				}
				Pallet::<T>::initialize_para_now(&mut parachains, *id, genesis_args);
				T::AssignCoretime::assign_coretime(*id)
					.expect("Assigning coretime works at genesis; qed");
			}
			// parachains are flushed on drop
		}
	}

	#[pallet::call]
	impl<T: Config> Pallet<T> {
		/// Set the storage for the parachain validation code immediately.
		#[pallet::call_index(0)]
		#[pallet::weight(<T as Config>::WeightInfo::force_set_current_code(new_code.0.len() as u32))]
		pub fn force_set_current_code(
			origin: OriginFor<T>,
			para: ParaId,
			new_code: ValidationCode,
		) -> DispatchResult {
			ensure_root(origin)?;
			Self::do_force_set_current_code_update(para, new_code);
			Ok(())
		}

		/// Set the storage for the current parachain head data immediately.
		#[pallet::call_index(1)]
		#[pallet::weight(<T as Config>::WeightInfo::force_set_current_head(new_head.0.len() as u32))]
		pub fn force_set_current_head(
			origin: OriginFor<T>,
			para: ParaId,
			new_head: HeadData,
		) -> DispatchResult {
			ensure_root(origin)?;
			Self::set_current_head(para, new_head);
			Ok(())
		}

		/// Schedule an upgrade as if it was scheduled in the given relay parent block.
		#[pallet::call_index(2)]
		#[pallet::weight(<T as Config>::WeightInfo::force_schedule_code_upgrade(new_code.0.len() as u32))]
		pub fn force_schedule_code_upgrade(
			origin: OriginFor<T>,
			para: ParaId,
			new_code: ValidationCode,
			relay_parent_number: BlockNumberFor<T>,
		) -> DispatchResult {
			ensure_root(origin)?;
			let config = configuration::ActiveConfig::<T>::get();
			Self::schedule_code_upgrade(
				para,
				new_code,
				relay_parent_number,
				&config,
				UpgradeStrategy::ApplyAtExpectedBlock,
			);
			Self::deposit_event(Event::CodeUpgradeScheduled(para));
			Ok(())
		}

		/// Note a new block head for para within the context of the current block.
		#[pallet::call_index(3)]
		#[pallet::weight(<T as Config>::WeightInfo::force_note_new_head(new_head.0.len() as u32))]
		pub fn force_note_new_head(
			origin: OriginFor<T>,
			para: ParaId,
			new_head: HeadData,
		) -> DispatchResult {
			ensure_root(origin)?;
			let now = frame_system::Pallet::<T>::block_number();
			Self::note_new_head(para, new_head, now);
			Self::deposit_event(Event::NewHeadNoted(para));
			Ok(())
		}

		/// Put a parachain directly into the next session's action queue.
		/// We can't queue it any sooner than this without going into the
		/// initializer...
		#[pallet::call_index(4)]
		#[pallet::weight(<T as Config>::WeightInfo::force_queue_action())]
		pub fn force_queue_action(origin: OriginFor<T>, para: ParaId) -> DispatchResult {
			ensure_root(origin)?;
			let next_session = shared::CurrentSessionIndex::<T>::get().saturating_add(One::one());
			ActionsQueue::<T>::mutate(next_session, |v| {
				if let Err(i) = v.binary_search(&para) {
					v.insert(i, para);
				}
			});
			Self::deposit_event(Event::ActionQueued(para, next_session));
			Ok(())
		}

		/// Adds the validation code to the storage.
		///
		/// The code will not be added if it is already present. Additionally, if PVF pre-checking
		/// is running for that code, it will be instantly accepted.
		///
		/// Otherwise, the code will be added into the storage. Note that the code will be added
		/// into storage with reference count 0. This is to account the fact that there are no users
		/// for this code yet. The caller will have to make sure that this code eventually gets
		/// used by some parachain or removed from the storage to avoid storage leaks. For the
		/// latter prefer to use the `poke_unused_validation_code` dispatchable to raw storage
		/// manipulation.
		///
		/// This function is mainly meant to be used for upgrading parachains that do not follow
		/// the go-ahead signal while the PVF pre-checking feature is enabled.
		#[pallet::call_index(5)]
		#[pallet::weight(<T as Config>::WeightInfo::add_trusted_validation_code(validation_code.0.len() as u32))]
		pub fn add_trusted_validation_code(
			origin: OriginFor<T>,
			validation_code: ValidationCode,
		) -> DispatchResult {
			ensure_root(origin)?;
			let code_hash = validation_code.hash();

			if let Some(vote) = PvfActiveVoteMap::<T>::get(&code_hash) {
				// Remove the existing vote.
				PvfActiveVoteMap::<T>::remove(&code_hash);
				PvfActiveVoteList::<T>::mutate(|l| {
					if let Ok(i) = l.binary_search(&code_hash) {
						l.remove(i);
					}
				});

				let cfg = configuration::ActiveConfig::<T>::get();
				Self::enact_pvf_accepted(
					frame_system::Pallet::<T>::block_number(),
					&code_hash,
					&vote.causes,
					vote.age,
					&cfg,
				);
				return Ok(())
			}

			if CodeByHash::<T>::contains_key(&code_hash) {
				// There is no vote, but the code exists. Nothing to do here.
				return Ok(())
			}

			// At this point the code is unknown and there is no PVF pre-checking vote for it, so we
			// can just add the code into the storage.
			//
			// NOTE That we do not use `increase_code_ref` here, because the code is not yet used
			// by any parachain.
			CodeByHash::<T>::insert(code_hash, &validation_code);

			Ok(())
		}

		/// Remove the validation code from the storage iff the reference count is 0.
		///
		/// This is better than removing the storage directly, because it will not remove the code
		/// that was suddenly got used by some parachain while this dispatchable was pending
		/// dispatching.
		#[pallet::call_index(6)]
		#[pallet::weight(<T as Config>::WeightInfo::poke_unused_validation_code())]
		pub fn poke_unused_validation_code(
			origin: OriginFor<T>,
			validation_code_hash: ValidationCodeHash,
		) -> DispatchResult {
			ensure_root(origin)?;
			if CodeByHashRefs::<T>::get(&validation_code_hash) == 0 {
				CodeByHash::<T>::remove(&validation_code_hash);
			}
			Ok(())
		}

		/// Includes a statement for a PVF pre-checking vote. Potentially, finalizes the vote and
		/// enacts the results if that was the last vote before achieving the supermajority.
		#[pallet::call_index(7)]
		#[pallet::weight(
			<T as Config>::WeightInfo::include_pvf_check_statement_finalize_upgrade_accept()
				.max(<T as Config>::WeightInfo::include_pvf_check_statement_finalize_upgrade_reject())
				.max(<T as Config>::WeightInfo::include_pvf_check_statement_finalize_onboarding_accept()
					.max(<T as Config>::WeightInfo::include_pvf_check_statement_finalize_onboarding_reject())
				)
		)]
		pub fn include_pvf_check_statement(
			origin: OriginFor<T>,
			stmt: PvfCheckStatement,
			signature: ValidatorSignature,
		) -> DispatchResultWithPostInfo {
			ensure_none(origin)?;

			let validators = shared::ActiveValidatorKeys::<T>::get();
			let current_session = shared::CurrentSessionIndex::<T>::get();
			if stmt.session_index < current_session {
				return Err(Error::<T>::PvfCheckStatementStale.into())
			} else if stmt.session_index > current_session {
				return Err(Error::<T>::PvfCheckStatementFuture.into())
			}
			let validator_index = stmt.validator_index.0 as usize;
			let validator_public = validators
				.get(validator_index)
				.ok_or(Error::<T>::PvfCheckValidatorIndexOutOfBounds)?;

			let signing_payload = stmt.signing_payload();
			ensure!(
				signature.verify(&signing_payload[..], &validator_public),
				Error::<T>::PvfCheckInvalidSignature,
			);

			let mut active_vote = PvfActiveVoteMap::<T>::get(&stmt.subject)
				.ok_or(Error::<T>::PvfCheckSubjectInvalid)?;

			// Ensure that the validator submitting this statement hasn't voted already.
			ensure!(
				!active_vote
					.has_vote(validator_index)
					.ok_or(Error::<T>::PvfCheckValidatorIndexOutOfBounds)?,
				Error::<T>::PvfCheckDoubleVote,
			);

			// Finally, cast the vote and persist.
			if stmt.accept {
				active_vote.votes_accept.set(validator_index, true);
			} else {
				active_vote.votes_reject.set(validator_index, true);
			}

			if let Some(outcome) = active_vote.quorum(validators.len()) {
				// The quorum has been achieved.
				//
				// Remove the PVF vote from the active map and finalize the PVF checking according
				// to the outcome.
				PvfActiveVoteMap::<T>::remove(&stmt.subject);
				PvfActiveVoteList::<T>::mutate(|l| {
					if let Ok(i) = l.binary_search(&stmt.subject) {
						l.remove(i);
					}
				});
				match outcome {
					PvfCheckOutcome::Accepted => {
						let cfg = configuration::ActiveConfig::<T>::get();
						Self::enact_pvf_accepted(
							frame_system::Pallet::<T>::block_number(),
							&stmt.subject,
							&active_vote.causes,
							active_vote.age,
							&cfg,
						);
					},
					PvfCheckOutcome::Rejected => {
						Self::enact_pvf_rejected(&stmt.subject, active_vote.causes);
					},
				}

				// No weight refund since this statement was the last one and lead to finalization.
				Ok(().into())
			} else {
				// No quorum has been achieved.
				//
				// - So just store the updated state back into the storage.
				// - Only charge weight for simple vote inclusion.
				PvfActiveVoteMap::<T>::insert(&stmt.subject, active_vote);
				Ok(Some(<T as Config>::WeightInfo::include_pvf_check_statement()).into())
			}
		}

		/// Set the storage for the current parachain head data immediately.
		#[pallet::call_index(8)]
		#[pallet::weight(<T as Config>::WeightInfo::force_set_most_recent_context())]
		pub fn force_set_most_recent_context(
			origin: OriginFor<T>,
			para: ParaId,
			context: BlockNumberFor<T>,
		) -> DispatchResult {
			ensure_root(origin)?;
			MostRecentContext::<T>::insert(&para, context);
			Ok(())
		}

<<<<<<< HEAD
		/// Sets the storage for the authorized current code hash of the parachain.
		/// If not applied, it will be removed at the `System::block_number() + valid_period` block.
		///
		/// This can be useful, when triggering `Paras::force_set_current_code(para, code)`
		/// from a different chain than the one where the `Paras` pallet is deployed.
		///
		/// The main purpose is to avoid transferring the entire `code` Wasm blob between chains.
		/// Instead, we authorize `code_hash` with `root`, which can later be applied by
		/// `Paras::apply_authorized_force_set_current_code(para, code)` by anyone.
		///
		/// Authorizations are stored in an **overwriting manner**.
		#[pallet::call_index(9)]
		#[pallet::weight(<T as Config>::WeightInfo::authorize_force_set_current_code_hash())]
		pub fn authorize_force_set_current_code_hash(
			origin: OriginFor<T>,
			para: ParaId,
			new_code_hash: ValidationCodeHash,
			valid_period: BlockNumberFor<T>,
		) -> DispatchResult {
			T::AuthorizeCurrentCodeOrigin::ensure_origin(origin, &para)?;

			let now = frame_system::Pallet::<T>::block_number();
			let expire_at = now.saturating_add(valid_period);

			// insert authorized code hash and make sure to overwrite existing one for a para.
			AuthorizedCodeHash::<T>::insert(
				&para,
				AuthorizedCodeHashAndExpiry::from((new_code_hash, expire_at)),
			);
			Self::deposit_event(Event::CodeAuthorized {
				para_id: para,
				code_hash: new_code_hash,
				expire_at,
			});

			Ok(())
		}

		/// Applies the already authorized current code for the parachain,
		/// triggering the same functionality as `force_set_current_code`.
		#[pallet::call_index(10)]
		#[pallet::weight(<T as Config>::WeightInfo::apply_authorized_force_set_current_code(new_code.0.len() as u32))]
		pub fn apply_authorized_force_set_current_code(
			_origin: OriginFor<T>,
			para: ParaId,
			new_code: ValidationCode,
		) -> DispatchResultWithPostInfo {
			// no need to ensure, anybody can do this

			// Ensure `new_code` is authorized
			let _ = Self::validate_code_is_authorized(&new_code, &para)?;
			// Remove authorization
			AuthorizedCodeHash::<T>::remove(para);

			// apply/dispatch
			Self::do_force_set_current_code_update(para, new_code);

			// if ok, then allows "for free"
			Ok(PostDispatchInfo {
				// consume the rest of the block to prevent further transactions
				actual_weight: Some(T::BlockWeights::get().max_block),
				// no fee for valid upgrade
				pays_fee: Pays::No,
			})
=======
		/// Remove an upgrade cooldown for a parachain.
		///
		/// The cost for removing the cooldown earlier depends on the time left for the cooldown
		/// multiplied by [`Config::CooldownRemovalMultiplier`]. The paid tokens are burned.
		#[pallet::call_index(9)]
		#[pallet::weight(<T as Config>::WeightInfo::remove_upgrade_cooldown())]
		pub fn remove_upgrade_cooldown(origin: OriginFor<T>, para: ParaId) -> DispatchResult {
			let who = ensure_signed(origin)?;

			let removed = UpgradeCooldowns::<T>::mutate(|cooldowns| {
				let Some(pos) = cooldowns.iter().position(|(p, _)| p == &para) else {
					return Ok::<_, DispatchError>(false)
				};
				let (_, cooldown_until) = cooldowns.remove(pos);

				let cost = Self::calculate_remove_upgrade_cooldown_cost(cooldown_until);

				// burn...
				T::Fungible::burn_from(
					&who,
					cost,
					Preservation::Preserve,
					Precision::Exact,
					Fortitude::Polite,
				)?;

				Ok(true)
			})?;

			if removed {
				UpgradeRestrictionSignal::<T>::remove(para);

				Self::deposit_event(Event::UpgradeCooldownRemoved { para_id: para });
			}

			Ok(())
		}
	}

	impl<T: Config> Pallet<T> {
		pub(crate) fn calculate_remove_upgrade_cooldown_cost(
			cooldown_until: BlockNumberFor<T>,
		) -> BalanceOf<T> {
			let time_left =
				cooldown_until.saturating_sub(frame_system::Pallet::<T>::block_number());

			BalanceOf::<T>::from(time_left).saturating_mul(T::CooldownRemovalMultiplier::get())
		}
	}

	#[pallet::view_functions]
	impl<T: Config> Pallet<T> {
		/// Returns the cost for removing an upgrade cooldown for the given `para`.
		pub fn remove_upgrade_cooldown_cost(para: ParaId) -> BalanceOf<T> {
			UpgradeCooldowns::<T>::get()
				.iter()
				.find(|(p, _)| p == &para)
				.map(|(_, c)| Self::calculate_remove_upgrade_cooldown_cost(*c))
				.unwrap_or_default()
>>>>>>> d88a7e4b
		}
	}

	#[pallet::validate_unsigned]
	impl<T: Config> ValidateUnsigned for Pallet<T> {
		type Call = Call<T>;

		fn validate_unsigned(_source: TransactionSource, call: &Self::Call) -> TransactionValidity {
			match call {
				Call::include_pvf_check_statement { stmt, signature } => {
					let current_session = shared::CurrentSessionIndex::<T>::get();
					if stmt.session_index < current_session {
						return InvalidTransaction::Stale.into()
					} else if stmt.session_index > current_session {
						return InvalidTransaction::Future.into()
					}

					let validator_index = stmt.validator_index.0 as usize;
					let validators = shared::ActiveValidatorKeys::<T>::get();
					let validator_public = match validators.get(validator_index) {
						Some(pk) => pk,
						None =>
							return InvalidTransaction::Custom(INVALID_TX_BAD_VALIDATOR_IDX).into(),
					};

					let signing_payload = stmt.signing_payload();
					if !signature.verify(&signing_payload[..], &validator_public) {
						return InvalidTransaction::BadProof.into();
					}

					let active_vote = match PvfActiveVoteMap::<T>::get(&stmt.subject) {
						Some(v) => v,
						None => return InvalidTransaction::Custom(INVALID_TX_BAD_SUBJECT).into(),
					};

					match active_vote.has_vote(validator_index) {
						Some(false) => (),
						Some(true) =>
							return InvalidTransaction::Custom(INVALID_TX_DOUBLE_VOTE).into(),
						None =>
							return InvalidTransaction::Custom(INVALID_TX_BAD_VALIDATOR_IDX).into(),
					}

					ValidTransaction::with_tag_prefix("PvfPreCheckingVote")
						.priority(T::UnsignedPriority::get())
						.longevity(
							TryInto::<u64>::try_into(
								T::NextSessionRotation::average_session_length() / 2u32.into(),
							)
							.unwrap_or(64_u64),
						)
						.and_provides((stmt.session_index, stmt.validator_index, stmt.subject))
						.propagate(true)
						.build()
				},
				Call::apply_authorized_force_set_current_code { para, new_code } =>
					match Self::validate_code_is_authorized(new_code, para) {
						Ok(authorized_code) => {
							let now = frame_system::Pallet::<T>::block_number();
							let longevity = authorized_code.expire_at.saturating_sub(now);

							ValidTransaction::with_tag_prefix("ApplyAuthorizedForceSetCurrentCode")
								.priority(T::UnsignedPriority::get())
								.longevity(TryInto::<u64>::try_into(longevity).unwrap_or(64_u64))
								.and_provides((para, authorized_code.code_hash))
								.propagate(true)
								.build()
						},
						Err(_) =>
							return InvalidTransaction::Custom(INVALID_TX_UNAUTHORIZED_CODE).into(),
					},
				_ => InvalidTransaction::Call.into(),
			}
		}

		fn pre_dispatch(_call: &Self::Call) -> Result<(), TransactionValidityError> {
			// Return `Ok` here meaning that as soon as the transaction got into the block, it will
			// always dispatched. This is OK, since the `include_pvf_check_statement` dispatchable
			// will perform the same checks anyway, so there is no point doing it here.
			//
			// On the other hand, if we did not provide the implementation, then the default
			// implementation would be used. The default implementation just delegates the
			// pre-dispatch validation to `validate_unsigned`.
			Ok(())
		}
	}
}

// custom transaction error codes
const INVALID_TX_BAD_VALIDATOR_IDX: u8 = 1;
const INVALID_TX_BAD_SUBJECT: u8 = 2;
const INVALID_TX_DOUBLE_VOTE: u8 = 3;
const INVALID_TX_UNAUTHORIZED_CODE: u8 = 4;

/// This is intermediate "fix" for this issue:
/// <https://github.com/paritytech/polkadot-sdk/issues/4737>
///
/// It does not actually fix it, but makes the worst case better. Without that limit someone
/// could completely DoS the relay chain by registering a ridiculously high amount of paras.
/// With this limit the same attack could lead to some parachains ceasing to being able to
/// communicate via offchain XCMP. Snowbridge will still work as it only cares about `BridgeHub`.
pub const MAX_PARA_HEADS: usize = 1024;

impl<T: Config> Pallet<T> {
	/// This is a call to schedule code upgrades for parachains which is safe to be called
	/// outside of this module. That means this function does all checks necessary to ensure
	/// that some external code is allowed to trigger a code upgrade. We do not do auth checks,
	/// that should be handled by whomever calls this function.
	pub(crate) fn schedule_code_upgrade_external(
		id: ParaId,
		new_code: ValidationCode,
		upgrade_strategy: UpgradeStrategy,
	) -> DispatchResult {
		// Check that we can schedule an upgrade at all.
		ensure!(Self::can_upgrade_validation_code(id), Error::<T>::CannotUpgradeCode);
		let config = configuration::ActiveConfig::<T>::get();
		// Validation code sanity checks:
		ensure!(new_code.0.len() >= MIN_CODE_SIZE as usize, Error::<T>::InvalidCode);
		ensure!(new_code.0.len() <= config.max_code_size as usize, Error::<T>::InvalidCode);

		let current_block = frame_system::Pallet::<T>::block_number();
		// Schedule the upgrade with a delay just like if a parachain triggered the upgrade.
		let upgrade_block = current_block.saturating_add(config.validation_upgrade_delay);
		Self::schedule_code_upgrade(id, new_code, upgrade_block, &config, upgrade_strategy);
		Self::deposit_event(Event::CodeUpgradeScheduled(id));
		Ok(())
	}

	/// Set the current head of a parachain.
	pub(crate) fn set_current_head(para: ParaId, new_head: HeadData) {
		Heads::<T>::insert(&para, new_head);
		Self::deposit_event(Event::CurrentHeadUpdated(para));
	}

	/// Called by the initializer to initialize the paras pallet.
	pub(crate) fn initializer_initialize(now: BlockNumberFor<T>) -> Weight {
		Self::prune_old_code(now) +
			Self::process_scheduled_upgrade_changes(now) +
			Self::process_future_code_upgrades_at(now) +
			Self::prune_expired_authorizations(now)
	}

	/// Called by the initializer to finalize the paras pallet.
	pub(crate) fn initializer_finalize(now: BlockNumberFor<T>) {
		Self::process_scheduled_upgrade_cooldowns(now);
	}

	/// Called by the initializer to note that a new session has started.
	///
	/// Returns the list of outgoing paras from the actions queue.
	pub(crate) fn initializer_on_new_session(
		notification: &SessionChangeNotification<BlockNumberFor<T>>,
	) -> Vec<ParaId> {
		let outgoing_paras = Self::apply_actions_queue(notification.session_index);
		Self::groom_ongoing_pvf_votes(&notification.new_config, notification.validators.len());
		outgoing_paras
	}

	/// The validation code of live para.
	pub(crate) fn current_code(para_id: &ParaId) -> Option<ValidationCode> {
		CurrentCodeHash::<T>::get(para_id).and_then(|code_hash| {
			let code = CodeByHash::<T>::get(&code_hash);
			if code.is_none() {
				log::error!(
					"Pallet paras storage is inconsistent, code not found for hash {}",
					code_hash,
				);
				debug_assert!(false, "inconsistent paras storages");
			}
			code
		})
	}

	/// Get a list of the first [`MAX_PARA_HEADS`] para heads sorted by para_id.
	/// This method is likely to be removed in the future.
	pub fn sorted_para_heads() -> Vec<(u32, Vec<u8>)> {
		let mut heads: Vec<(u32, Vec<u8>)> =
			Heads::<T>::iter().map(|(id, head)| (id.into(), head.0)).collect();
		heads.sort_by_key(|(id, _)| *id);
		heads.truncate(MAX_PARA_HEADS);
		heads
	}

	// Apply all para actions queued for the given session index.
	//
	// The actions to take are based on the lifecycle of of the paras.
	//
	// The final state of any para after the actions queue should be as a
	// lease holding parachain, on-demand parachain, or not registered. (stable states)
	//
	// Returns the list of outgoing paras from the actions queue.
	fn apply_actions_queue(session: SessionIndex) -> Vec<ParaId> {
		let actions = ActionsQueue::<T>::take(session);
		let mut parachains = ParachainsCache::new();
		let now = frame_system::Pallet::<T>::block_number();
		let mut outgoing = Vec::new();

		for para in actions {
			let lifecycle = ParaLifecycles::<T>::get(&para);
			match lifecycle {
				None | Some(ParaLifecycle::Parathread) | Some(ParaLifecycle::Parachain) => { /* Nothing to do... */
				},
				Some(ParaLifecycle::Onboarding) => {
					if let Some(genesis_data) = UpcomingParasGenesis::<T>::take(&para) {
						Self::initialize_para_now(&mut parachains, para, &genesis_data);
					}
				},
				// Upgrade an on-demand parachain to a lease holding parachain
				Some(ParaLifecycle::UpgradingParathread) => {
					parachains.add(para);
					ParaLifecycles::<T>::insert(&para, ParaLifecycle::Parachain);
				},
				// Downgrade a lease holding parachain to an on-demand parachain
				Some(ParaLifecycle::DowngradingParachain) => {
					parachains.remove(para);
					ParaLifecycles::<T>::insert(&para, ParaLifecycle::Parathread);
				},
				// Offboard a lease holding or on-demand parachain from the system
				Some(ParaLifecycle::OffboardingParachain) |
				Some(ParaLifecycle::OffboardingParathread) => {
					parachains.remove(para);

					Heads::<T>::remove(&para);
					MostRecentContext::<T>::remove(&para);
					FutureCodeUpgrades::<T>::remove(&para);
					UpgradeGoAheadSignal::<T>::remove(&para);
					UpgradeRestrictionSignal::<T>::remove(&para);
					ParaLifecycles::<T>::remove(&para);
					let removed_future_code_hash = FutureCodeHash::<T>::take(&para);
					if let Some(removed_future_code_hash) = removed_future_code_hash {
						Self::decrease_code_ref(&removed_future_code_hash);
					}

					let removed_code_hash = CurrentCodeHash::<T>::take(&para);
					if let Some(removed_code_hash) = removed_code_hash {
						Self::note_past_code(para, now, now, removed_code_hash);
					}

					outgoing.push(para);
				},
			}
		}

		if !outgoing.is_empty() {
			// Filter offboarded parachains from the upcoming upgrades and upgrade cooldowns list.
			//
			// We do it after the offboarding to get away with only a single read/write per list.
			//
			// NOTE both of those iterates over the list and the outgoing. We do not expect either
			//      of these to be large. Thus should be fine.
			UpcomingUpgrades::<T>::mutate(|upcoming_upgrades| {
				upcoming_upgrades.retain(|(para, _)| !outgoing.contains(para));
			});
			UpgradeCooldowns::<T>::mutate(|upgrade_cooldowns| {
				upgrade_cooldowns.retain(|(para, _)| !outgoing.contains(para));
			});
			FutureCodeUpgradesAt::<T>::mutate(|future_upgrades| {
				future_upgrades.retain(|(para, _)| !outgoing.contains(para));
			});
		}

		// Persist parachains into the storage explicitly.
		drop(parachains);

		outgoing
	}

	// note replacement of the code of para with given `id`, which occurred in the
	// context of the given relay-chain block number. provide the replaced code.
	//
	// `at` for para-triggered replacement is the block number of the relay-chain
	// block in whose context the parablock was executed
	// (i.e. number of `relay_parent` in the receipt)
	fn note_past_code(
		id: ParaId,
		at: BlockNumberFor<T>,
		now: BlockNumberFor<T>,
		old_code_hash: ValidationCodeHash,
	) -> Weight {
		PastCodeMeta::<T>::mutate(&id, |past_meta| {
			past_meta.note_replacement(at, now);
		});

		PastCodeHash::<T>::insert(&(id, at), old_code_hash);

		// Schedule pruning for this past-code to be removed as soon as it
		// exits the slashing window.
		PastCodePruning::<T>::mutate(|pruning| {
			let insert_idx =
				pruning.binary_search_by_key(&now, |&(_, b)| b).unwrap_or_else(|idx| idx);
			pruning.insert(insert_idx, (id, now));
		});

		T::DbWeight::get().reads_writes(2, 3)
	}

	// looks at old code metadata, compares them to the current acceptance window, and prunes those
	// that are too old.
	fn prune_old_code(now: BlockNumberFor<T>) -> Weight {
		let config = configuration::ActiveConfig::<T>::get();
		let code_retention_period = config.code_retention_period;
		if now <= code_retention_period {
			let weight = T::DbWeight::get().reads_writes(1, 0);
			return weight
		}

		// The height of any changes we no longer should keep around.
		let pruning_height = now - (code_retention_period + One::one());

		let pruning_tasks_done =
			PastCodePruning::<T>::mutate(|pruning_tasks: &mut Vec<(_, BlockNumberFor<T>)>| {
				let (pruning_tasks_done, pruning_tasks_to_do) = {
					// find all past code that has just exited the pruning window.
					let up_to_idx =
						pruning_tasks.iter().take_while(|&(_, at)| at <= &pruning_height).count();
					(up_to_idx, pruning_tasks.drain(..up_to_idx))
				};

				for (para_id, _) in pruning_tasks_to_do {
					let full_deactivate = PastCodeMeta::<T>::mutate(&para_id, |meta| {
						for pruned_repl_at in meta.prune_up_to(pruning_height) {
							let removed_code_hash =
								PastCodeHash::<T>::take(&(para_id, pruned_repl_at));

							if let Some(removed_code_hash) = removed_code_hash {
								Self::decrease_code_ref(&removed_code_hash);
							} else {
								log::warn!(
									target: LOG_TARGET,
									"Missing code for removed hash {:?}",
									removed_code_hash,
								);
							}
						}

						meta.is_empty() && Heads::<T>::get(&para_id).is_none()
					});

					// This parachain has been removed and now the vestigial code
					// has been removed from the state. clean up meta as well.
					if full_deactivate {
						PastCodeMeta::<T>::remove(&para_id);
					}
				}

				pruning_tasks_done as u64
			});

		// 1 read for the meta for each pruning task, 1 read for the config
		// 2 writes: updating the meta and pruning the code
		T::DbWeight::get().reads_writes(1 + pruning_tasks_done, 2 * pruning_tasks_done)
	}

	/// This function removes authorizations that have expired,
	/// meaning their `expire_at` block is less than or equal to the current block (`now`).
	fn prune_expired_authorizations(now: BlockNumberFor<T>) -> Weight {
		let mut weight = T::DbWeight::get().reads(1);
		let to_remove = AuthorizedCodeHash::<T>::iter().filter_map(
			|(para, AuthorizedCodeHashAndExpiry { expire_at, .. })| {
				if expire_at <= now {
					Some(para)
				} else {
					None
				}
			},
		);
		for para in to_remove {
			AuthorizedCodeHash::<T>::remove(&para);
			weight.saturating_accrue(T::DbWeight::get().writes(1));
		}

		weight
	}

	/// Process the future code upgrades that should be applied directly.
	///
	/// Upgrades that should not be applied directly are being processed in
	/// [`Self::process_scheduled_upgrade_changes`].
	fn process_future_code_upgrades_at(now: BlockNumberFor<T>) -> Weight {
		// account weight for `FutureCodeUpgradeAt::mutate`.
		let mut weight = T::DbWeight::get().reads_writes(1, 1);
		FutureCodeUpgradesAt::<T>::mutate(
			|upcoming_upgrades: &mut Vec<(ParaId, BlockNumberFor<T>)>| {
				let num = upcoming_upgrades.iter().take_while(|&(_, at)| at <= &now).count();
				for (id, expected_at) in upcoming_upgrades.drain(..num) {
					weight += T::DbWeight::get().reads_writes(1, 1);

					// Both should always be `Some` in this case, since a code upgrade is scheduled.
					let new_code_hash = if let Some(new_code_hash) = FutureCodeHash::<T>::take(&id)
					{
						new_code_hash
					} else {
						log::error!(target: LOG_TARGET, "Missing future code hash for {:?}", &id);
						continue
					};

					weight += Self::set_current_code(id, new_code_hash, expected_at);
				}
				num
			},
		);

		weight
	}

	/// Process the timers related to upgrades. Specifically, the upgrade go ahead signals toggle
	/// and the upgrade cooldown restrictions. However, this function does not actually unset
	/// the upgrade restriction, that will happen in the `initializer_finalize` function. However,
	/// this function does count the number of cooldown timers expired so that we can reserve weight
	/// for the `initializer_finalize` function.
	fn process_scheduled_upgrade_changes(now: BlockNumberFor<T>) -> Weight {
		// account weight for `UpcomingUpgrades::mutate`.
		let mut weight = T::DbWeight::get().reads_writes(1, 1);
		let upgrades_signaled = UpcomingUpgrades::<T>::mutate(
			|upcoming_upgrades: &mut Vec<(ParaId, BlockNumberFor<T>)>| {
				let num = upcoming_upgrades.iter().take_while(|&(_, at)| at <= &now).count();
				for (para, _) in upcoming_upgrades.drain(..num) {
					UpgradeGoAheadSignal::<T>::insert(&para, UpgradeGoAhead::GoAhead);
				}
				num
			},
		);
		weight += T::DbWeight::get().writes(upgrades_signaled as u64);

		// account weight for `UpgradeCooldowns::get`.
		weight += T::DbWeight::get().reads(1);
		let cooldowns_expired =
			UpgradeCooldowns::<T>::get().iter().take_while(|&(_, at)| at <= &now).count();

		// reserve weight for `initializer_finalize`:
		// - 1 read and 1 write for `UpgradeCooldowns::mutate`.
		// - 1 write per expired cooldown.
		weight += T::DbWeight::get().reads_writes(1, 1);
		weight += T::DbWeight::get().reads(cooldowns_expired as u64);

		weight
	}

	/// Actually perform unsetting the expired upgrade restrictions.
	///
	/// See `process_scheduled_upgrade_changes` for more details.
	fn process_scheduled_upgrade_cooldowns(now: BlockNumberFor<T>) {
		UpgradeCooldowns::<T>::mutate(
			|upgrade_cooldowns: &mut Vec<(ParaId, BlockNumberFor<T>)>| {
				// Remove all expired signals and also prune the cooldowns.
				upgrade_cooldowns.retain(|(para, at)| {
					if at <= &now {
						UpgradeRestrictionSignal::<T>::remove(&para);
						false
					} else {
						true
					}
				});
			},
		);
	}

	/// Goes over all PVF votes in progress, reinitializes ballots, increments ages and prunes the
	/// active votes that reached their time-to-live.
	fn groom_ongoing_pvf_votes(
		cfg: &configuration::HostConfiguration<BlockNumberFor<T>>,
		new_n_validators: usize,
	) -> Weight {
		let mut weight = T::DbWeight::get().reads(1);

		let potentially_active_votes = PvfActiveVoteList::<T>::get();

		// Initially empty list which contains all the PVF active votes that made it through this
		// session change.
		//
		// **Ordered** as well as `PvfActiveVoteList`.
		let mut actually_active_votes = Vec::with_capacity(potentially_active_votes.len());

		for vote_subject in potentially_active_votes {
			let mut vote_state = match PvfActiveVoteMap::<T>::take(&vote_subject) {
				Some(v) => v,
				None => {
					// This branch should never be reached. This is due to the fact that the set of
					// `PvfActiveVoteMap`'s keys is always equal to the set of items found in
					// `PvfActiveVoteList`.
					log::warn!(
						target: LOG_TARGET,
						"The PvfActiveVoteMap is out of sync with PvfActiveVoteList!",
					);
					debug_assert!(false);
					continue
				},
			};

			vote_state.age += 1;
			if vote_state.age < cfg.pvf_voting_ttl {
				weight += T::DbWeight::get().writes(1);
				vote_state.reinitialize_ballots(new_n_validators);
				PvfActiveVoteMap::<T>::insert(&vote_subject, vote_state);

				// push maintaining the original order.
				actually_active_votes.push(vote_subject);
			} else {
				// TTL is reached. Reject.
				weight += Self::enact_pvf_rejected(&vote_subject, vote_state.causes);
			}
		}

		weight += T::DbWeight::get().writes(1);
		PvfActiveVoteList::<T>::put(actually_active_votes);

		weight
	}

	fn enact_pvf_accepted(
		now: BlockNumberFor<T>,
		code_hash: &ValidationCodeHash,
		causes: &[PvfCheckCause<BlockNumberFor<T>>],
		sessions_observed: SessionIndex,
		cfg: &configuration::HostConfiguration<BlockNumberFor<T>>,
	) -> Weight {
		let mut weight = Weight::zero();
		for cause in causes {
			weight += T::DbWeight::get().reads_writes(3, 2);
			Self::deposit_event(Event::PvfCheckAccepted(*code_hash, cause.para_id()));

			match cause {
				PvfCheckCause::Onboarding(id) => {
					weight += Self::proceed_with_onboarding(*id, sessions_observed);
				},
				PvfCheckCause::Upgrade { id, included_at, upgrade_strategy } => {
					weight += Self::proceed_with_upgrade(
						*id,
						code_hash,
						now,
						*included_at,
						cfg,
						*upgrade_strategy,
					);
				},
			}
		}
		weight
	}

	fn proceed_with_onboarding(id: ParaId, sessions_observed: SessionIndex) -> Weight {
		let weight = T::DbWeight::get().reads_writes(2, 1);

		// we should onboard only after `SESSION_DELAY` sessions but we should take
		// into account the number of sessions the PVF pre-checking occupied.
		//
		// we cannot onboard at the current session, so it must be at least one
		// session ahead.
		let onboard_at: SessionIndex = shared::CurrentSessionIndex::<T>::get() +
			cmp::max(shared::SESSION_DELAY.saturating_sub(sessions_observed), 1);

		ActionsQueue::<T>::mutate(onboard_at, |v| {
			if let Err(i) = v.binary_search(&id) {
				v.insert(i, id);
			}
		});

		weight
	}

	fn proceed_with_upgrade(
		id: ParaId,
		code_hash: &ValidationCodeHash,
		now: BlockNumberFor<T>,
		relay_parent_number: BlockNumberFor<T>,
		cfg: &configuration::HostConfiguration<BlockNumberFor<T>>,
		upgrade_strategy: UpgradeStrategy,
	) -> Weight {
		let mut weight = Weight::zero();

		// Compute the relay-chain block number starting at which the code upgrade is ready to
		// be applied.
		//
		// The first parablock that has a relay-parent higher or at the same height of
		// `expected_at` will trigger the code upgrade. The parablock that comes after that will
		// be validated against the new validation code.
		//
		// Here we are trying to choose the block number that will have
		// `validation_upgrade_delay` blocks from the relay-parent of inclusion of the the block
		// that scheduled code upgrade but no less than `minimum_validation_upgrade_delay`. We
		// want this delay out of caution so that when the last vote for pre-checking comes the
		// parachain will have some time until the upgrade finally takes place.
		let expected_at = cmp::max(
			relay_parent_number + cfg.validation_upgrade_delay,
			now + cfg.minimum_validation_upgrade_delay,
		);

		match upgrade_strategy {
			UpgradeStrategy::ApplyAtExpectedBlock => {
				FutureCodeUpgradesAt::<T>::mutate(|future_upgrades| {
					let insert_idx = future_upgrades
						.binary_search_by_key(&expected_at, |&(_, b)| b)
						.unwrap_or_else(|idx| idx);
					future_upgrades.insert(insert_idx, (id, expected_at));
				});

				weight += T::DbWeight::get().reads_writes(0, 2);
			},
			UpgradeStrategy::SetGoAheadSignal => {
				FutureCodeUpgrades::<T>::insert(&id, expected_at);

				UpcomingUpgrades::<T>::mutate(|upcoming_upgrades| {
					let insert_idx = upcoming_upgrades
						.binary_search_by_key(&expected_at, |&(_, b)| b)
						.unwrap_or_else(|idx| idx);
					upcoming_upgrades.insert(insert_idx, (id, expected_at));
				});

				weight += T::DbWeight::get().reads_writes(1, 3);
			},
		}

		let expected_at = expected_at.saturated_into();
		let log = ConsensusLog::ParaScheduleUpgradeCode(id, *code_hash, expected_at);
		frame_system::Pallet::<T>::deposit_log(log.into());

		weight
	}

	fn enact_pvf_rejected(
		code_hash: &ValidationCodeHash,
		causes: Vec<PvfCheckCause<BlockNumberFor<T>>>,
	) -> Weight {
		let mut weight = Weight::zero();

		for cause in causes {
			// Whenever PVF pre-checking is started or a new cause is added to it, the RC is bumped.
			// Now we need to unbump it.
			weight += Self::decrease_code_ref(code_hash);

			weight += T::DbWeight::get().reads_writes(3, 2);
			Self::deposit_event(Event::PvfCheckRejected(*code_hash, cause.para_id()));

			match cause {
				PvfCheckCause::Onboarding(id) => {
					// Here we need to undo everything that was done during
					// `schedule_para_initialize`. Essentially, the logic is similar to offboarding,
					// with exception that before actual onboarding the parachain did not have a
					// chance to reach to upgrades. Therefore we can skip all the upgrade related
					// storage items here.
					weight += T::DbWeight::get().writes(3);
					UpcomingParasGenesis::<T>::remove(&id);
					CurrentCodeHash::<T>::remove(&id);
					ParaLifecycles::<T>::remove(&id);
				},
				PvfCheckCause::Upgrade { id, .. } => {
					weight += T::DbWeight::get().writes(2);
					UpgradeGoAheadSignal::<T>::insert(&id, UpgradeGoAhead::Abort);
					FutureCodeHash::<T>::remove(&id);
				},
			}
		}

		weight
	}

	/// Verify that `schedule_para_initialize` can be called successfully.
	///
	/// Returns false if para is already registered in the system.
	pub fn can_schedule_para_initialize(id: &ParaId) -> bool {
		ParaLifecycles::<T>::get(id).is_none()
	}

	/// Schedule a para to be initialized. If the validation code is not already stored in the
	/// code storage, then a PVF pre-checking process will be initiated.
	///
	/// Only after the PVF pre-checking succeeds can the para be onboarded. Note, that calling this
	/// does not guarantee that the parachain will eventually be onboarded. This can happen in case
	/// the PVF does not pass PVF pre-checking.
	///
	/// The Para ID should be not activated in this pallet. The validation code supplied in
	/// `genesis_data` should not be empty. If those conditions are not met, then the para cannot
	/// be onboarded.
	pub(crate) fn schedule_para_initialize(
		id: ParaId,
		mut genesis_data: ParaGenesisArgs,
	) -> DispatchResult {
		// Make sure parachain isn't already in our system and that the onboarding parameters are
		// valid.
		ensure!(Self::can_schedule_para_initialize(&id), Error::<T>::CannotOnboard);
		ensure!(!genesis_data.validation_code.0.is_empty(), Error::<T>::CannotOnboard);
		ParaLifecycles::<T>::insert(&id, ParaLifecycle::Onboarding);

		// HACK: here we are doing something nasty.
		//
		// In order to fix the [soaking issue] we insert the code eagerly here. When the onboarding
		// is finally enacted, we do not need to insert the code anymore. Therefore, there is no
		// reason for the validation code to be copied into the `ParaGenesisArgs`. We also do not
		// want to risk it by copying the validation code needlessly to not risk adding more
		// memory pressure.
		//
		// That said, we also want to preserve `ParaGenesisArgs` as it is, for now. There are two
		// reasons:
		//
		// - Doing it within the context of the PR that introduces this change is undesirable, since
		//   it is already a big change, and that change would require a migration. Moreover, if we
		//   run the new version of the runtime, there will be less things to worry about during the
		//   eventual proper migration.
		//
		// - This data type already is used for generating genesis, and changing it will probably
		//   introduce some unnecessary burden.
		//
		// So instead of going through it right now, we will do something sneaky. Specifically:
		//
		// - Insert the `CurrentCodeHash` now, instead during the onboarding. That would allow to
		//   get rid of hashing of the validation code when onboarding.
		//
		// - Replace `validation_code` with a sentinel value: an empty vector. This should be fine
		//   as long we do not allow registering parachains with empty code. At the moment of
		//   writing this should already be the case.
		//
		// - Empty value is treated as the current code is already inserted during the onboarding.
		//
		// This is only an intermediate solution and should be fixed in foreseeable future.
		//
		// [soaking issue]: https://github.com/paritytech/polkadot/issues/3918
		let validation_code =
			mem::replace(&mut genesis_data.validation_code, ValidationCode(Vec::new()));
		UpcomingParasGenesis::<T>::insert(&id, genesis_data);
		let validation_code_hash = validation_code.hash();
		CurrentCodeHash::<T>::insert(&id, validation_code_hash);

		let cfg = configuration::ActiveConfig::<T>::get();
		Self::kick_off_pvf_check(
			PvfCheckCause::Onboarding(id),
			validation_code_hash,
			validation_code,
			&cfg,
		);

		Ok(())
	}

	/// Schedule a para to be cleaned up at the start of the next session.
	///
	/// Will return error if either is true:
	///
	/// - para is not a stable parachain (i.e. [`ParaLifecycle::is_stable`] is `false`)
	/// - para has a pending upgrade.
	/// - para has unprocessed messages in its UMP queue.
	///
	/// No-op if para is not registered at all.
	pub(crate) fn schedule_para_cleanup(id: ParaId) -> DispatchResult {
		// Disallow offboarding in case there is a PVF pre-checking in progress.
		//
		// This is not a fundamental limitation but rather simplification: it allows us to get
		// away without introducing additional logic for pruning and, more importantly, enacting
		// ongoing PVF pre-checking votes. It also removes some nasty edge cases.
		//
		// However, an upcoming upgrade on its own imposes no restrictions. An upgrade is enacted
		// with a new para head, so if a para never progresses we still should be able to offboard
		// it.
		//
		// This implicitly assumes that the given para exists, i.e. it's lifecycle != None.
		if let Some(future_code_hash) = FutureCodeHash::<T>::get(&id) {
			let active_prechecking = PvfActiveVoteList::<T>::get();
			if active_prechecking.contains(&future_code_hash) {
				return Err(Error::<T>::CannotOffboard.into())
			}
		}

		let lifecycle = ParaLifecycles::<T>::get(&id);
		match lifecycle {
			// If para is not registered, nothing to do!
			None => return Ok(()),
			Some(ParaLifecycle::Parathread) => {
				ParaLifecycles::<T>::insert(&id, ParaLifecycle::OffboardingParathread);
			},
			Some(ParaLifecycle::Parachain) => {
				ParaLifecycles::<T>::insert(&id, ParaLifecycle::OffboardingParachain);
			},
			_ => return Err(Error::<T>::CannotOffboard.into()),
		}

		let scheduled_session = Self::scheduled_session();
		ActionsQueue::<T>::mutate(scheduled_session, |v| {
			if let Err(i) = v.binary_search(&id) {
				v.insert(i, id);
			}
		});

		if <T as Config>::QueueFootprinter::message_count(UmpQueueId::Para(id)) != 0 {
			return Err(Error::<T>::CannotOffboard.into())
		}

		Ok(())
	}

	/// Schedule a parathread (on-demand parachain) to be upgraded to a lease holding parachain.
	///
	/// Will return error if `ParaLifecycle` is not `Parathread`.
	pub(crate) fn schedule_parathread_upgrade(id: ParaId) -> DispatchResult {
		let scheduled_session = Self::scheduled_session();
		let lifecycle = ParaLifecycles::<T>::get(&id).ok_or(Error::<T>::NotRegistered)?;

		ensure!(lifecycle == ParaLifecycle::Parathread, Error::<T>::CannotUpgrade);

		ParaLifecycles::<T>::insert(&id, ParaLifecycle::UpgradingParathread);
		ActionsQueue::<T>::mutate(scheduled_session, |v| {
			if let Err(i) = v.binary_search(&id) {
				v.insert(i, id);
			}
		});

		Ok(())
	}

	/// Schedule a lease holding parachain to be downgraded to an on-demand parachain.
	///
	/// Noop if `ParaLifecycle` is not `Parachain`.
	pub(crate) fn schedule_parachain_downgrade(id: ParaId) -> DispatchResult {
		let scheduled_session = Self::scheduled_session();
		let lifecycle = ParaLifecycles::<T>::get(&id).ok_or(Error::<T>::NotRegistered)?;

		ensure!(lifecycle == ParaLifecycle::Parachain, Error::<T>::CannotDowngrade);

		ParaLifecycles::<T>::insert(&id, ParaLifecycle::DowngradingParachain);
		ActionsQueue::<T>::mutate(scheduled_session, |v| {
			if let Err(i) = v.binary_search(&id) {
				v.insert(i, id);
			}
		});

		Ok(())
	}

	/// Schedule a future code upgrade of the given parachain.
	///
	/// If the new code is not known, then the PVF pre-checking will be started for that validation
	/// code. In case the validation code does not pass the PVF pre-checking process, the
	/// upgrade will be aborted.
	///
	/// Only after the code is approved by the process, the upgrade can be scheduled. Specifically,
	/// the relay-chain block number will be determined at which the upgrade will take place. We
	/// call that block `expected_at`.
	///
	/// Once the candidate with the relay-parent >= `expected_at` is enacted, the new validation
	/// code will be applied. Therefore, the new code will be used to validate the next candidate.
	///
	/// The new code should not be equal to the current one, otherwise the upgrade will be aborted.
	/// If there is already a scheduled code upgrade for the para, this is a no-op.
	///
	/// Inclusion block number specifies relay parent which enacted candidate initiating the
	/// upgrade.
	pub(crate) fn schedule_code_upgrade(
		id: ParaId,
		new_code: ValidationCode,
		inclusion_block_number: BlockNumberFor<T>,
		cfg: &configuration::HostConfiguration<BlockNumberFor<T>>,
		upgrade_strategy: UpgradeStrategy,
	) {
		// Should be prevented by checks in `schedule_code_upgrade_external`
		let new_code_len = new_code.0.len();
		if new_code_len < MIN_CODE_SIZE as usize || new_code_len > cfg.max_code_size as usize {
			log::warn!(target: LOG_TARGET, "attempted to schedule an upgrade with invalid new validation code",);
			return
		}

		// Enacting this should be prevented by the `can_upgrade_validation_code`
		if FutureCodeHash::<T>::contains_key(&id) {
			// This branch should never be reached. Signalling an upgrade is disallowed for a para
			// that already has one upgrade scheduled.
			//
			// Any candidate that attempts to do that should be rejected by
			// `can_upgrade_validation_code`.
			//
			// NOTE: we cannot set `UpgradeGoAheadSignal` signal here since this will be reset by
			//       the following call `note_new_head`
			log::warn!(target: LOG_TARGET, "ended up scheduling an upgrade while one is pending",);
			return
		}

		let code_hash = new_code.hash();

		// para signals an update to the same code? This does not make a lot of sense, so abort the
		// process right away.
		//
		// We do not want to allow this since it will mess with the code reference counting.
		if CurrentCodeHash::<T>::get(&id) == Some(code_hash) {
			// NOTE: we cannot set `UpgradeGoAheadSignal` signal here since this will be reset by
			//       the following call `note_new_head`
			log::warn!(
				target: LOG_TARGET,
				"para tried to upgrade to the same code. Abort the upgrade",
			);
			return
		}

		// This is the start of the upgrade process. Prevent any further attempts at upgrading.
		FutureCodeHash::<T>::insert(&id, &code_hash);
		UpgradeRestrictionSignal::<T>::insert(&id, UpgradeRestriction::Present);

		let next_possible_upgrade_at = inclusion_block_number + cfg.validation_upgrade_cooldown;
		UpgradeCooldowns::<T>::mutate(|upgrade_cooldowns| {
			let insert_idx = upgrade_cooldowns
				.binary_search_by_key(&next_possible_upgrade_at, |&(_, b)| b)
				.unwrap_or_else(|idx| idx);
			upgrade_cooldowns.insert(insert_idx, (id, next_possible_upgrade_at));
		});

		Self::kick_off_pvf_check(
			PvfCheckCause::Upgrade { id, included_at: inclusion_block_number, upgrade_strategy },
			code_hash,
			new_code,
			cfg,
		);
	}

	/// Makes sure that the given code hash has passed pre-checking.
	///
	/// If the given code hash has already passed pre-checking, then the approval happens
	/// immediately.
	///
	/// If the code is unknown, but the pre-checking for that PVF is already running then we perform
	/// "coalescing". We save the cause for this PVF pre-check request and just add it to the
	/// existing active PVF vote.
	///
	/// And finally, if the code is unknown and pre-checking is not running, we start the
	/// pre-checking process anew.
	///
	/// Unconditionally increases the reference count for the passed `code`.
	fn kick_off_pvf_check(
		cause: PvfCheckCause<BlockNumberFor<T>>,
		code_hash: ValidationCodeHash,
		code: ValidationCode,
		cfg: &configuration::HostConfiguration<BlockNumberFor<T>>,
	) -> Weight {
		let mut weight = Weight::zero();

		weight += T::DbWeight::get().reads_writes(3, 2);
		Self::deposit_event(Event::PvfCheckStarted(code_hash, cause.para_id()));

		weight += T::DbWeight::get().reads(1);
		match PvfActiveVoteMap::<T>::get(&code_hash) {
			None => {
				// We deliberately are using `CodeByHash` here instead of the `CodeByHashRefs`. This
				// is because the code may have been added by `add_trusted_validation_code`.
				let known_code = CodeByHash::<T>::contains_key(&code_hash);
				weight += T::DbWeight::get().reads(1);

				if known_code {
					// The code is known and there is no active PVF vote for it meaning it is
					// already checked -- fast track the PVF checking into the accepted state.
					weight += T::DbWeight::get().reads(1);
					let now = frame_system::Pallet::<T>::block_number();
					weight += Self::enact_pvf_accepted(now, &code_hash, &[cause], 0, cfg);
				} else {
					// PVF is not being pre-checked and it is not known. Start a new pre-checking
					// process.
					weight += T::DbWeight::get().reads_writes(3, 2);
					let now = frame_system::Pallet::<T>::block_number();
					let n_validators = shared::ActiveValidatorKeys::<T>::get().len();
					PvfActiveVoteMap::<T>::insert(
						&code_hash,
						PvfCheckActiveVoteState::new(now, n_validators, cause),
					);
					PvfActiveVoteList::<T>::mutate(|l| {
						if let Err(idx) = l.binary_search(&code_hash) {
							l.insert(idx, code_hash);
						}
					});
				}
			},
			Some(mut vote_state) => {
				// Coalescing: the PVF is already being pre-checked so we just need to piggy back
				// on it.
				weight += T::DbWeight::get().writes(1);
				vote_state.causes.push(cause);
				PvfActiveVoteMap::<T>::insert(&code_hash, vote_state);
			},
		}

		// We increase the code RC here in any case. Intuitively the parachain that requested this
		// action is now a user of that PVF.
		//
		// If the result of the pre-checking is reject, then we would decrease the RC for each
		// cause, including the current.
		//
		// If the result of the pre-checking is accept, then we do nothing to the RC because the PVF
		// will continue be used by the same users.
		//
		// If the PVF was fast-tracked (i.e. there is already non zero RC) and there is no
		// pre-checking, we also do not change the RC then.
		weight += Self::increase_code_ref(&code_hash, &code);

		weight
	}

	/// Note that a para has progressed to a new head, where the new head was executed in the
	/// context of a relay-chain block with given number. This will apply pending code upgrades
	/// based on the relay-parent block number provided.
	pub(crate) fn note_new_head(
		id: ParaId,
		new_head: HeadData,
		execution_context: BlockNumberFor<T>,
	) {
		Heads::<T>::insert(&id, &new_head);
		MostRecentContext::<T>::insert(&id, execution_context);

		if let Some(expected_at) = FutureCodeUpgrades::<T>::get(&id) {
			if expected_at <= execution_context {
				FutureCodeUpgrades::<T>::remove(&id);
				UpgradeGoAheadSignal::<T>::remove(&id);

				// Both should always be `Some` in this case, since a code upgrade is scheduled.
				let new_code_hash = if let Some(new_code_hash) = FutureCodeHash::<T>::take(&id) {
					new_code_hash
				} else {
					log::error!(target: LOG_TARGET, "Missing future code hash for {:?}", &id);
					return
				};

				Self::set_current_code(id, new_code_hash, expected_at);
			}
		} else {
			// This means there is no upgrade scheduled.
			//
			// In case the upgrade was aborted by the relay-chain we should reset
			// the `Abort` signal.
			UpgradeGoAheadSignal::<T>::remove(&id);
		};

		T::OnNewHead::on_new_head(id, &new_head);
	}

	/// Set the current code for the given parachain.
	// `at` for para-triggered replacement is the block number of the relay-chain
	// block in whose context the parablock was executed
	// (i.e. number of `relay_parent` in the receipt)
	pub(crate) fn set_current_code(
		id: ParaId,
		new_code_hash: ValidationCodeHash,
		at: BlockNumberFor<T>,
	) -> Weight {
		let maybe_prior_code_hash = CurrentCodeHash::<T>::get(&id);
		CurrentCodeHash::<T>::insert(&id, &new_code_hash);

		let log = ConsensusLog::ParaUpgradeCode(id, new_code_hash);
		<frame_system::Pallet<T>>::deposit_log(log.into());

		// `now` is only used for registering pruning as part of `fn note_past_code`
		let now = <frame_system::Pallet<T>>::block_number();

		let weight = if let Some(prior_code_hash) = maybe_prior_code_hash {
			Self::note_past_code(id, at, now, prior_code_hash)
		} else {
			log::error!(target: LOG_TARGET, "Missing prior code hash for para {:?}", &id);
			Weight::zero()
		};

		weight + T::DbWeight::get().writes(1)
	}

	/// Force set the current code for the given parachain.
	fn do_force_set_current_code_update(para: ParaId, new_code: ValidationCode) {
		let new_code_hash = new_code.hash();
		Self::increase_code_ref(&new_code_hash, &new_code);
		Self::set_current_code(para, new_code_hash, frame_system::Pallet::<T>::block_number());
		Self::deposit_event(Event::CurrentCodeUpdated(para));
	}

	/// Returns the list of PVFs (aka validation code) that require casting a vote by a validator in
	/// the active validator set.
	pub(crate) fn pvfs_require_precheck() -> Vec<ValidationCodeHash> {
		PvfActiveVoteList::<T>::get()
	}

	/// Submits a given PVF check statement with corresponding signature as an unsigned transaction
	/// into the memory pool. Ultimately, that disseminates the transaction across the network.
	///
	/// This function expects an offchain context and cannot be callable from the on-chain logic.
	///
	/// The signature assumed to pertain to `stmt`.
	pub(crate) fn submit_pvf_check_statement(
		stmt: PvfCheckStatement,
		signature: ValidatorSignature,
	) {
		use frame_system::offchain::SubmitTransaction;

		let xt = T::create_inherent(Call::include_pvf_check_statement { stmt, signature }.into());
		if let Err(e) = SubmitTransaction::<T, Call<T>>::submit_transaction(xt) {
			log::error!(target: LOG_TARGET, "Error submitting pvf check statement: {:?}", e,);
		}
	}

	/// Returns the current lifecycle state of the para.
	pub fn lifecycle(id: ParaId) -> Option<ParaLifecycle> {
		ParaLifecycles::<T>::get(&id)
	}

	/// Returns whether the given ID refers to a valid para.
	///
	/// Paras that are onboarding or offboarding are not included.
	pub fn is_valid_para(id: ParaId) -> bool {
		if let Some(state) = ParaLifecycles::<T>::get(&id) {
			!state.is_onboarding() && !state.is_offboarding()
		} else {
			false
		}
	}

	/// Returns whether the given ID refers to a para that is offboarding.
	///
	/// An invalid or non-offboarding para ID will return `false`.
	pub fn is_offboarding(id: ParaId) -> bool {
		ParaLifecycles::<T>::get(&id).map_or(false, |state| state.is_offboarding())
	}

	/// Whether a para ID corresponds to any live lease holding parachain.
	///
	/// Includes lease holding parachains which will downgrade to a on-demand parachains in the
	/// future.
	pub fn is_parachain(id: ParaId) -> bool {
		if let Some(state) = ParaLifecycles::<T>::get(&id) {
			state.is_parachain()
		} else {
			false
		}
	}

	/// Whether a para ID corresponds to any live parathread (on-demand parachain).
	///
	/// Includes on-demand parachains which will upgrade to lease holding parachains in the future.
	pub fn is_parathread(id: ParaId) -> bool {
		if let Some(state) = ParaLifecycles::<T>::get(&id) {
			state.is_parathread()
		} else {
			false
		}
	}

	/// If a candidate from the specified parachain were submitted at the current block, this
	/// function returns if that candidate passes the acceptance criteria.
	pub(crate) fn can_upgrade_validation_code(id: ParaId) -> bool {
		FutureCodeHash::<T>::get(&id).is_none() && UpgradeRestrictionSignal::<T>::get(&id).is_none()
	}

	/// Return the session index that should be used for any future scheduled changes.
	fn scheduled_session() -> SessionIndex {
		shared::Pallet::<T>::scheduled_session()
	}

	/// Store the validation code if not already stored, and increase the number of reference.
	///
	/// Returns the weight consumed.
	fn increase_code_ref(code_hash: &ValidationCodeHash, code: &ValidationCode) -> Weight {
		let mut weight = T::DbWeight::get().reads_writes(1, 1);
		CodeByHashRefs::<T>::mutate(code_hash, |refs| {
			if *refs == 0 {
				weight += T::DbWeight::get().writes(1);
				CodeByHash::<T>::insert(code_hash, code);
			}
			*refs += 1;
		});
		weight
	}

	/// Decrease the number of reference of the validation code and remove it from storage if zero
	/// is reached.
	///
	/// Returns the weight consumed.
	fn decrease_code_ref(code_hash: &ValidationCodeHash) -> Weight {
		let mut weight = T::DbWeight::get().reads(1);
		let refs = CodeByHashRefs::<T>::get(code_hash);
		if refs == 0 {
			log::error!(target: LOG_TARGET, "Code refs is already zero for {:?}", code_hash);
			return weight
		}
		if refs <= 1 {
			weight += T::DbWeight::get().writes(2);
			CodeByHash::<T>::remove(code_hash);
			CodeByHashRefs::<T>::remove(code_hash);
		} else {
			weight += T::DbWeight::get().writes(1);
			CodeByHashRefs::<T>::insert(code_hash, refs - 1);
		}
		weight
	}

	/// Test function for triggering a new session in this pallet.
	#[cfg(any(feature = "std", feature = "runtime-benchmarks", test))]
	pub fn test_on_new_session() {
		Self::initializer_on_new_session(&SessionChangeNotification {
			session_index: shared::CurrentSessionIndex::<T>::get(),
			..Default::default()
		});
	}

	#[cfg(any(feature = "runtime-benchmarks", test))]
	pub fn heads_insert(para_id: &ParaId, head_data: HeadData) {
		Heads::<T>::insert(para_id, head_data);
	}

	/// A low-level function to eagerly initialize a given para.
	pub(crate) fn initialize_para_now(
		parachains: &mut ParachainsCache<T>,
		id: ParaId,
		genesis_data: &ParaGenesisArgs,
	) {
		match genesis_data.para_kind {
			ParaKind::Parachain => {
				parachains.add(id);
				ParaLifecycles::<T>::insert(&id, ParaLifecycle::Parachain);
			},
			ParaKind::Parathread => ParaLifecycles::<T>::insert(&id, ParaLifecycle::Parathread),
		}

		// HACK: see the notice in `schedule_para_initialize`.
		//
		// Apparently, this is left over from a prior version of the runtime.
		// To handle this we just insert the code and link the current code hash
		// to it.
		if !genesis_data.validation_code.0.is_empty() {
			let code_hash = genesis_data.validation_code.hash();
			Self::increase_code_ref(&code_hash, &genesis_data.validation_code);
			CurrentCodeHash::<T>::insert(&id, code_hash);
		}

		Heads::<T>::insert(&id, &genesis_data.genesis_head);
		MostRecentContext::<T>::insert(&id, BlockNumberFor::<T>::from(0u32));
	}

	#[cfg(test)]
	pub(crate) fn active_vote_state(
		code_hash: &ValidationCodeHash,
	) -> Option<PvfCheckActiveVoteState<BlockNumberFor<T>>> {
		PvfActiveVoteMap::<T>::get(code_hash)
	}

	/// This function checks whether the given `code.hash()` exists in the `AuthorizedCodeHash` map
	/// of authorized code hashes for a para. If found, it verifies that the associated code
	/// matches the provided `code`. If the validation is successful, it returns tuple as the
	/// authorized `ValidationCodeHash` with `expire_at`.
	pub(crate) fn validate_code_is_authorized(
		code: &ValidationCode,
		para: &ParaId,
	) -> Result<AuthorizedCodeHashAndExpiry<BlockNumberFor<T>>, Error<T>> {
		let authorized = AuthorizedCodeHash::<T>::get(para).ok_or(Error::<T>::NothingAuthorized)?;
		let now = frame_system::Pallet::<T>::block_number();
		ensure!(authorized.expire_at > now, Error::<T>::InvalidBlockNumber);
		ensure!(authorized.code_hash == code.hash(), Error::<T>::Unauthorized);
		Ok(authorized)
	}
}

/// An overlay over the `Parachains` storage entry that provides a convenient interface for adding
/// or removing parachains in bulk.
pub(crate) struct ParachainsCache<T: Config> {
	// `None` here means the parachains list has not been accessed yet, nevermind modified.
	parachains: Option<BTreeSet<ParaId>>,
	_config: PhantomData<T>,
}

impl<T: Config> ParachainsCache<T> {
	pub fn new() -> Self {
		Self { parachains: None, _config: PhantomData }
	}

	fn ensure_initialized(&mut self) -> &mut BTreeSet<ParaId> {
		self.parachains
			.get_or_insert_with(|| Parachains::<T>::get().into_iter().collect())
	}

	/// Adds the given para id to the list.
	pub fn add(&mut self, id: ParaId) {
		let parachains = self.ensure_initialized();
		parachains.insert(id);
	}

	/// Removes the given para id from the list of parachains. Does nothing if the id is not in the
	/// list.
	pub fn remove(&mut self, id: ParaId) {
		let parachains = self.ensure_initialized();
		parachains.remove(&id);
	}
}

impl<T: Config> Drop for ParachainsCache<T> {
	fn drop(&mut self) {
		if let Some(parachains) = self.parachains.take() {
			Parachains::<T>::put(parachains.into_iter().collect::<Vec<ParaId>>());
		}
	}
}<|MERGE_RESOLUTION|>--- conflicted
+++ resolved
@@ -628,14 +628,13 @@
 		// This special value is to distinguish from the finalizing variants above in tests.
 		Weight::MAX - Weight::from_parts(1, 1)
 	}
-<<<<<<< HEAD
+	fn remove_upgrade_cooldown() -> Weight {
+		Weight::MAX
+	}
 	fn authorize_force_set_current_code_hash() -> Weight {
 		Weight::MAX
 	}
 	fn apply_authorized_force_set_current_code(_c: u32) -> Weight {
-=======
-	fn remove_upgrade_cooldown() -> Weight {
->>>>>>> d88a7e4b
 		Weight::MAX
 	}
 }
@@ -692,10 +691,6 @@
 		/// TODO: Remove once coretime is the standard across all chains.
 		type AssignCoretime: AssignCoretime;
 
-<<<<<<< HEAD
-		/// The origin that can authorize `force_set_current_code_hash`.
-		type AuthorizeCurrentCodeOrigin: EnsureOriginWithArg<Self::RuntimeOrigin, ParaId>;
-=======
 		/// The fungible instance used by the runtime.
 		type Fungible: Mutate<Self::AccountId, Balance: From<BlockNumberFor<Self>>>;
 
@@ -709,7 +704,9 @@
 		/// multiplier to determine the cost for removing the upgrade cooldown. Time left for the
 		/// cooldown multiplied with this multiplier determines the cost.
 		type CooldownRemovalMultiplier: Get<BalanceOf<Self>>;
->>>>>>> d88a7e4b
+
+		/// The origin that can authorize `force_set_current_code_hash`.
+		type AuthorizeCurrentCodeOrigin: EnsureOriginWithArg<Self::RuntimeOrigin, ParaId>;
 	}
 
 	#[pallet::event]
@@ -734,8 +731,12 @@
 		/// The given validation code was rejected by the PVF pre-checking vote.
 		/// `code_hash` `para_id`
 		PvfCheckRejected(ValidationCodeHash, ParaId),
-<<<<<<< HEAD
-		/// New code hash has been authorized for a Para.
+		/// The upgrade cooldown was removed.
+		UpgradeCooldownRemoved {
+			/// The parachain for which the cooldown got removed.
+			para_id: ParaId,
+		},
+		/// A new code hash has been authorized for a Para.
 		CodeAuthorized {
 			/// Para
 			para_id: ParaId,
@@ -743,12 +744,6 @@
 			code_hash: ValidationCodeHash,
 			/// Block at which authorization expires and will be removed.
 			expire_at: BlockNumberFor<T>,
-=======
-		/// The upgrade cooldown was removed.
-		UpgradeCooldownRemoved {
-			/// The parachain for which the cooldown got removed.
-			para_id: ParaId,
->>>>>>> d88a7e4b
 		},
 	}
 
@@ -1242,7 +1237,44 @@
 			Ok(())
 		}
 
-<<<<<<< HEAD
+		/// Remove an upgrade cooldown for a parachain.
+		///
+		/// The cost for removing the cooldown earlier depends on the time left for the cooldown
+		/// multiplied by [`Config::CooldownRemovalMultiplier`]. The paid tokens are burned.
+		#[pallet::call_index(9)]
+		#[pallet::weight(<T as Config>::WeightInfo::remove_upgrade_cooldown())]
+		pub fn remove_upgrade_cooldown(origin: OriginFor<T>, para: ParaId) -> DispatchResult {
+			let who = ensure_signed(origin)?;
+
+			let removed = UpgradeCooldowns::<T>::mutate(|cooldowns| {
+				let Some(pos) = cooldowns.iter().position(|(p, _)| p == &para) else {
+					return Ok::<_, DispatchError>(false)
+				};
+				let (_, cooldown_until) = cooldowns.remove(pos);
+
+				let cost = Self::calculate_remove_upgrade_cooldown_cost(cooldown_until);
+
+				// burn...
+				T::Fungible::burn_from(
+					&who,
+					cost,
+					Preservation::Preserve,
+					Precision::Exact,
+					Fortitude::Polite,
+				)?;
+
+				Ok(true)
+			})?;
+
+			if removed {
+				UpgradeRestrictionSignal::<T>::remove(para);
+
+				Self::deposit_event(Event::UpgradeCooldownRemoved { para_id: para });
+			}
+
+			Ok(())
+		}
+
 		/// Sets the storage for the authorized current code hash of the parachain.
 		/// If not applied, it will be removed at the `System::block_number() + valid_period` block.
 		///
@@ -1254,7 +1286,7 @@
 		/// `Paras::apply_authorized_force_set_current_code(para, code)` by anyone.
 		///
 		/// Authorizations are stored in an **overwriting manner**.
-		#[pallet::call_index(9)]
+		#[pallet::call_index(10)]
 		#[pallet::weight(<T as Config>::WeightInfo::authorize_force_set_current_code_hash())]
 		pub fn authorize_force_set_current_code_hash(
 			origin: OriginFor<T>,
@@ -1283,7 +1315,7 @@
 
 		/// Applies the already authorized current code for the parachain,
 		/// triggering the same functionality as `force_set_current_code`.
-		#[pallet::call_index(10)]
+		#[pallet::call_index(11)]
 		#[pallet::weight(<T as Config>::WeightInfo::apply_authorized_force_set_current_code(new_code.0.len() as u32))]
 		pub fn apply_authorized_force_set_current_code(
 			_origin: OriginFor<T>,
@@ -1307,43 +1339,6 @@
 				// no fee for valid upgrade
 				pays_fee: Pays::No,
 			})
-=======
-		/// Remove an upgrade cooldown for a parachain.
-		///
-		/// The cost for removing the cooldown earlier depends on the time left for the cooldown
-		/// multiplied by [`Config::CooldownRemovalMultiplier`]. The paid tokens are burned.
-		#[pallet::call_index(9)]
-		#[pallet::weight(<T as Config>::WeightInfo::remove_upgrade_cooldown())]
-		pub fn remove_upgrade_cooldown(origin: OriginFor<T>, para: ParaId) -> DispatchResult {
-			let who = ensure_signed(origin)?;
-
-			let removed = UpgradeCooldowns::<T>::mutate(|cooldowns| {
-				let Some(pos) = cooldowns.iter().position(|(p, _)| p == &para) else {
-					return Ok::<_, DispatchError>(false)
-				};
-				let (_, cooldown_until) = cooldowns.remove(pos);
-
-				let cost = Self::calculate_remove_upgrade_cooldown_cost(cooldown_until);
-
-				// burn...
-				T::Fungible::burn_from(
-					&who,
-					cost,
-					Preservation::Preserve,
-					Precision::Exact,
-					Fortitude::Polite,
-				)?;
-
-				Ok(true)
-			})?;
-
-			if removed {
-				UpgradeRestrictionSignal::<T>::remove(para);
-
-				Self::deposit_event(Event::UpgradeCooldownRemoved { para_id: para });
-			}
-
-			Ok(())
 		}
 	}
 
@@ -1367,7 +1362,6 @@
 				.find(|(p, _)| p == &para)
 				.map(|(_, c)| Self::calculate_remove_upgrade_cooldown_cost(*c))
 				.unwrap_or_default()
->>>>>>> d88a7e4b
 		}
 	}
 
