--- conflicted
+++ resolved
@@ -252,43 +252,6 @@
 	}
 
 	#[benchmark]
-<<<<<<< HEAD
-	fn authorize_force_set_current_code_hash() {
-		let para_id = ParaId::from(1000);
-		let code = ValidationCode(vec![0; 32]);
-		let new_code_hash = code.hash();
-		let valid_period = BlockNumberFor::<T>::from(1_000_000_u32);
-
-		#[extrinsic_call]
-		_(RawOrigin::Root, para_id, new_code_hash, valid_period);
-
-		assert_last_event::<T>(
-			Event::CodeAuthorized {
-				para_id,
-				code_hash: new_code_hash,
-				expire_at: frame_system::Pallet::<T>::block_number().saturating_add(valid_period),
-			}
-			.into(),
-		);
-	}
-
-	#[benchmark]
-	fn apply_authorized_force_set_current_code(c: Linear<MIN_CODE_SIZE, MAX_CODE_SIZE>) {
-		let code = ValidationCode(vec![0; c as usize]);
-		let para_id = ParaId::from(1000);
-		let expire_at =
-			frame_system::Pallet::<T>::block_number().saturating_add(BlockNumberFor::<T>::from(c));
-		AuthorizedCodeHash::<T>::insert(
-			&para_id,
-			AuthorizedCodeHashAndExpiry::from((code.hash(), expire_at)),
-		);
-		generate_disordered_pruning::<T>();
-
-		#[extrinsic_call]
-		_(RawOrigin::Root, para_id, code);
-
-		assert_last_event::<T>(Event::CurrentCodeUpdated(para_id).into());
-=======
 	fn remove_upgrade_cooldown() -> Result<(), BenchmarkError> {
 		let para_id = ParaId::from(1000);
 		let old_code_hash = ValidationCode(vec![0]).hash();
@@ -317,7 +280,44 @@
 		assert_last_event::<T>(Event::UpgradeCooldownRemoved { para_id }.into());
 
 		Ok(())
->>>>>>> d88a7e4b
+	}
+
+	#[benchmark]
+	fn authorize_force_set_current_code_hash() {
+		let para_id = ParaId::from(1000);
+		let code = ValidationCode(vec![0; 32]);
+		let new_code_hash = code.hash();
+		let valid_period = BlockNumberFor::<T>::from(1_000_000_u32);
+
+		#[extrinsic_call]
+		_(RawOrigin::Root, para_id, new_code_hash, valid_period);
+
+		assert_last_event::<T>(
+			Event::CodeAuthorized {
+				para_id,
+				code_hash: new_code_hash,
+				expire_at: frame_system::Pallet::<T>::block_number().saturating_add(valid_period),
+			}
+			.into(),
+		);
+	}
+
+	#[benchmark]
+	fn apply_authorized_force_set_current_code(c: Linear<MIN_CODE_SIZE, MAX_CODE_SIZE>) {
+		let code = ValidationCode(vec![0; c as usize]);
+		let para_id = ParaId::from(1000);
+		let expire_at =
+			frame_system::Pallet::<T>::block_number().saturating_add(BlockNumberFor::<T>::from(c));
+		AuthorizedCodeHash::<T>::insert(
+			&para_id,
+			AuthorizedCodeHashAndExpiry::from((code.hash(), expire_at)),
+		);
+		generate_disordered_pruning::<T>();
+
+		#[extrinsic_call]
+		_(RawOrigin::Root, para_id, code);
+
+		assert_last_event::<T>(Event::CurrentCodeUpdated(para_id).into());
 	}
 
 	impl_benchmark_test_suite!(
