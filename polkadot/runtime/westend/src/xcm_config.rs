--- conflicted
+++ resolved
@@ -119,14 +119,6 @@
 	pub const MaxAssetsIntoHolding: u32 = 64;
 }
 
-<<<<<<< HEAD
-#[cfg(feature = "runtime-benchmarks")]
-parameter_types! {
-	pub ReachableDest: Option<Location> = Some(Parachain(ASSET_HUB_ID).into());
-}
-
-=======
->>>>>>> 689b9d91
 pub type TrustedTeleporters = (
 	xcm_builder::Case<WndForAssetHub>,
 	xcm_builder::Case<WndForCollectives>,
