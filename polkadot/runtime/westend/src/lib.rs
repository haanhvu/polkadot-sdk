// Copyright (C) Parity Technologies (UK) Ltd.
// This file is part of Polkadot.

// Polkadot is free software: you can redistribute it and/or modify
// it under the terms of the GNU General Public License as published by
// the Free Software Foundation, either version 3 of the License, or
// (at your option) any later version.

// Polkadot is distributed in the hope that it will be useful,
// but WITHOUT ANY WARRANTY; without even the implied warranty of
// MERCHANTABILITY or FITNESS FOR A PARTICULAR PURPOSE.  See the
// GNU General Public License for more details.

// You should have received a copy of the GNU General Public License
// along with Polkadot.  If not, see <http://www.gnu.org/licenses/>.

//! The Westend runtime. This can be compiled with `#[no_std]`, ready for Wasm.

#![cfg_attr(not(feature = "std"), no_std)]
// `#[frame_support::runtime]!` does a lot of recursion and requires us to increase the limit.
#![recursion_limit = "512"]

extern crate alloc;

use alloc::{
	collections::{btree_map::BTreeMap, vec_deque::VecDeque},
	vec,
	vec::Vec,
};
use codec::{Decode, DecodeWithMemTracking, Encode, MaxEncodedLen};
use frame_election_provider_support::{bounds::ElectionBoundsBuilder, onchain, SequentialPhragmen};
use frame_support::{
	derive_impl,
	dynamic_params::{dynamic_pallet_params, dynamic_params},
	genesis_builder_helper::{build_state, get_preset},
	pallet_prelude::PhantomData,
	parameter_types,
	traits::{
		fungible::HoldConsideration, tokens::UnityOrOuterConversion, AsEnsureOriginWithArg,
		ConstU32, Contains, EitherOf, EitherOfDiverse, EnsureOriginWithArg, EverythingBut,
		FromContains, InstanceFilter, KeyOwnerProofSystem, LinearStoragePrice, Nothing,
		ProcessMessage, ProcessMessageError, VariantCountOf, WithdrawReasons,
	},
	weights::{ConstantMultiplier, WeightMeter, WeightToFee as _},
	PalletId,
};
use frame_system::{EnsureRoot, EnsureSigned};
use pallet_grandpa::{fg_primitives, AuthorityId as GrandpaId};
use pallet_identity::legacy::IdentityInfo;
use pallet_nomination_pools::PoolId;
use pallet_session::historical as session_historical;
use pallet_staking::UseValidatorsMap;
use pallet_staking_async_ah_client as ah_client;
use pallet_staking_async_rc_client as rc_client;
use pallet_transaction_payment::{FeeDetails, FungibleAdapter, RuntimeDispatchInfo};
use polkadot_primitives::{
	slashing,
	vstaging::{
		async_backing::Constraints, CandidateEvent,
		CommittedCandidateReceiptV2 as CommittedCandidateReceipt, CoreState, ScrapedOnChainVotes,
	},
	AccountId, AccountIndex, ApprovalVotingParams, Balance, BlockNumber, CandidateHash, CoreIndex,
	DisputeState, ExecutorParams, GroupRotationInfo, Hash, Id as ParaId, InboundDownwardMessage,
	InboundHrmpMessage, Moment, NodeFeatures, Nonce, OccupiedCoreAssumption,
	PersistedValidationData, PvfCheckStatement, SessionInfo, Signature, ValidationCode,
	ValidationCodeHash, ValidatorId, ValidatorIndex, ValidatorSignature, PARACHAIN_KEY_TYPE_ID,
};
use polkadot_runtime_common::{
	assigned_slots, auctions, crowdloan,
	elections::OnChainAccuracy,
	identity_migrator, impl_runtime_weights,
	impls::{
		ContainsParts, LocatableAssetConverter, ToAuthor, VersionedLocatableAsset,
		VersionedLocationConverter,
	},
	paras_registrar, paras_sudo_wrapper, prod_or_fast, slots,
	traits::OnSwap,
	BalanceToU256, BlockHashCount, BlockLength, CurrencyToVote, SlowAdjustingFeeUpdate,
	U256ToBalance,
};
use polkadot_runtime_parachains::{
	assigner_coretime as parachains_assigner_coretime, configuration as parachains_configuration,
	configuration::ActiveConfigHrmpChannelSizeAndCapacityRatio,
	coretime, disputes as parachains_disputes,
	disputes::slashing as parachains_slashing,
	dmp as parachains_dmp, hrmp as parachains_hrmp, inclusion as parachains_inclusion,
	inclusion::{AggregateMessageOrigin, UmpQueueId},
	initializer as parachains_initializer, on_demand as parachains_on_demand,
	origin as parachains_origin, paras as parachains_paras,
	paras_inherent as parachains_paras_inherent, reward_points as parachains_reward_points,
	runtime_api_impl::{
		v11 as parachains_runtime_api_impl, vstaging as parachains_staging_runtime_api_impl,
	},
	scheduler as parachains_scheduler, session_info as parachains_session_info,
	shared as parachains_shared,
};
use scale_info::TypeInfo;
use sp_authority_discovery::AuthorityId as AuthorityDiscoveryId;
use sp_consensus_beefy::{
	ecdsa_crypto::{AuthorityId as BeefyId, Signature as BeefySignature},
	mmr::{BeefyDataProvider, MmrLeafVersion},
};
use sp_core::{ConstBool, ConstU8, ConstUint, OpaqueMetadata, RuntimeDebug, H256};
use sp_runtime::{
	generic, impl_opaque_keys,
	traits::{
		AccountIdConversion, BlakeTwo256, Block as BlockT, ConvertInto, IdentityLookup, Keccak256,
		OpaqueKeys, SaturatedConversion, Verify,
	},
	transaction_validity::{TransactionPriority, TransactionSource, TransactionValidity},
	ApplyExtrinsicResult, FixedU128, KeyTypeId, MultiSignature, MultiSigner, Percent, Permill,
};
use sp_staking::{EraIndex, SessionIndex};

#[cfg(any(feature = "std", test))]
use sp_version::NativeVersion;
use sp_version::RuntimeVersion;
use xcm::{
	latest::prelude::*, Version as XcmVersion, VersionedAsset, VersionedAssetId, VersionedAssets,
	VersionedLocation, VersionedXcm,
};
use xcm_builder::PayOverXcm;

use xcm_runtime_apis::{
	dry_run::{CallDryRunEffects, Error as XcmDryRunApiError, XcmDryRunEffects},
	fees::Error as XcmPaymentApiError,
};

pub use frame_system::Call as SystemCall;
pub use pallet_balances::Call as BalancesCall;
pub use pallet_election_provider_multi_phase::{Call as EPMCall, GeometricDepositBase};
pub use pallet_timestamp::Call as TimestampCall;
use pallet_xcm::{EnsureXcm, IsVoiceOfBody};
use sp_runtime::traits::Get;
#[cfg(any(feature = "std", test))]
pub use sp_runtime::BuildStorage;

/// Constant values used within the runtime.
use westend_runtime_constants::{
	currency::*,
	fee::*,
	system_parachain::{coretime::TIMESLICE_PERIOD, ASSET_HUB_ID, BROKER_ID},
	time::*,
};

mod bag_thresholds;
mod genesis_config_presets;
mod weights;
pub mod xcm_config;

// Implemented types.
mod impls;
use impls::ToParachainIdentityReaper;

// Governance and configurations.
pub mod governance;
use governance::{
	pallet_custom_origins, AuctionAdmin, FellowshipAdmin, GeneralAdmin, LeaseAdmin, StakingAdmin,
	Treasurer, TreasurySpender,
};

#[cfg(test)]
mod tests;

impl_runtime_weights!(westend_runtime_constants);

// Make the WASM binary available.
#[cfg(feature = "std")]
include!(concat!(env!("OUT_DIR"), "/wasm_binary.rs"));

#[cfg(feature = "std")]
pub mod fast_runtime_binary {
	include!(concat!(env!("OUT_DIR"), "/fast_runtime_binary.rs"));
}

/// Runtime version (Westend).
#[sp_version::runtime_version]
pub const VERSION: RuntimeVersion = RuntimeVersion {
	spec_name: alloc::borrow::Cow::Borrowed("westend"),
	impl_name: alloc::borrow::Cow::Borrowed("parity-westend"),
	authoring_version: 2,
	spec_version: 1_018_002,
	impl_version: 0,
	apis: RUNTIME_API_VERSIONS,
	transaction_version: 27,
	system_version: 1,
};

/// The BABE epoch configuration at genesis.
pub const BABE_GENESIS_EPOCH_CONFIG: sp_consensus_babe::BabeEpochConfiguration =
	sp_consensus_babe::BabeEpochConfiguration {
		c: PRIMARY_PROBABILITY,
		allowed_slots: sp_consensus_babe::AllowedSlots::PrimaryAndSecondaryVRFSlots,
	};

/// Native version.
#[cfg(any(feature = "std", test))]
pub fn native_version() -> NativeVersion {
	NativeVersion { runtime_version: VERSION, can_author_with: Default::default() }
}

/// A type to identify calls to the Identity pallet. These will be filtered to prevent invocation,
/// locking the state of the pallet and preventing further updates to identities and sub-identities.
/// The locked state will be the genesis state of a new system chain and then removed from the Relay
/// Chain.
pub struct IsIdentityCall;
impl Contains<RuntimeCall> for IsIdentityCall {
	fn contains(c: &RuntimeCall) -> bool {
		matches!(c, RuntimeCall::Identity(_))
	}
}

parameter_types! {
	pub const Version: RuntimeVersion = VERSION;
	pub const SS58Prefix: u8 = 42;
}

#[derive_impl(frame_system::config_preludes::RelayChainDefaultConfig)]
impl frame_system::Config for Runtime {
	type BaseCallFilter = EverythingBut<IsIdentityCall>;
	type BlockWeights = BlockWeights;
	type BlockLength = BlockLength;
	type Nonce = Nonce;
	type Hash = Hash;
	type AccountId = AccountId;
	type Block = Block;
	type BlockHashCount = BlockHashCount;
	type DbWeight = RocksDbWeight;
	type Version = Version;
	type AccountData = pallet_balances::AccountData<Balance>;
	type SystemWeightInfo = weights::frame_system::WeightInfo<Runtime>;
	type ExtensionsWeightInfo = weights::frame_system_extensions::WeightInfo<Runtime>;
	type SS58Prefix = SS58Prefix;
	type MaxConsumers = frame_support::traits::ConstU32<16>;
	type MultiBlockMigrator = MultiBlockMigrations;
}

parameter_types! {
	pub MaximumSchedulerWeight: frame_support::weights::Weight = Perbill::from_percent(80) *
		BlockWeights::get().max_block;
	pub const MaxScheduledPerBlock: u32 = 50;
	pub const NoPreimagePostponement: Option<u32> = Some(10);
}

impl pallet_scheduler::Config for Runtime {
	type RuntimeOrigin = RuntimeOrigin;
	type RuntimeEvent = RuntimeEvent;
	type PalletsOrigin = OriginCaller;
	type RuntimeCall = RuntimeCall;
	type MaximumWeight = MaximumSchedulerWeight;
	// The goal of having ScheduleOrigin include AuctionAdmin is to allow the auctions track of
	// OpenGov to schedule periodic auctions.
	type ScheduleOrigin = EitherOf<EnsureRoot<AccountId>, AuctionAdmin>;
	type MaxScheduledPerBlock = MaxScheduledPerBlock;
	type WeightInfo = weights::pallet_scheduler::WeightInfo<Runtime>;
	type OriginPrivilegeCmp = frame_support::traits::EqualPrivilegeOnly;
	type Preimages = Preimage;
	type BlockNumberProvider = frame_system::Pallet<Runtime>;
}

parameter_types! {
	pub const PreimageBaseDeposit: Balance = deposit(2, 64);
	pub const PreimageByteDeposit: Balance = deposit(0, 1);
	pub const PreimageHoldReason: RuntimeHoldReason = RuntimeHoldReason::Preimage(pallet_preimage::HoldReason::Preimage);
}

/// Dynamic params that can be adjusted at runtime.
#[dynamic_params(RuntimeParameters, pallet_parameters::Parameters::<Runtime>)]
pub mod dynamic_params {
	use super::*;

	/// Parameters used to calculate era payouts, see
	/// [`polkadot_runtime_common::impls::EraPayoutParams`].
	#[dynamic_pallet_params]
	#[codec(index = 0)]
	pub mod inflation {
		/// Minimum inflation rate used to calculate era payouts.
		#[codec(index = 0)]
		pub static MinInflation: Perquintill = Perquintill::from_rational(25u64, 1000u64);

		/// Maximum inflation rate used to calculate era payouts.
		#[codec(index = 1)]
		pub static MaxInflation: Perquintill = Perquintill::from_rational(10u64, 100u64);

		/// Ideal stake ratio used to calculate era payouts.
		#[codec(index = 2)]
		pub static IdealStake: Perquintill = Perquintill::from_rational(50u64, 100u64);

		/// Falloff used to calculate era payouts.
		#[codec(index = 3)]
		pub static Falloff: Perquintill = Perquintill::from_rational(50u64, 1000u64);

		/// Whether to use auction slots or not in the calculation of era payouts. If set to true,
		/// the `legacy_auction_proportion` of 60% will be used in the calculation of era payouts.
		#[codec(index = 4)]
		pub static UseAuctionSlots: bool = false;
	}
}

#[cfg(feature = "runtime-benchmarks")]
impl Default for RuntimeParameters {
	fn default() -> Self {
		RuntimeParameters::Inflation(dynamic_params::inflation::Parameters::MinInflation(
			dynamic_params::inflation::MinInflation,
			Some(Perquintill::from_rational(25u64, 1000u64)),
		))
	}
}

impl pallet_parameters::Config for Runtime {
	type RuntimeEvent = RuntimeEvent;
	type RuntimeParameters = RuntimeParameters;
	type AdminOrigin = DynamicParameterOrigin;
	type WeightInfo = weights::pallet_parameters::WeightInfo<Runtime>;
}

/// Defines what origin can modify which dynamic parameters.
pub struct DynamicParameterOrigin;
impl EnsureOriginWithArg<RuntimeOrigin, RuntimeParametersKey> for DynamicParameterOrigin {
	type Success = ();

	fn try_origin(
		origin: RuntimeOrigin,
		key: &RuntimeParametersKey,
	) -> Result<Self::Success, RuntimeOrigin> {
		use crate::RuntimeParametersKey::*;

		match key {
			Inflation(_) => frame_system::ensure_root(origin.clone()),
		}
		.map_err(|_| origin)
	}

	#[cfg(feature = "runtime-benchmarks")]
	fn try_successful_origin(_key: &RuntimeParametersKey) -> Result<RuntimeOrigin, ()> {
		// Provide the origin for the parameter returned by `Default`:
		Ok(RuntimeOrigin::root())
	}
}

impl pallet_preimage::Config for Runtime {
	type WeightInfo = weights::pallet_preimage::WeightInfo<Runtime>;
	type RuntimeEvent = RuntimeEvent;
	type Currency = Balances;
	type ManagerOrigin = EnsureRoot<AccountId>;
	type Consideration = HoldConsideration<
		AccountId,
		Balances,
		PreimageHoldReason,
		LinearStoragePrice<PreimageBaseDeposit, PreimageByteDeposit, Balance>,
	>;
}

parameter_types! {
	pub const EpochDuration: u64 = prod_or_fast!(
		EPOCH_DURATION_IN_SLOTS as u64,
		2 * MINUTES as u64
	);
	pub const ExpectedBlockTime: Moment = MILLISECS_PER_BLOCK;
	pub const ReportLongevity: u64 =
		BondingDuration::get() as u64 * SessionsPerEra::get() as u64 * EpochDuration::get();
}

impl pallet_babe::Config for Runtime {
	type EpochDuration = EpochDuration;
	type ExpectedBlockTime = ExpectedBlockTime;

	// session module is the trigger
	type EpochChangeTrigger = pallet_babe::ExternalTrigger;

	type DisabledValidators = Session;

	type WeightInfo = ();

	type MaxAuthorities = MaxAuthorities;
	type MaxNominators = MaxNominators;

	type KeyOwnerProof = sp_session::MembershipProof;

	type EquivocationReportSystem =
		pallet_babe::EquivocationReportSystem<Self, Offences, Historical, ReportLongevity>;
}

parameter_types! {
	pub const IndexDeposit: Balance = 100 * CENTS;
}

impl pallet_indices::Config for Runtime {
	type AccountIndex = AccountIndex;
	type Currency = Balances;
	type Deposit = IndexDeposit;
	type RuntimeEvent = RuntimeEvent;
	type WeightInfo = weights::pallet_indices::WeightInfo<Runtime>;
}

parameter_types! {
	pub const ExistentialDeposit: Balance = EXISTENTIAL_DEPOSIT;
	pub const MaxLocks: u32 = 50;
	pub const MaxReserves: u32 = 50;
}

impl pallet_balances::Config for Runtime {
	type Balance = Balance;
	type DustRemoval = ();
	type RuntimeEvent = RuntimeEvent;
	type ExistentialDeposit = ExistentialDeposit;
	type AccountStore = System;
	type MaxLocks = MaxLocks;
	type MaxReserves = MaxReserves;
	type ReserveIdentifier = [u8; 8];
	type WeightInfo = weights::pallet_balances::WeightInfo<Runtime>;
	type RuntimeHoldReason = RuntimeHoldReason;
	type RuntimeFreezeReason = RuntimeFreezeReason;
	type FreezeIdentifier = RuntimeFreezeReason;
	type MaxFreezes = VariantCountOf<RuntimeFreezeReason>;
	type DoneSlashHandler = ();
}

parameter_types! {
	pub const BeefySetIdSessionEntries: u32 = BondingDuration::get() * SessionsPerEra::get();
}

impl pallet_beefy::Config for Runtime {
	type BeefyId = BeefyId;
	type MaxAuthorities = MaxAuthorities;
	type MaxNominators = MaxNominators;
	type MaxSetIdSessionEntries = BeefySetIdSessionEntries;
	type OnNewValidatorSet = BeefyMmrLeaf;
	type AncestryHelper = BeefyMmrLeaf;
	type WeightInfo = ();
	type KeyOwnerProof = sp_session::MembershipProof;
	type EquivocationReportSystem =
		pallet_beefy::EquivocationReportSystem<Self, Offences, Historical, ReportLongevity>;
}

impl pallet_mmr::Config for Runtime {
	const INDEXING_PREFIX: &'static [u8] = mmr::INDEXING_PREFIX;
	type Hashing = Keccak256;
	type OnNewRoot = pallet_beefy_mmr::DepositBeefyDigest<Runtime>;
	type LeafData = pallet_beefy_mmr::Pallet<Runtime>;
	type BlockHashProvider = pallet_mmr::DefaultBlockHashProvider<Runtime>;
	type WeightInfo = weights::pallet_mmr::WeightInfo<Runtime>;
	#[cfg(feature = "runtime-benchmarks")]
	type BenchmarkHelper = parachains_paras::benchmarking::mmr_setup::MmrSetup<Runtime>;
}

/// MMR helper types.
mod mmr {
	use super::Runtime;
	pub use pallet_mmr::primitives::*;

	pub type Leaf = <<Runtime as pallet_mmr::Config>::LeafData as LeafDataProvider>::LeafData;
	pub type Hashing = <Runtime as pallet_mmr::Config>::Hashing;
	pub type Hash = <Hashing as sp_runtime::traits::Hash>::Output;
}

parameter_types! {
	pub LeafVersion: MmrLeafVersion = MmrLeafVersion::new(0, 0);
}

/// A BEEFY data provider that merkelizes all the parachain heads at the current block
/// (sorted by their parachain id).
pub struct ParaHeadsRootProvider;
impl BeefyDataProvider<H256> for ParaHeadsRootProvider {
	fn extra_data() -> H256 {
		let para_heads: Vec<(u32, Vec<u8>)> =
			parachains_paras::Pallet::<Runtime>::sorted_para_heads();
		binary_merkle_tree::merkle_root::<mmr::Hashing, _>(
			para_heads.into_iter().map(|pair| pair.encode()),
		)
		.into()
	}
}

impl pallet_beefy_mmr::Config for Runtime {
	type LeafVersion = LeafVersion;
	type BeefyAuthorityToMerkleLeaf = pallet_beefy_mmr::BeefyEcdsaToEthereum;
	type LeafExtra = H256;
	type BeefyDataProvider = ParaHeadsRootProvider;
	type WeightInfo = weights::pallet_beefy_mmr::WeightInfo<Runtime>;
}

parameter_types! {
	pub const TransactionByteFee: Balance = 10 * MILLICENTS;
	/// This value increases the priority of `Operational` transactions by adding
	/// a "virtual tip" that's equal to the `OperationalFeeMultiplier * final_fee`.
	pub const OperationalFeeMultiplier: u8 = 5;
}

impl pallet_transaction_payment::Config for Runtime {
	type RuntimeEvent = RuntimeEvent;
	type OnChargeTransaction = FungibleAdapter<Balances, ToAuthor<Runtime>>;
	type OperationalFeeMultiplier = OperationalFeeMultiplier;
	type WeightToFee = WeightToFee;
	type LengthToFee = ConstantMultiplier<Balance, TransactionByteFee>;
	type FeeMultiplierUpdate = SlowAdjustingFeeUpdate<Self>;
	type WeightInfo = weights::pallet_transaction_payment::WeightInfo<Runtime>;
}

parameter_types! {
	pub const MinimumPeriod: u64 = SLOT_DURATION / 2;
}
impl pallet_timestamp::Config for Runtime {
	type Moment = u64;
	type OnTimestampSet = Babe;
	type MinimumPeriod = MinimumPeriod;
	type WeightInfo = weights::pallet_timestamp::WeightInfo<Runtime>;
}

impl pallet_authorship::Config for Runtime {
	type FindAuthor = pallet_session::FindAccountFromAuthorIndex<Self, Babe>;
	type EventHandler = AssetHubStakingClient;
}

parameter_types! {
	pub const Period: BlockNumber = 10 * MINUTES;
	pub const Offset: BlockNumber = 0;
}

impl_opaque_keys! {
	pub struct SessionKeys {
		pub grandpa: Grandpa,
		pub babe: Babe,
		pub para_validator: Initializer,
		pub para_assignment: ParaSessionInfo,
		pub authority_discovery: AuthorityDiscovery,
		pub beefy: Beefy,
	}
}

impl pallet_session::Config for Runtime {
	type RuntimeEvent = RuntimeEvent;
	type ValidatorId = AccountId;
	type ValidatorIdOf = ConvertInto;
	type ShouldEndSession = Babe;
	type NextSessionRotation = Babe;
	type SessionManager = session_historical::NoteHistoricalRoot<Self, AssetHubStakingClient>;
	type SessionHandler = <SessionKeys as OpaqueKeys>::KeyTypeIdProviders;
	type Keys = SessionKeys;
	type DisablingStrategy = pallet_session::disabling::UpToLimitWithReEnablingDisablingStrategy;
	type WeightInfo = weights::pallet_session::WeightInfo<Runtime>;
}

impl pallet_session::historical::Config for Runtime {
	type RuntimeEvent = RuntimeEvent;
	type FullIdentification = sp_staking::Exposure<AccountId, Balance>;
	type FullIdentificationOf = pallet_staking::DefaultExposureOf<Self>;
}

pub struct MaybeSignedPhase;

impl Get<u32> for MaybeSignedPhase {
	fn get() -> u32 {
		// 1 day = 4 eras -> 1 week = 28 eras. We want to disable signed phase once a week to test
		// the fallback unsigned phase is able to compute elections on Westend.
		if pallet_staking::CurrentEra::<Runtime>::get().unwrap_or(1) % 28 == 0 {
			0
		} else {
			SignedPhase::get()
		}
	}
}

parameter_types! {
	// phase durations. 1/4 of the last session for each.
	pub SignedPhase: u32 = prod_or_fast!(
		EPOCH_DURATION_IN_SLOTS / 4,
		(1 * MINUTES).min(EpochDuration::get().saturated_into::<u32>() / 2)
	);
	pub UnsignedPhase: u32 = prod_or_fast!(
		EPOCH_DURATION_IN_SLOTS / 4,
		(1 * MINUTES).min(EpochDuration::get().saturated_into::<u32>() / 2)
	);

	// signed config
	pub const SignedMaxSubmissions: u32 = 128;
	pub const SignedMaxRefunds: u32 = 128 / 4;
	pub const SignedFixedDeposit: Balance = deposit(2, 0);
	pub const SignedDepositIncreaseFactor: Percent = Percent::from_percent(10);
	pub const SignedDepositByte: Balance = deposit(0, 10) / 1024;
	// Each good submission will get 1 WND as reward
	pub SignedRewardBase: Balance = 1 * UNITS;

	// 1 hour session, 15 minutes unsigned phase, 4 offchain executions.
	pub OffchainRepeat: BlockNumber = UnsignedPhase::get() / 4;

	pub const MaxElectingVoters: u32 = 22_500;
	/// We take the top 22500 nominators as electing voters and all of the validators as electable
	/// targets. Whilst this is the case, we cannot and shall not increase the size of the
	/// validator intentions.
	pub ElectionBounds: frame_election_provider_support::bounds::ElectionBounds =
		ElectionBoundsBuilder::default().voters_count(MaxElectingVoters::get().into()).build();
	// Maximum winners that can be chosen as active validators
	pub const MaxActiveValidators: u32 = 1000;
	// One page only, fill the whole page with the `MaxActiveValidators`.
	pub const MaxWinnersPerPage: u32 = MaxActiveValidators::get();
	// Unbonded, thus the max backers per winner maps to the max electing voters limit.
	pub const MaxBackersPerWinner: u32 = MaxElectingVoters::get();
}

frame_election_provider_support::generate_solution_type!(
	#[compact]
	pub struct NposCompactSolution16::<
		VoterIndex = u32,
		TargetIndex = u16,
		Accuracy = sp_runtime::PerU16,
		MaxVoters = MaxElectingVoters,
	>(16)
);

pub struct OnChainSeqPhragmen;
impl onchain::Config for OnChainSeqPhragmen {
	type Sort = ConstBool<true>;
	type System = Runtime;
	type Solver = SequentialPhragmen<AccountId, OnChainAccuracy>;
	type DataProvider = Staking;
	type WeightInfo = weights::frame_election_provider_support::WeightInfo<Runtime>;
	type Bounds = ElectionBounds;
	type MaxBackersPerWinner = MaxBackersPerWinner;
	type MaxWinnersPerPage = MaxWinnersPerPage;
}

impl pallet_election_provider_multi_phase::MinerConfig for Runtime {
	type AccountId = AccountId;
	type MaxLength = OffchainSolutionLengthLimit;
	type MaxWeight = OffchainSolutionWeightLimit;
	type Solution = NposCompactSolution16;
	type MaxVotesPerVoter = <
    <Self as pallet_election_provider_multi_phase::Config>::DataProvider
    as
    frame_election_provider_support::ElectionDataProvider
    >::MaxVotesPerVoter;
	type MaxBackersPerWinner = MaxBackersPerWinner;
	type MaxWinners = MaxWinnersPerPage;

	// The unsigned submissions have to respect the weight of the submit_unsigned call, thus their
	// weight estimate function is wired to this call's weight.
	fn solution_weight(v: u32, t: u32, a: u32, d: u32) -> Weight {
		<
        <Self as pallet_election_provider_multi_phase::Config>::WeightInfo
        as
        pallet_election_provider_multi_phase::WeightInfo
        >::submit_unsigned(v, t, a, d)
	}
}

impl pallet_election_provider_multi_phase::Config for Runtime {
	type RuntimeEvent = RuntimeEvent;
	type Currency = Balances;
	type EstimateCallFee = TransactionPayment;
	type SignedPhase = MaybeSignedPhase;
	type UnsignedPhase = UnsignedPhase;
	type SignedMaxSubmissions = SignedMaxSubmissions;
	type SignedMaxRefunds = SignedMaxRefunds;
	type SignedRewardBase = SignedRewardBase;
	type SignedDepositBase =
		GeometricDepositBase<Balance, SignedFixedDeposit, SignedDepositIncreaseFactor>;
	type SignedDepositByte = SignedDepositByte;
	type SignedDepositWeight = ();
	type SignedMaxWeight =
		<Self::MinerConfig as pallet_election_provider_multi_phase::MinerConfig>::MaxWeight;
	type MinerConfig = Self;
	type SlashHandler = (); // burn slashes
	type RewardHandler = (); // rewards are minted from the void
	type BetterSignedThreshold = ();
	type OffchainRepeat = OffchainRepeat;
	type MinerTxPriority = NposSolutionPriority;
	type MaxWinners = MaxWinnersPerPage;
	type MaxBackersPerWinner = MaxBackersPerWinner;
	type DataProvider = Staking;
	#[cfg(any(feature = "fast-runtime", feature = "runtime-benchmarks"))]
	type Fallback = onchain::OnChainExecution<OnChainSeqPhragmen>;
	#[cfg(not(any(feature = "fast-runtime", feature = "runtime-benchmarks")))]
	type Fallback = frame_election_provider_support::NoElection<(
		AccountId,
		BlockNumber,
		Staking,
		MaxWinnersPerPage,
		MaxBackersPerWinner,
	)>;
	type GovernanceFallback = onchain::OnChainExecution<OnChainSeqPhragmen>;
	type Solver = SequentialPhragmen<
		AccountId,
		pallet_election_provider_multi_phase::SolutionAccuracyOf<Self>,
		(),
	>;
	type BenchmarkingConfig = polkadot_runtime_common::elections::BenchmarkConfig;
	type ForceOrigin = EnsureRoot<AccountId>;
	type WeightInfo = weights::pallet_election_provider_multi_phase::WeightInfo<Self>;
	type ElectionBounds = ElectionBounds;
}

parameter_types! {
	pub const BagThresholds: &'static [u64] = &bag_thresholds::THRESHOLDS;
}

type VoterBagsListInstance = pallet_bags_list::Instance1;
impl pallet_bags_list::Config<VoterBagsListInstance> for Runtime {
	type RuntimeEvent = RuntimeEvent;
	type ScoreProvider = Staking;
	type WeightInfo = weights::pallet_bags_list::WeightInfo<Runtime>;
	type BagThresholds = BagThresholds;
	type Score = sp_npos_elections::VoteWeight;
}

pub struct EraPayout;
impl pallet_staking::EraPayout<Balance> for EraPayout {
	fn era_payout(
		_total_staked: Balance,
		_total_issuance: Balance,
		era_duration_millis: u64,
	) -> (Balance, Balance) {
		const MILLISECONDS_PER_YEAR: u64 = (1000 * 3600 * 24 * 36525) / 100;
		// A normal-sized era will have 1 / 365.25 here:
		let relative_era_len =
			FixedU128::from_rational(era_duration_millis.into(), MILLISECONDS_PER_YEAR.into());

		// Fixed total TI that we use as baseline for the issuance.
		let fixed_total_issuance: i128 = 5_216_342_402_773_185_773;
		let fixed_inflation_rate = FixedU128::from_rational(8, 100);
		let yearly_emission = fixed_inflation_rate.saturating_mul_int(fixed_total_issuance);

		let era_emission = relative_era_len.saturating_mul_int(yearly_emission);
		// 15% to treasury, as per Polkadot ref 1139.
		let to_treasury = FixedU128::from_rational(15, 100).saturating_mul_int(era_emission);
		let to_stakers = era_emission.saturating_sub(to_treasury);

		(to_stakers.saturated_into(), to_treasury.saturated_into())
	}
}

parameter_types! {
	// Six sessions in an era (6 hours).
	pub const SessionsPerEra: SessionIndex = prod_or_fast!(6, 1);
	// 2 eras for unbonding (12 hours).
	pub const BondingDuration: EraIndex = 2;
	// 1 era in which slashes can be cancelled (6 hours).
	pub const SlashDeferDuration: EraIndex = 1;
	pub const MaxExposurePageSize: u32 = 64;
	// Note: this is not really correct as Max Nominators is (MaxExposurePageSize * page_count) but
	// this is an unbounded number. We just set it to a reasonably high value, 1 full page
	// of nominators.
	pub const MaxNominators: u32 = 64;
	pub const MaxNominations: u32 = <NposCompactSolution16 as frame_election_provider_support::NposSolution>::LIMIT as u32;
	pub const MaxControllersInDeprecationBatch: u32 = 751;
}

impl pallet_staking::Config for Runtime {
	type OldCurrency = Balances;
	type Currency = Balances;
	type CurrencyBalance = Balance;
	type RuntimeHoldReason = RuntimeHoldReason;
	type UnixTime = Timestamp;
	type CurrencyToVote = CurrencyToVote;
	type RewardRemainder = ();
	type RuntimeEvent = RuntimeEvent;
	type Slash = ();
	type Reward = ();
	type SessionsPerEra = SessionsPerEra;
	type BondingDuration = BondingDuration;
	type SlashDeferDuration = SlashDeferDuration;
	type AdminOrigin = EitherOf<EnsureRoot<AccountId>, StakingAdmin>;
	type SessionInterface = Self;
	type EraPayout = EraPayout;
	type MaxExposurePageSize = MaxExposurePageSize;
	type NextNewSession = Session;
	type ElectionProvider = ElectionProviderMultiPhase;
	type GenesisElectionProvider = onchain::OnChainExecution<OnChainSeqPhragmen>;
	type VoterList = VoterList;
	type TargetList = UseValidatorsMap<Self>;
	type MaxValidatorSet = MaxActiveValidators;
	type NominationsQuota = pallet_staking::FixedNominationsQuota<{ MaxNominations::get() }>;
	type MaxUnlockingChunks = frame_support::traits::ConstU32<32>;
	type HistoryDepth = frame_support::traits::ConstU32<84>;
	type MaxControllersInDeprecationBatch = MaxControllersInDeprecationBatch;
	type BenchmarkingConfig = polkadot_runtime_common::StakingBenchmarkingConfig;
	type EventListeners = (NominationPools, DelegatedStaking);
	type WeightInfo = weights::pallet_staking::WeightInfo<Runtime>;
	// TODO: Set this to everything once AHM migration starts.
	type Filter = Nothing;
}

#[derive(Encode, Decode)]
enum AssetHubRuntimePallets<AccountId> {
	// TODO - AHM: check index
	#[codec(index = 89)]
	RcClient(RcClientCalls<AccountId>),
}

#[derive(Encode, Decode)]
enum RcClientCalls<AccountId> {
	// TODO - AHM: check index
	#[codec(index = 0)]
	RelaySessionReport(rc_client::SessionReport<AccountId>),
	// TODO - AHM: check index
	#[codec(index = 1)]
	RelayNewOffence(SessionIndex, Vec<rc_client::Offence<AccountId>>),
}

pub struct AssetHubLocation;
impl Get<Location> for AssetHubLocation {
	fn get() -> Location {
		Location::new(0, [Junction::Parachain(ASSET_HUB_ID)])
	}
}

pub struct XcmToAssetHub<T: SendXcm>(PhantomData<T>);
impl<T: SendXcm> ah_client::SendToAssetHub for XcmToAssetHub<T> {
	type AccountId = AccountId;

	fn relay_session_report(session_report: rc_client::SessionReport<Self::AccountId>) {
		let message = Xcm(vec![
			Instruction::UnpaidExecution {
				weight_limit: WeightLimit::Unlimited,
				check_origin: None,
			},
			Self::mk_asset_hub_call(RcClientCalls::RelaySessionReport(session_report)),
		]);
		if let Err(err) = send_xcm::<T>(AssetHubLocation::get(), message) {
			log::error!(target: "runtime", "Failed to send relay session report message: {:?}", err);
		}
	}

	fn relay_new_offence(
		session_index: SessionIndex,
		offences: Vec<rc_client::Offence<Self::AccountId>>,
	) {
		let message = Xcm(vec![
			Instruction::UnpaidExecution {
				weight_limit: WeightLimit::Unlimited,
				check_origin: None,
			},
			Self::mk_asset_hub_call(RcClientCalls::RelayNewOffence(session_index, offences)),
		]);
		if let Err(err) = send_xcm::<T>(AssetHubLocation::get(), message) {
			log::error!(target: "runtime", "Failed to send relay offence message: {:?}", err);
		}
	}
}

impl<T: SendXcm> XcmToAssetHub<T> {
	fn mk_asset_hub_call(
		call: RcClientCalls<<Self as ah_client::SendToAssetHub>::AccountId>,
	) -> Instruction<()> {
		Instruction::Transact {
			origin_kind: OriginKind::Superuser,
			fallback_max_weight: None,
			call: AssetHubRuntimePallets::RcClient(call).encode().into(),
		}
	}
}

pub struct EnsureAssetHub;
impl frame_support::traits::EnsureOrigin<RuntimeOrigin> for EnsureAssetHub {
	type Success = ();
	fn try_origin(o: RuntimeOrigin) -> Result<Self::Success, RuntimeOrigin> {
		match <RuntimeOrigin as Into<Result<parachains_origin::Origin, RuntimeOrigin>>>::into(
			o.clone(),
		) {
			Ok(parachains_origin::Origin::Parachain(id)) if id == ASSET_HUB_ID.into() => Ok(()),
			_ => Err(o),
		}
	}

	#[cfg(feature = "runtime-benchmarks")]
	fn try_successful_origin() -> Result<RuntimeOrigin, ()> {
		Ok(RuntimeOrigin::root())
	}
}

// TODO - AHM: this pallet is currently in place, but does nothing. Upon AHM, it should become
// activated. Note that it is used as `SessionManager`, but since its mode is `Passive`, it will
// delegate all of its tasks to `Fallback`, which is again `Staking`.
impl ah_client::Config for Runtime {
	type CurrencyBalance = Balance;
	type AssetHubOrigin =
		frame_support::traits::EitherOfDiverse<EnsureRoot<AccountId>, EnsureAssetHub>;
	type AdminOrigin = EnsureRoot<AccountId>;
	type SessionInterface = Self;
	type SendToAssetHub = XcmToAssetHub<crate::xcm_config::XcmRouter>;
	type MinimumValidatorSetSize = ConstU32<4>;
	type UnixTime = Timestamp;
	type PointsPerBlock = ConstU32<20>;
	type Fallback = Staking;
}

impl pallet_fast_unstake::Config for Runtime {
	type RuntimeEvent = RuntimeEvent;
	type Currency = Balances;
	type BatchSize = frame_support::traits::ConstU32<64>;
	type Deposit = frame_support::traits::ConstU128<{ UNITS }>;
	type ControlOrigin = EnsureRoot<AccountId>;
	type Staking = Staking;
	type MaxErasToCheckPerBlock = ConstU32<1>;
	type WeightInfo = weights::pallet_fast_unstake::WeightInfo<Runtime>;
}

parameter_types! {
	pub const SpendPeriod: BlockNumber = 6 * DAYS;
	pub const Burn: Permill = Permill::from_perthousand(2);
	pub const TreasuryPalletId: PalletId = PalletId(*b"py/trsry");
	pub const PayoutSpendPeriod: BlockNumber = 30 * DAYS;
	// The asset's interior location for the paying account. This is the Treasury
	// pallet instance (which sits at index 37).
	pub TreasuryInteriorLocation: InteriorLocation = PalletInstance(37).into();

	pub const TipCountdown: BlockNumber = 1 * DAYS;
	pub const TipFindersFee: Percent = Percent::from_percent(20);
	pub const TipReportDepositBase: Balance = 100 * CENTS;
	pub const DataDepositPerByte: Balance = 1 * CENTS;
	pub const MaxApprovals: u32 = 100;
	pub const MaxAuthorities: u32 = 100_000;
	pub const MaxKeys: u32 = 10_000;
	pub const MaxPeerInHeartbeats: u32 = 10_000;
	pub const MaxBalance: Balance = Balance::max_value();
}

impl pallet_treasury::Config for Runtime {
	type PalletId = TreasuryPalletId;
	type Currency = Balances;
	type RejectOrigin = EitherOfDiverse<EnsureRoot<AccountId>, Treasurer>;
	type RuntimeEvent = RuntimeEvent;
	type SpendPeriod = SpendPeriod;
	type Burn = Burn;
	type BurnDestination = ();
	type MaxApprovals = MaxApprovals;
	type WeightInfo = weights::pallet_treasury::WeightInfo<Runtime>;
	type SpendFunds = ();
	type SpendOrigin = TreasurySpender;
	type AssetKind = VersionedLocatableAsset;
	type Beneficiary = VersionedLocation;
	type BeneficiaryLookup = IdentityLookup<Self::Beneficiary>;
	type Paymaster = PayOverXcm<
		TreasuryInteriorLocation,
		crate::xcm_config::XcmRouter,
		crate::XcmPallet,
		ConstU32<{ 6 * HOURS }>,
		Self::Beneficiary,
		Self::AssetKind,
		LocatableAssetConverter,
		VersionedLocationConverter,
	>;
	type BalanceConverter = UnityOrOuterConversion<
		ContainsParts<
			FromContains<
				xcm_builder::IsChildSystemParachain<ParaId>,
				xcm_builder::IsParentsOnly<ConstU8<1>>,
			>,
		>,
		AssetRate,
	>;
	type PayoutPeriod = PayoutSpendPeriod;
	type BlockNumberProvider = System;
	#[cfg(feature = "runtime-benchmarks")]
	type BenchmarkHelper = polkadot_runtime_common::impls::benchmarks::TreasuryArguments;
}

impl pallet_offences::Config for Runtime {
	type RuntimeEvent = RuntimeEvent;
	type IdentificationTuple = session_historical::IdentificationTuple<Self>;
	type OnOffenceHandler = AssetHubStakingClient;
}

impl pallet_authority_discovery::Config for Runtime {
	type MaxAuthorities = MaxAuthorities;
}

parameter_types! {
	pub const NposSolutionPriority: TransactionPriority = TransactionPriority::max_value() / 2;
}

parameter_types! {
	pub const MaxSetIdSessionEntries: u32 = BondingDuration::get() * SessionsPerEra::get();
}

impl pallet_grandpa::Config for Runtime {
	type RuntimeEvent = RuntimeEvent;

	type WeightInfo = ();
	type MaxAuthorities = MaxAuthorities;
	type MaxNominators = MaxNominators;
	type MaxSetIdSessionEntries = MaxSetIdSessionEntries;

	type KeyOwnerProof = sp_session::MembershipProof;

	type EquivocationReportSystem =
		pallet_grandpa::EquivocationReportSystem<Self, Offences, Historical, ReportLongevity>;
}

impl frame_system::offchain::SigningTypes for Runtime {
	type Public = <Signature as Verify>::Signer;
	type Signature = Signature;
}

impl<C> frame_system::offchain::CreateTransactionBase<C> for Runtime
where
	RuntimeCall: From<C>,
{
	type RuntimeCall = RuntimeCall;
	type Extrinsic = UncheckedExtrinsic;
}

impl<LocalCall> frame_system::offchain::CreateTransaction<LocalCall> for Runtime
where
	RuntimeCall: From<LocalCall>,
{
	type Extension = TxExtension;

	fn create_transaction(call: RuntimeCall, extension: TxExtension) -> UncheckedExtrinsic {
		UncheckedExtrinsic::new_transaction(call, extension)
	}
}

/// Submits a transaction with the node's public and signature type. Adheres to the signed extension
/// format of the chain.
impl<LocalCall> frame_system::offchain::CreateSignedTransaction<LocalCall> for Runtime
where
	RuntimeCall: From<LocalCall>,
{
	fn create_signed_transaction<
		C: frame_system::offchain::AppCrypto<Self::Public, Self::Signature>,
	>(
		call: RuntimeCall,
		public: <Signature as Verify>::Signer,
		account: AccountId,
		nonce: <Runtime as frame_system::Config>::Nonce,
	) -> Option<UncheckedExtrinsic> {
		use sp_runtime::traits::StaticLookup;
		// take the biggest period possible.
		let period =
			BlockHashCount::get().checked_next_power_of_two().map(|c| c / 2).unwrap_or(2) as u64;

		let current_block = System::block_number()
			.saturated_into::<u64>()
			// The `System::block_number` is initialized with `n+1`,
			// so the actual block number is `n`.
			.saturating_sub(1);
		let tip = 0;
		let tx_ext: TxExtension = (
			frame_system::CheckNonZeroSender::<Runtime>::new(),
			frame_system::CheckSpecVersion::<Runtime>::new(),
			frame_system::CheckTxVersion::<Runtime>::new(),
			frame_system::CheckGenesis::<Runtime>::new(),
			frame_system::CheckMortality::<Runtime>::from(generic::Era::mortal(
				period,
				current_block,
			)),
			frame_system::CheckNonce::<Runtime>::from(nonce),
			frame_system::CheckWeight::<Runtime>::new(),
			pallet_transaction_payment::ChargeTransactionPayment::<Runtime>::from(tip),
			frame_metadata_hash_extension::CheckMetadataHash::<Runtime>::new(true),
			frame_system::WeightReclaim::<Runtime>::new(),
		)
			.into();
		let raw_payload = SignedPayload::new(call, tx_ext)
			.map_err(|e| {
				log::warn!("Unable to create signed payload: {:?}", e);
			})
			.ok()?;
		let signature = raw_payload.using_encoded(|payload| C::sign(payload, public))?;
		let (call, tx_ext, _) = raw_payload.deconstruct();
		let address = <Runtime as frame_system::Config>::Lookup::unlookup(account);
		let transaction = UncheckedExtrinsic::new_signed(call, address, signature, tx_ext);
		Some(transaction)
	}
}

impl<LocalCall> frame_system::offchain::CreateInherent<LocalCall> for Runtime
where
	RuntimeCall: From<LocalCall>,
{
	fn create_inherent(call: RuntimeCall) -> UncheckedExtrinsic {
		UncheckedExtrinsic::new_bare(call)
	}
}

parameter_types! {
	// Minimum 100 bytes/KSM deposited (1 CENT/byte)
	pub const BasicDeposit: Balance = 1000 * CENTS;       // 258 bytes on-chain
	pub const ByteDeposit: Balance = deposit(0, 1);
	pub const UsernameDeposit: Balance = deposit(0, 32);
	pub const SubAccountDeposit: Balance = 200 * CENTS;   // 53 bytes on-chain
	pub const MaxSubAccounts: u32 = 100;
	pub const MaxAdditionalFields: u32 = 100;
	pub const MaxRegistrars: u32 = 20;
}

impl pallet_identity::Config for Runtime {
	type RuntimeEvent = RuntimeEvent;
	type Currency = Balances;
	type Slashed = ();
	type BasicDeposit = BasicDeposit;
	type ByteDeposit = ByteDeposit;
	type UsernameDeposit = UsernameDeposit;
	type SubAccountDeposit = SubAccountDeposit;
	type MaxSubAccounts = MaxSubAccounts;
	type IdentityInformation = IdentityInfo<MaxAdditionalFields>;
	type MaxRegistrars = MaxRegistrars;
	type ForceOrigin = EitherOf<EnsureRoot<Self::AccountId>, GeneralAdmin>;
	type RegistrarOrigin = EitherOf<EnsureRoot<Self::AccountId>, GeneralAdmin>;
	type OffchainSignature = Signature;
	type SigningPublicKey = <Signature as Verify>::Signer;
	type UsernameAuthorityOrigin = EnsureRoot<Self::AccountId>;
	type PendingUsernameExpiration = ConstU32<{ 7 * DAYS }>;
	type UsernameGracePeriod = ConstU32<{ 30 * DAYS }>;
	type MaxSuffixLength = ConstU32<7>;
	type MaxUsernameLength = ConstU32<32>;
	type WeightInfo = weights::pallet_identity::WeightInfo<Runtime>;
}

impl pallet_utility::Config for Runtime {
	type RuntimeEvent = RuntimeEvent;
	type RuntimeCall = RuntimeCall;
	type PalletsOrigin = OriginCaller;
	type WeightInfo = weights::pallet_utility::WeightInfo<Runtime>;
}

parameter_types! {
	// One storage item; key size is 32; value is size 4+4+16+32 bytes = 56 bytes.
	pub const DepositBase: Balance = deposit(1, 88);
	// Additional storage item size of 32 bytes.
	pub const DepositFactor: Balance = deposit(0, 32);
	pub const MaxSignatories: u32 = 100;
}

impl pallet_multisig::Config for Runtime {
	type RuntimeEvent = RuntimeEvent;
	type RuntimeCall = RuntimeCall;
	type Currency = Balances;
	type DepositBase = DepositBase;
	type DepositFactor = DepositFactor;
	type MaxSignatories = MaxSignatories;
	type WeightInfo = weights::pallet_multisig::WeightInfo<Runtime>;
	type BlockNumberProvider = frame_system::Pallet<Runtime>;
}

parameter_types! {
	pub const ConfigDepositBase: Balance = 500 * CENTS;
	pub const FriendDepositFactor: Balance = 50 * CENTS;
	pub const MaxFriends: u16 = 9;
	pub const RecoveryDeposit: Balance = 500 * CENTS;
}

impl pallet_recovery::Config for Runtime {
	type RuntimeEvent = RuntimeEvent;
	type WeightInfo = ();
	type RuntimeCall = RuntimeCall;
	type BlockNumberProvider = System;
	type Currency = Balances;
	type ConfigDepositBase = ConfigDepositBase;
	type FriendDepositFactor = FriendDepositFactor;
	type MaxFriends = MaxFriends;
	type RecoveryDeposit = RecoveryDeposit;
}

parameter_types! {
	pub const MinVestedTransfer: Balance = 100 * CENTS;
	pub UnvestedFundsAllowedWithdrawReasons: WithdrawReasons =
		WithdrawReasons::except(WithdrawReasons::TRANSFER | WithdrawReasons::RESERVE);
}

impl pallet_vesting::Config for Runtime {
	type RuntimeEvent = RuntimeEvent;
	type Currency = Balances;
	type BlockNumberToBalance = ConvertInto;
	type MinVestedTransfer = MinVestedTransfer;
	type WeightInfo = weights::pallet_vesting::WeightInfo<Runtime>;
	type UnvestedFundsAllowedWithdrawReasons = UnvestedFundsAllowedWithdrawReasons;
	type BlockNumberProvider = System;
	const MAX_VESTING_SCHEDULES: u32 = 28;
}

impl pallet_sudo::Config for Runtime {
	type RuntimeEvent = RuntimeEvent;
	type RuntimeCall = RuntimeCall;
	type WeightInfo = weights::pallet_sudo::WeightInfo<Runtime>;
}

parameter_types! {
	// One storage item; key size 32, value size 8; .
	pub const ProxyDepositBase: Balance = deposit(1, 8);
	// Additional storage item size of 33 bytes.
	pub const ProxyDepositFactor: Balance = deposit(0, 33);
	pub const MaxProxies: u16 = 32;
	pub const AnnouncementDepositBase: Balance = deposit(1, 8);
	pub const AnnouncementDepositFactor: Balance = deposit(0, 66);
	pub const MaxPending: u16 = 32;
}

/// The type used to represent the kinds of proxying allowed.
#[derive(
	Copy,
	Clone,
	Eq,
	PartialEq,
	Ord,
	PartialOrd,
	Encode,
	Decode,
	DecodeWithMemTracking,
	RuntimeDebug,
	MaxEncodedLen,
	TypeInfo,
)]
pub enum ProxyType {
	Any,
	NonTransfer,
	Governance,
	Staking,
	SudoBalances,
	IdentityJudgement,
	CancelProxy,
	Auction,
	NominationPools,
	ParaRegistration,
}
impl Default for ProxyType {
	fn default() -> Self {
		Self::Any
	}
}
impl InstanceFilter<RuntimeCall> for ProxyType {
	fn filter(&self, c: &RuntimeCall) -> bool {
		match self {
			ProxyType::Any => true,
			ProxyType::NonTransfer => matches!(
				c,
				RuntimeCall::System(..) |
				RuntimeCall::Babe(..) |
				RuntimeCall::Timestamp(..) |
				RuntimeCall::Indices(pallet_indices::Call::claim{..}) |
				RuntimeCall::Indices(pallet_indices::Call::free{..}) |
				RuntimeCall::Indices(pallet_indices::Call::freeze{..}) |
				// Specifically omitting Indices `transfer`, `force_transfer`
				// Specifically omitting the entire Balances pallet
				RuntimeCall::Staking(..) |
				RuntimeCall::Session(..) |
				RuntimeCall::Grandpa(..) |
				RuntimeCall::Utility(..) |
				RuntimeCall::Identity(..) |
				RuntimeCall::ConvictionVoting(..) |
				RuntimeCall::Referenda(..) |
				RuntimeCall::Whitelist(..) |
				RuntimeCall::Recovery(pallet_recovery::Call::as_recovered{..}) |
				RuntimeCall::Recovery(pallet_recovery::Call::vouch_recovery{..}) |
				RuntimeCall::Recovery(pallet_recovery::Call::claim_recovery{..}) |
				RuntimeCall::Recovery(pallet_recovery::Call::close_recovery{..}) |
				RuntimeCall::Recovery(pallet_recovery::Call::remove_recovery{..}) |
				RuntimeCall::Recovery(pallet_recovery::Call::cancel_recovered{..}) |
				// Specifically omitting Recovery `create_recovery`, `initiate_recovery`
				RuntimeCall::Vesting(pallet_vesting::Call::vest{..}) |
				RuntimeCall::Vesting(pallet_vesting::Call::vest_other{..}) |
				// Specifically omitting Vesting `vested_transfer`, and `force_vested_transfer`
				RuntimeCall::Scheduler(..) |
				// Specifically omitting Sudo pallet
				RuntimeCall::Proxy(..) |
				RuntimeCall::Multisig(..) |
				RuntimeCall::Registrar(paras_registrar::Call::register{..}) |
				RuntimeCall::Registrar(paras_registrar::Call::deregister{..}) |
				// Specifically omitting Registrar `swap`
				RuntimeCall::Registrar(paras_registrar::Call::reserve{..}) |
				RuntimeCall::Crowdloan(..) |
				RuntimeCall::Slots(..) |
				RuntimeCall::Auctions(..) | // Specifically omitting the entire XCM Pallet
				RuntimeCall::VoterList(..) |
				RuntimeCall::NominationPools(..) |
				RuntimeCall::FastUnstake(..)
			),
			ProxyType::Staking => {
				matches!(
					c,
					RuntimeCall::Staking(..) |
						RuntimeCall::Session(..) |
						RuntimeCall::Utility(..) |
						RuntimeCall::FastUnstake(..) |
						RuntimeCall::VoterList(..) |
						RuntimeCall::NominationPools(..)
				)
			},
			ProxyType::NominationPools => {
				matches!(c, RuntimeCall::NominationPools(..) | RuntimeCall::Utility(..))
			},
			ProxyType::SudoBalances => match c {
				RuntimeCall::Sudo(pallet_sudo::Call::sudo { call: ref x }) => {
					matches!(x.as_ref(), &RuntimeCall::Balances(..))
				},
				RuntimeCall::Utility(..) => true,
				_ => false,
			},
			ProxyType::Governance => matches!(
				c,
				// OpenGov calls
				RuntimeCall::ConvictionVoting(..) |
					RuntimeCall::Referenda(..) |
					RuntimeCall::Whitelist(..)
			),
			ProxyType::IdentityJudgement => matches!(
				c,
				RuntimeCall::Identity(pallet_identity::Call::provide_judgement { .. }) |
					RuntimeCall::Utility(..)
			),
			ProxyType::CancelProxy => {
				matches!(c, RuntimeCall::Proxy(pallet_proxy::Call::reject_announcement { .. }))
			},
			ProxyType::Auction => matches!(
				c,
				RuntimeCall::Auctions(..) |
					RuntimeCall::Crowdloan(..) |
					RuntimeCall::Registrar(..) |
					RuntimeCall::Slots(..)
			),
			ProxyType::ParaRegistration => matches!(
				c,
				RuntimeCall::Registrar(paras_registrar::Call::reserve { .. }) |
					RuntimeCall::Registrar(paras_registrar::Call::register { .. }) |
					RuntimeCall::Utility(pallet_utility::Call::batch { .. }) |
					RuntimeCall::Utility(pallet_utility::Call::batch_all { .. }) |
					RuntimeCall::Utility(pallet_utility::Call::force_batch { .. }) |
					RuntimeCall::Proxy(pallet_proxy::Call::remove_proxy { .. })
			),
		}
	}
	fn is_superset(&self, o: &Self) -> bool {
		match (self, o) {
			(x, y) if x == y => true,
			(ProxyType::Any, _) => true,
			(_, ProxyType::Any) => false,
			(ProxyType::NonTransfer, _) => true,
			_ => false,
		}
	}
}

impl pallet_proxy::Config for Runtime {
	type RuntimeEvent = RuntimeEvent;
	type RuntimeCall = RuntimeCall;
	type Currency = Balances;
	type ProxyType = ProxyType;
	type ProxyDepositBase = ProxyDepositBase;
	type ProxyDepositFactor = ProxyDepositFactor;
	type MaxProxies = MaxProxies;
	type WeightInfo = weights::pallet_proxy::WeightInfo<Runtime>;
	type MaxPending = MaxPending;
	type CallHasher = BlakeTwo256;
	type AnnouncementDepositBase = AnnouncementDepositBase;
	type AnnouncementDepositFactor = AnnouncementDepositFactor;
	type BlockNumberProvider = frame_system::Pallet<Runtime>;
}

impl parachains_origin::Config for Runtime {}

impl parachains_configuration::Config for Runtime {
	type WeightInfo = weights::polkadot_runtime_parachains_configuration::WeightInfo<Runtime>;
}

impl parachains_shared::Config for Runtime {
	type DisabledValidators = Session;
}

impl parachains_session_info::Config for Runtime {
	type ValidatorSet = Historical;
}

impl parachains_inclusion::Config for Runtime {
	type RuntimeEvent = RuntimeEvent;
	type DisputesHandler = ParasDisputes;
	type RewardValidators =
		parachains_reward_points::RewardValidatorsWithEraPoints<Runtime, AssetHubStakingClient>;
	type MessageQueue = MessageQueue;
	type WeightInfo = weights::polkadot_runtime_parachains_inclusion::WeightInfo<Runtime>;
}

parameter_types! {
	pub const ParasUnsignedPriority: TransactionPriority = TransactionPriority::max_value();
}

impl parachains_paras::Config for Runtime {
	type RuntimeEvent = RuntimeEvent;
	type WeightInfo = weights::polkadot_runtime_parachains_paras::WeightInfo<Runtime>;
	type UnsignedPriority = ParasUnsignedPriority;
	type QueueFootprinter = ParaInclusion;
	type NextSessionRotation = Babe;
	type OnNewHead = ();
	type AssignCoretime = CoretimeAssignmentProvider;
<<<<<<< HEAD
	type AuthorizeCurrentCodeOrigin = EitherOfDiverse<
		EnsureRoot<AccountId>,
		// Collectives DDay plurality mapping.
		AsEnsureOriginWithArg<
			EnsureXcm<IsVoiceOfBody<xcm_config::Collectives, xcm_config::DDayBodyId>>,
		>,
	>;
=======
	type Fungible = Balances;
	// Per day the cooldown is removed earlier, it should cost 1000.
	type CooldownRemovalMultiplier = ConstUint<{ 1000 * UNITS / DAYS as u128 }>;
>>>>>>> d88a7e4b
}

parameter_types! {
	/// Amount of weight that can be spent per block to service messages.
	///
	/// # WARNING
	///
	/// This is not a good value for para-chains since the `Scheduler` already uses up to 80% block weight.
	pub MessageQueueServiceWeight: Weight = Perbill::from_percent(20) * BlockWeights::get().max_block;
	pub const MessageQueueHeapSize: u32 = 128 * 1024;
	pub const MessageQueueMaxStale: u32 = 48;
}

/// Message processor to handle any messages that were enqueued into the `MessageQueue` pallet.
pub struct MessageProcessor;
impl ProcessMessage for MessageProcessor {
	type Origin = AggregateMessageOrigin;

	fn process_message(
		message: &[u8],
		origin: Self::Origin,
		meter: &mut WeightMeter,
		id: &mut [u8; 32],
	) -> Result<bool, ProcessMessageError> {
		let para = match origin {
			AggregateMessageOrigin::Ump(UmpQueueId::Para(para)) => para,
		};
		xcm_builder::ProcessXcmMessage::<
			Junction,
			xcm_executor::XcmExecutor<xcm_config::XcmConfig>,
			RuntimeCall,
		>::process_message(message, Junction::Parachain(para.into()), meter, id)
	}
}

impl pallet_message_queue::Config for Runtime {
	type RuntimeEvent = RuntimeEvent;
	type Size = u32;
	type HeapSize = MessageQueueHeapSize;
	type MaxStale = MessageQueueMaxStale;
	type ServiceWeight = MessageQueueServiceWeight;
	type IdleMaxServiceWeight = MessageQueueServiceWeight;
	#[cfg(not(feature = "runtime-benchmarks"))]
	type MessageProcessor = MessageProcessor;
	#[cfg(feature = "runtime-benchmarks")]
	type MessageProcessor =
		pallet_message_queue::mock_helpers::NoopMessageProcessor<AggregateMessageOrigin>;
	type QueueChangeHandler = ParaInclusion;
	type QueuePausedQuery = ();
	type WeightInfo = weights::pallet_message_queue::WeightInfo<Runtime>;
}

impl parachains_dmp::Config for Runtime {}

parameter_types! {
	pub const HrmpChannelSizeAndCapacityWithSystemRatio: Percent = Percent::from_percent(100);
}

impl parachains_hrmp::Config for Runtime {
	type RuntimeOrigin = RuntimeOrigin;
	type RuntimeEvent = RuntimeEvent;
	type ChannelManager = EnsureRoot<AccountId>;
	type Currency = Balances;
	type DefaultChannelSizeAndCapacityWithSystem = ActiveConfigHrmpChannelSizeAndCapacityRatio<
		Runtime,
		HrmpChannelSizeAndCapacityWithSystemRatio,
	>;
	type VersionWrapper = crate::XcmPallet;
	type WeightInfo = weights::polkadot_runtime_parachains_hrmp::WeightInfo<Self>;
}

impl parachains_paras_inherent::Config for Runtime {
	type WeightInfo = weights::polkadot_runtime_parachains_paras_inherent::WeightInfo<Runtime>;
}

impl parachains_scheduler::Config for Runtime {
	// If you change this, make sure the `Assignment` type of the new provider is binary compatible,
	// otherwise provide a migration.
	type AssignmentProvider = CoretimeAssignmentProvider;
}

parameter_types! {
	pub const BrokerId: u32 = BROKER_ID;
	pub const BrokerPalletId: PalletId = PalletId(*b"py/broke");
	pub MaxXcmTransactWeight: Weight = Weight::from_parts(200_000_000, 20_000);
}

pub struct BrokerPot;
impl Get<InteriorLocation> for BrokerPot {
	fn get() -> InteriorLocation {
		Junction::AccountId32 { network: None, id: BrokerPalletId::get().into_account_truncating() }
			.into()
	}
}

impl coretime::Config for Runtime {
	type RuntimeOrigin = RuntimeOrigin;
	type RuntimeEvent = RuntimeEvent;
	type BrokerId = BrokerId;
	type BrokerPotLocation = BrokerPot;
	type WeightInfo = weights::polkadot_runtime_parachains_coretime::WeightInfo<Runtime>;
	type SendXcm = crate::xcm_config::XcmRouter;
	type AssetTransactor = crate::xcm_config::LocalAssetTransactor;
	type AccountToLocation = xcm_builder::AliasesIntoAccountId32<
		xcm_config::ThisNetwork,
		<Runtime as frame_system::Config>::AccountId,
	>;
	type MaxXcmTransactWeight = MaxXcmTransactWeight;
}

parameter_types! {
	pub const OnDemandTrafficDefaultValue: FixedU128 = FixedU128::from_u32(1);
	// Keep 2 timeslices worth of revenue information.
	pub const MaxHistoricalRevenue: BlockNumber = 2 * TIMESLICE_PERIOD;
	pub const OnDemandPalletId: PalletId = PalletId(*b"py/ondmd");
}

impl parachains_on_demand::Config for Runtime {
	type RuntimeEvent = RuntimeEvent;
	type Currency = Balances;
	type TrafficDefaultValue = OnDemandTrafficDefaultValue;
	type WeightInfo = weights::polkadot_runtime_parachains_on_demand::WeightInfo<Runtime>;
	type MaxHistoricalRevenue = MaxHistoricalRevenue;
	type PalletId = OnDemandPalletId;
}

impl parachains_assigner_coretime::Config for Runtime {}

impl parachains_initializer::Config for Runtime {
	type Randomness = pallet_babe::RandomnessFromOneEpochAgo<Runtime>;
	type ForceOrigin = EnsureRoot<AccountId>;
	type WeightInfo = weights::polkadot_runtime_parachains_initializer::WeightInfo<Runtime>;
	type CoretimeOnNewSession = Coretime;
}

impl paras_sudo_wrapper::Config for Runtime {}

parameter_types! {
	pub const PermanentSlotLeasePeriodLength: u32 = 26;
	pub const TemporarySlotLeasePeriodLength: u32 = 1;
	pub const MaxTemporarySlotPerLeasePeriod: u32 = 5;
}

impl assigned_slots::Config for Runtime {
	type RuntimeEvent = RuntimeEvent;
	type AssignSlotOrigin = EnsureRoot<AccountId>;
	type Leaser = Slots;
	type PermanentSlotLeasePeriodLength = PermanentSlotLeasePeriodLength;
	type TemporarySlotLeasePeriodLength = TemporarySlotLeasePeriodLength;
	type MaxTemporarySlotPerLeasePeriod = MaxTemporarySlotPerLeasePeriod;
	type WeightInfo = weights::polkadot_runtime_common_assigned_slots::WeightInfo<Runtime>;
}

impl parachains_disputes::Config for Runtime {
	type RuntimeEvent = RuntimeEvent;
	type RewardValidators =
		parachains_reward_points::RewardValidatorsWithEraPoints<Runtime, AssetHubStakingClient>;
	type SlashingHandler = parachains_slashing::SlashValidatorsForDisputes<ParasSlashing>;
	type WeightInfo = weights::polkadot_runtime_parachains_disputes::WeightInfo<Runtime>;
}

impl parachains_slashing::Config for Runtime {
	type KeyOwnerProofSystem = Historical;
	type KeyOwnerProof =
		<Self::KeyOwnerProofSystem as KeyOwnerProofSystem<(KeyTypeId, ValidatorId)>>::Proof;
	type KeyOwnerIdentification = <Self::KeyOwnerProofSystem as KeyOwnerProofSystem<(
		KeyTypeId,
		ValidatorId,
	)>>::IdentificationTuple;
	type HandleReports = parachains_slashing::SlashingReportHandler<
		Self::KeyOwnerIdentification,
		Offences,
		ReportLongevity,
	>;
	type WeightInfo = weights::polkadot_runtime_parachains_disputes_slashing::WeightInfo<Runtime>;
	type BenchmarkingConfig = parachains_slashing::BenchConfig<300>;
}

parameter_types! {
	pub const ParaDeposit: Balance = 2000 * CENTS;
	pub const RegistrarDataDepositPerByte: Balance = deposit(0, 1);
}

impl paras_registrar::Config for Runtime {
	type RuntimeOrigin = RuntimeOrigin;
	type RuntimeEvent = RuntimeEvent;
	type Currency = Balances;
	type OnSwap = (Crowdloan, Slots, SwapLeases);
	type ParaDeposit = ParaDeposit;
	type DataDepositPerByte = RegistrarDataDepositPerByte;
	type WeightInfo = weights::polkadot_runtime_common_paras_registrar::WeightInfo<Runtime>;
}

parameter_types! {
	pub const LeasePeriod: BlockNumber = 28 * DAYS;
}

impl slots::Config for Runtime {
	type RuntimeEvent = RuntimeEvent;
	type Currency = Balances;
	type Registrar = Registrar;
	type LeasePeriod = LeasePeriod;
	type LeaseOffset = ();
	type ForceOrigin = EitherOf<EnsureRoot<Self::AccountId>, LeaseAdmin>;
	type WeightInfo = weights::polkadot_runtime_common_slots::WeightInfo<Runtime>;
}

parameter_types! {
	pub const CrowdloanId: PalletId = PalletId(*b"py/cfund");
	pub const SubmissionDeposit: Balance = 100 * 100 * CENTS;
	pub const MinContribution: Balance = 100 * CENTS;
	pub const RemoveKeysLimit: u32 = 500;
	// Allow 32 bytes for an additional memo to a crowdloan.
	pub const MaxMemoLength: u8 = 32;
}

impl crowdloan::Config for Runtime {
	type RuntimeEvent = RuntimeEvent;
	type PalletId = CrowdloanId;
	type SubmissionDeposit = SubmissionDeposit;
	type MinContribution = MinContribution;
	type RemoveKeysLimit = RemoveKeysLimit;
	type Registrar = Registrar;
	type Auctioneer = Auctions;
	type MaxMemoLength = MaxMemoLength;
	type WeightInfo = weights::polkadot_runtime_common_crowdloan::WeightInfo<Runtime>;
}

parameter_types! {
	// The average auction is 7 days long, so this will be 70% for ending period.
	// 5 Days = 72000 Blocks @ 6 sec per block
	pub const EndingPeriod: BlockNumber = 5 * DAYS;
	// ~ 1000 samples per day -> ~ 20 blocks per sample -> 2 minute samples
	pub const SampleLength: BlockNumber = 2 * MINUTES;
}

impl auctions::Config for Runtime {
	type RuntimeEvent = RuntimeEvent;
	type Leaser = Slots;
	type Registrar = Registrar;
	type EndingPeriod = EndingPeriod;
	type SampleLength = SampleLength;
	type Randomness = pallet_babe::RandomnessFromOneEpochAgo<Runtime>;
	type InitiateOrigin = EitherOf<EnsureRoot<Self::AccountId>, AuctionAdmin>;
	type WeightInfo = weights::polkadot_runtime_common_auctions::WeightInfo<Runtime>;
}

impl identity_migrator::Config for Runtime {
	type RuntimeEvent = RuntimeEvent;
	type Reaper = EnsureSigned<AccountId>;
	type ReapIdentityHandler = ToParachainIdentityReaper<Runtime, Self::AccountId>;
	type WeightInfo = weights::polkadot_runtime_common_identity_migrator::WeightInfo<Runtime>;
}

parameter_types! {
	pub const PoolsPalletId: PalletId = PalletId(*b"py/nopls");
	pub const MaxPointsToBalance: u8 = 10;
}

impl pallet_nomination_pools::Config for Runtime {
	type RuntimeEvent = RuntimeEvent;
	type WeightInfo = weights::pallet_nomination_pools::WeightInfo<Self>;
	type Currency = Balances;
	type RuntimeFreezeReason = RuntimeFreezeReason;
	type RewardCounter = FixedU128;
	type BalanceToU256 = BalanceToU256;
	type U256ToBalance = U256ToBalance;
	type StakeAdapter =
		pallet_nomination_pools::adapter::DelegateStake<Self, Staking, DelegatedStaking>;
	type PostUnbondingPoolsWindow = ConstU32<4>;
	type MaxMetadataLen = ConstU32<256>;
	// we use the same number of allowed unlocking chunks as with staking.
	type MaxUnbonding = <Self as pallet_staking::Config>::MaxUnlockingChunks;
	type PalletId = PoolsPalletId;
	type MaxPointsToBalance = MaxPointsToBalance;
	type AdminOrigin = EitherOf<EnsureRoot<AccountId>, StakingAdmin>;
	type BlockNumberProvider = System;
	type Filter = Nothing;
}

parameter_types! {
	pub const DelegatedStakingPalletId: PalletId = PalletId(*b"py/dlstk");
	pub const SlashRewardFraction: Perbill = Perbill::from_percent(1);
}

impl pallet_delegated_staking::Config for Runtime {
	type RuntimeEvent = RuntimeEvent;
	type PalletId = DelegatedStakingPalletId;
	type Currency = Balances;
	type OnSlash = ();
	type SlashRewardFraction = SlashRewardFraction;
	type RuntimeHoldReason = RuntimeHoldReason;
	type CoreStaking = Staking;
}

impl pallet_root_testing::Config for Runtime {
	type RuntimeEvent = RuntimeEvent;
}

parameter_types! {
	pub MbmServiceWeight: Weight = Perbill::from_percent(80) * BlockWeights::get().max_block;
}

impl pallet_migrations::Config for Runtime {
	type RuntimeEvent = RuntimeEvent;
	#[cfg(not(feature = "runtime-benchmarks"))]
	type Migrations = pallet_identity::migration::v2::LazyMigrationV1ToV2<Runtime>;
	// Benchmarks need mocked migrations to guarantee that they succeed.
	#[cfg(feature = "runtime-benchmarks")]
	type Migrations = pallet_migrations::mock_helpers::MockedMigrations;
	type CursorMaxLen = ConstU32<65_536>;
	type IdentifierMaxLen = ConstU32<256>;
	type MigrationStatusHandler = ();
	type FailedMigrationHandler = frame_support::migrations::FreezeChainOnFailedMigration;
	type MaxServiceWeight = MbmServiceWeight;
	type WeightInfo = weights::pallet_migrations::WeightInfo<Runtime>;
}

parameter_types! {
	// The deposit configuration for the singed migration. Specially if you want to allow any signed account to do the migration (see `SignedFilter`, these deposits should be high)
	pub const MigrationSignedDepositPerItem: Balance = 1 * CENTS;
	pub const MigrationSignedDepositBase: Balance = 20 * CENTS * 100;
	pub const MigrationMaxKeyLen: u32 = 512;
}

impl pallet_asset_rate::Config for Runtime {
	type WeightInfo = weights::pallet_asset_rate::WeightInfo<Runtime>;
	type RuntimeEvent = RuntimeEvent;
	type CreateOrigin = EnsureRoot<AccountId>;
	type RemoveOrigin = EnsureRoot<AccountId>;
	type UpdateOrigin = EnsureRoot<AccountId>;
	type Currency = Balances;
	type AssetKind = <Runtime as pallet_treasury::Config>::AssetKind;
	#[cfg(feature = "runtime-benchmarks")]
	type BenchmarkHelper = polkadot_runtime_common::impls::benchmarks::AssetRateArguments;
}

// Notify `coretime` pallet when a lease swap occurs
pub struct SwapLeases;
impl OnSwap for SwapLeases {
	fn on_swap(one: ParaId, other: ParaId) {
		coretime::Pallet::<Runtime>::on_legacy_lease_swap(one, other);
	}
}

pub type MetaTxExtension = (
	pallet_verify_signature::VerifySignature<Runtime>,
	pallet_meta_tx::MetaTxMarker<Runtime>,
	frame_system::CheckNonZeroSender<Runtime>,
	frame_system::CheckSpecVersion<Runtime>,
	frame_system::CheckTxVersion<Runtime>,
	frame_system::CheckGenesis<Runtime>,
	frame_system::CheckMortality<Runtime>,
	frame_system::CheckNonce<Runtime>,
	frame_metadata_hash_extension::CheckMetadataHash<Runtime>,
);

impl pallet_meta_tx::Config for Runtime {
	type WeightInfo = weights::pallet_meta_tx::WeightInfo<Runtime>;
	type RuntimeEvent = RuntimeEvent;
	#[cfg(not(feature = "runtime-benchmarks"))]
	type Extension = MetaTxExtension;
	#[cfg(feature = "runtime-benchmarks")]
	type Extension = pallet_meta_tx::WeightlessExtension<Runtime>;
}

impl pallet_verify_signature::Config for Runtime {
	type Signature = MultiSignature;
	type AccountIdentifier = MultiSigner;
	type WeightInfo = weights::pallet_verify_signature::WeightInfo<Runtime>;
	#[cfg(feature = "runtime-benchmarks")]
	type BenchmarkHelper = ();
}

#[frame_support::runtime(legacy_ordering)]
mod runtime {
	#[runtime::runtime]
	#[runtime::derive(
		RuntimeCall,
		RuntimeEvent,
		RuntimeError,
		RuntimeOrigin,
		RuntimeFreezeReason,
		RuntimeHoldReason,
		RuntimeSlashReason,
		RuntimeLockId,
		RuntimeTask,
		RuntimeViewFunction
	)]
	pub struct Runtime;

	// Basic stuff; balances is uncallable initially.
	#[runtime::pallet_index(0)]
	pub type System = frame_system;

	// Babe must be before session.
	#[runtime::pallet_index(1)]
	pub type Babe = pallet_babe;

	#[runtime::pallet_index(2)]
	pub type Timestamp = pallet_timestamp;
	#[runtime::pallet_index(3)]
	pub type Indices = pallet_indices;
	#[runtime::pallet_index(4)]
	pub type Balances = pallet_balances;
	#[runtime::pallet_index(26)]
	pub type TransactionPayment = pallet_transaction_payment;

	// Consensus support.
	// Authorship must be before session in order to note author in the correct session and era.
	#[runtime::pallet_index(5)]
	pub type Authorship = pallet_authorship;
	#[runtime::pallet_index(6)]
	pub type Staking = pallet_staking;
	#[runtime::pallet_index(7)]
	pub type Offences = pallet_offences;
	#[runtime::pallet_index(27)]
	pub type Historical = session_historical;
	#[runtime::pallet_index(70)]
	pub type Parameters = pallet_parameters;

	#[runtime::pallet_index(8)]
	pub type Session = pallet_session;
	#[runtime::pallet_index(10)]
	pub type Grandpa = pallet_grandpa;
	#[runtime::pallet_index(12)]
	pub type AuthorityDiscovery = pallet_authority_discovery;

	// Utility module.
	#[runtime::pallet_index(16)]
	pub type Utility = pallet_utility;

	// Less simple identity module.
	#[runtime::pallet_index(17)]
	pub type Identity = pallet_identity;

	// Social recovery module.
	#[runtime::pallet_index(18)]
	pub type Recovery = pallet_recovery;

	// Vesting. Usable initially, but removed once all vesting is finished.
	#[runtime::pallet_index(19)]
	pub type Vesting = pallet_vesting;

	// System scheduler.
	#[runtime::pallet_index(20)]
	pub type Scheduler = pallet_scheduler;

	// Preimage registrar.
	#[runtime::pallet_index(28)]
	pub type Preimage = pallet_preimage;

	// Sudo.
	#[runtime::pallet_index(21)]
	pub type Sudo = pallet_sudo;

	// Proxy module. Late addition.
	#[runtime::pallet_index(22)]
	pub type Proxy = pallet_proxy;

	// Multisig module. Late addition.
	#[runtime::pallet_index(23)]
	pub type Multisig = pallet_multisig;

	// Election pallet. Only works with staking, but placed here to maintain indices.
	#[runtime::pallet_index(24)]
	pub type ElectionProviderMultiPhase = pallet_election_provider_multi_phase;

	// Provides a semi-sorted list of nominators for staking.
	#[runtime::pallet_index(25)]
	pub type VoterList = pallet_bags_list<Instance1>;

	// Nomination pools for staking.
	#[runtime::pallet_index(29)]
	pub type NominationPools = pallet_nomination_pools;

	// Fast unstake pallet = extension to staking.
	#[runtime::pallet_index(30)]
	pub type FastUnstake = pallet_fast_unstake;

	// OpenGov
	#[runtime::pallet_index(31)]
	pub type ConvictionVoting = pallet_conviction_voting;
	#[runtime::pallet_index(32)]
	pub type Referenda = pallet_referenda;
	#[runtime::pallet_index(35)]
	pub type Origins = pallet_custom_origins;
	#[runtime::pallet_index(36)]
	pub type Whitelist = pallet_whitelist;

	// Treasury
	#[runtime::pallet_index(37)]
	pub type Treasury = pallet_treasury;

	// Staking extension for delegation
	#[runtime::pallet_index(38)]
	pub type DelegatedStaking = pallet_delegated_staking;

	// Parachains pallets. Start indices at 40 to leave room.
	#[runtime::pallet_index(41)]
	pub type ParachainsOrigin = parachains_origin;
	#[runtime::pallet_index(42)]
	pub type Configuration = parachains_configuration;
	#[runtime::pallet_index(43)]
	pub type ParasShared = parachains_shared;
	#[runtime::pallet_index(44)]
	pub type ParaInclusion = parachains_inclusion;
	#[runtime::pallet_index(45)]
	pub type ParaInherent = parachains_paras_inherent;
	#[runtime::pallet_index(46)]
	pub type ParaScheduler = parachains_scheduler;
	#[runtime::pallet_index(47)]
	pub type Paras = parachains_paras;
	#[runtime::pallet_index(48)]
	pub type Initializer = parachains_initializer;
	#[runtime::pallet_index(49)]
	pub type Dmp = parachains_dmp;
	// RIP Ump 50
	#[runtime::pallet_index(51)]
	pub type Hrmp = parachains_hrmp;
	#[runtime::pallet_index(52)]
	pub type ParaSessionInfo = parachains_session_info;
	#[runtime::pallet_index(53)]
	pub type ParasDisputes = parachains_disputes;
	#[runtime::pallet_index(54)]
	pub type ParasSlashing = parachains_slashing;
	#[runtime::pallet_index(56)]
	pub type OnDemandAssignmentProvider = parachains_on_demand;
	#[runtime::pallet_index(57)]
	pub type CoretimeAssignmentProvider = parachains_assigner_coretime;

	// Parachain Onboarding Pallets. Start indices at 60 to leave room.
	#[runtime::pallet_index(60)]
	pub type Registrar = paras_registrar;
	#[runtime::pallet_index(61)]
	pub type Slots = slots;
	#[runtime::pallet_index(62)]
	pub type ParasSudoWrapper = paras_sudo_wrapper;
	#[runtime::pallet_index(63)]
	pub type Auctions = auctions;
	#[runtime::pallet_index(64)]
	pub type Crowdloan = crowdloan;
	#[runtime::pallet_index(65)]
	pub type AssignedSlots = assigned_slots;
	#[runtime::pallet_index(66)]
	pub type Coretime = coretime;
	#[runtime::pallet_index(67)]
	pub type AssetHubStakingClient = pallet_staking_async_ah_client;

	// Migrations pallet
	#[runtime::pallet_index(98)]
	pub type MultiBlockMigrations = pallet_migrations;

	// Pallet for sending XCM.
	#[runtime::pallet_index(99)]
	pub type XcmPallet = pallet_xcm;

	// Generalized message queue
	#[runtime::pallet_index(100)]
	pub type MessageQueue = pallet_message_queue;

	// Asset rate.
	#[runtime::pallet_index(101)]
	pub type AssetRate = pallet_asset_rate;

	// Root testing pallet.
	#[runtime::pallet_index(102)]
	pub type RootTesting = pallet_root_testing;

	#[runtime::pallet_index(103)]
	pub type MetaTx = pallet_meta_tx::Pallet<Runtime>;

	#[runtime::pallet_index(104)]
	pub type VerifySignature = pallet_verify_signature::Pallet<Runtime>;

	// BEEFY Bridges support.
	#[runtime::pallet_index(200)]
	pub type Beefy = pallet_beefy;
	// MMR leaf construction must be after session in order to have a leaf's next_auth_set
	// refer to block<N>. See issue polkadot-fellows/runtimes#160 for details.
	#[runtime::pallet_index(201)]
	pub type Mmr = pallet_mmr;
	#[runtime::pallet_index(202)]
	pub type BeefyMmrLeaf = pallet_beefy_mmr;

	// Pallet for migrating Identity to a parachain. To be removed post-migration.
	#[runtime::pallet_index(248)]
	pub type IdentityMigrator = identity_migrator;
}

/// The address format for describing accounts.
pub type Address = sp_runtime::MultiAddress<AccountId, ()>;
/// Block header type as expected by this runtime.
pub type Header = generic::Header<BlockNumber, BlakeTwo256>;
/// Block type as expected by this runtime.
pub type Block = generic::Block<Header, UncheckedExtrinsic>;
/// A Block signed with a Justification
pub type SignedBlock = generic::SignedBlock<Block>;
/// `BlockId` type as expected by this runtime.
pub type BlockId = generic::BlockId<Block>;
/// The extension to the basic transaction logic.
pub type TxExtension = (
	frame_system::CheckNonZeroSender<Runtime>,
	frame_system::CheckSpecVersion<Runtime>,
	frame_system::CheckTxVersion<Runtime>,
	frame_system::CheckGenesis<Runtime>,
	frame_system::CheckMortality<Runtime>,
	frame_system::CheckNonce<Runtime>,
	frame_system::CheckWeight<Runtime>,
	pallet_transaction_payment::ChargeTransactionPayment<Runtime>,
	frame_metadata_hash_extension::CheckMetadataHash<Runtime>,
	frame_system::WeightReclaim<Runtime>,
);

parameter_types! {
	/// Bounding number of agent pot accounts to be migrated in a single block.
	pub const MaxAgentsToMigrate: u32 = 300;
}

/// All migrations that will run on the next runtime upgrade.
///
/// This contains the combined migrations of the last 10 releases. It allows to skip runtime
/// upgrades in case governance decides to do so. THE ORDER IS IMPORTANT.
pub type Migrations = migrations::Unreleased;

/// The runtime migrations per release.
#[allow(deprecated, missing_docs)]
pub mod migrations {
	use super::*;

	/// Unreleased migrations. Add new ones here:
	pub type Unreleased = (
		// This is only needed for Westend.
		pallet_delegated_staking::migration::unversioned::ProxyDelegatorMigration<
			Runtime,
			MaxAgentsToMigrate,
		>,
		parachains_shared::migration::MigrateToV1<Runtime>,
		parachains_scheduler::migration::MigrateV2ToV3<Runtime>,
		pallet_staking::migrations::v16::MigrateV15ToV16<Runtime>,
		pallet_session::migrations::v1::MigrateV0ToV1<
			Runtime,
			pallet_staking::migrations::v17::MigrateDisabledToSession<Runtime>,
		>,
		// permanent
		pallet_xcm::migration::MigrateToLatestXcmVersion<Runtime>,
	);
}

/// Unchecked extrinsic type as expected by this runtime.
pub type UncheckedExtrinsic =
	generic::UncheckedExtrinsic<Address, RuntimeCall, Signature, TxExtension>;
/// Unchecked signature payload type as expected by this runtime.
pub type UncheckedSignaturePayload =
	generic::UncheckedSignaturePayload<Address, Signature, TxExtension>;

/// Executive: handles dispatch to the various modules.
pub type Executive = frame_executive::Executive<
	Runtime,
	Block,
	frame_system::ChainContext<Runtime>,
	Runtime,
	AllPalletsWithSystem,
	Migrations,
>;
/// The payload being signed in transactions.
pub type SignedPayload = generic::SignedPayload<RuntimeCall, TxExtension>;

#[cfg(feature = "runtime-benchmarks")]
mod benches {
	frame_benchmarking::define_benchmarks!(
		// Polkadot
		// NOTE: Make sure to prefix these with `runtime_common::` so
		// the that path resolves correctly in the generated file.
		[polkadot_runtime_common::assigned_slots, AssignedSlots]
		[polkadot_runtime_common::auctions, Auctions]
		[polkadot_runtime_common::crowdloan, Crowdloan]
		[polkadot_runtime_common::identity_migrator, IdentityMigrator]
		[polkadot_runtime_common::paras_registrar, Registrar]
		[polkadot_runtime_common::slots, Slots]
		[polkadot_runtime_parachains::configuration, Configuration]
		[polkadot_runtime_parachains::disputes, ParasDisputes]
		[polkadot_runtime_parachains::disputes::slashing, ParasSlashing]
		[polkadot_runtime_parachains::hrmp, Hrmp]
		[polkadot_runtime_parachains::inclusion, ParaInclusion]
		[polkadot_runtime_parachains::initializer, Initializer]
		[polkadot_runtime_parachains::paras, Paras]
		[polkadot_runtime_parachains::paras_inherent, ParaInherent]
		[polkadot_runtime_parachains::on_demand, OnDemandAssignmentProvider]
		[polkadot_runtime_parachains::coretime, Coretime]
		// Substrate
		[pallet_bags_list, VoterList]
		[pallet_balances, Balances]
		[pallet_beefy_mmr, BeefyMmrLeaf]
		[pallet_conviction_voting, ConvictionVoting]
		[pallet_election_provider_multi_phase, ElectionProviderMultiPhase]
		[frame_election_provider_support, ElectionProviderBench::<Runtime>]
		[pallet_fast_unstake, FastUnstake]
		[pallet_identity, Identity]
		[pallet_indices, Indices]
		[pallet_message_queue, MessageQueue]
		[pallet_migrations, MultiBlockMigrations]
		[pallet_mmr, Mmr]
		[pallet_multisig, Multisig]
		[pallet_nomination_pools, NominationPoolsBench::<Runtime>]
		[pallet_offences, OffencesBench::<Runtime>]
		[pallet_parameters, Parameters]
		[pallet_preimage, Preimage]
		[pallet_proxy, Proxy]
		[pallet_recovery, Recovery]
		[pallet_referenda, Referenda]
		[pallet_scheduler, Scheduler]
		[pallet_session, SessionBench::<Runtime>]
		[pallet_staking, Staking]
		[pallet_sudo, Sudo]
		[frame_system, SystemBench::<Runtime>]
		[frame_system_extensions, SystemExtensionsBench::<Runtime>]
		[pallet_timestamp, Timestamp]
		[pallet_transaction_payment, TransactionPayment]
		[pallet_treasury, Treasury]
		[pallet_utility, Utility]
		[pallet_vesting, Vesting]
		[pallet_whitelist, Whitelist]
		[pallet_asset_rate, AssetRate]
		[pallet_meta_tx, MetaTx]
		[pallet_verify_signature, VerifySignature]
		// XCM
		[pallet_xcm, PalletXcmExtrinsicsBenchmark::<Runtime>]
		// NOTE: Make sure you point to the individual modules below.
		[pallet_xcm_benchmarks::fungible, XcmBalances]
		[pallet_xcm_benchmarks::generic, XcmGeneric]
	);
}

sp_api::impl_runtime_apis! {
	impl sp_api::Core<Block> for Runtime {
		fn version() -> RuntimeVersion {
			VERSION
		}

		fn execute_block(block: Block) {
			Executive::execute_block(block);
		}

		fn initialize_block(header: &<Block as BlockT>::Header) -> sp_runtime::ExtrinsicInclusionMode {
			Executive::initialize_block(header)
		}
	}

	impl sp_api::Metadata<Block> for Runtime {
		fn metadata() -> OpaqueMetadata {
			OpaqueMetadata::new(Runtime::metadata().into())
		}

		fn metadata_at_version(version: u32) -> Option<OpaqueMetadata> {
			Runtime::metadata_at_version(version)
		}

		fn metadata_versions() -> alloc::vec::Vec<u32> {
			Runtime::metadata_versions()
		}
	}

	impl frame_support::view_functions::runtime_api::RuntimeViewFunction<Block> for Runtime {
		fn execute_view_function(id: frame_support::view_functions::ViewFunctionId, input: Vec<u8>) -> Result<Vec<u8>, frame_support::view_functions::ViewFunctionDispatchError> {
			Runtime::execute_view_function(id, input)
		}
	}

	impl sp_block_builder::BlockBuilder<Block> for Runtime {
		fn apply_extrinsic(extrinsic: <Block as BlockT>::Extrinsic) -> ApplyExtrinsicResult {
			Executive::apply_extrinsic(extrinsic)
		}

		fn finalize_block() -> <Block as BlockT>::Header {
			Executive::finalize_block()
		}

		fn inherent_extrinsics(data: sp_inherents::InherentData) -> Vec<<Block as BlockT>::Extrinsic> {
			data.create_extrinsics()
		}

		fn check_inherents(
			block: Block,
			data: sp_inherents::InherentData,
		) -> sp_inherents::CheckInherentsResult {
			data.check_extrinsics(&block)
		}
	}

	impl sp_transaction_pool::runtime_api::TaggedTransactionQueue<Block> for Runtime {
		fn validate_transaction(
			source: TransactionSource,
			tx: <Block as BlockT>::Extrinsic,
			block_hash: <Block as BlockT>::Hash,
		) -> TransactionValidity {
			Executive::validate_transaction(source, tx, block_hash)
		}
	}

	impl sp_offchain::OffchainWorkerApi<Block> for Runtime {
		fn offchain_worker(header: &<Block as BlockT>::Header) {
			Executive::offchain_worker(header)
		}
	}

	#[api_version(13)]
	impl polkadot_primitives::runtime_api::ParachainHost<Block> for Runtime {
		fn validators() -> Vec<ValidatorId> {
			parachains_runtime_api_impl::validators::<Runtime>()
		}

		fn validator_groups() -> (Vec<Vec<ValidatorIndex>>, GroupRotationInfo<BlockNumber>) {
			parachains_runtime_api_impl::validator_groups::<Runtime>()
		}

		fn availability_cores() -> Vec<CoreState<Hash, BlockNumber>> {
			parachains_runtime_api_impl::availability_cores::<Runtime>()
		}

		fn persisted_validation_data(para_id: ParaId, assumption: OccupiedCoreAssumption)
			-> Option<PersistedValidationData<Hash, BlockNumber>> {
			parachains_runtime_api_impl::persisted_validation_data::<Runtime>(para_id, assumption)
		}

		fn assumed_validation_data(
			para_id: ParaId,
			expected_persisted_validation_data_hash: Hash,
		) -> Option<(PersistedValidationData<Hash, BlockNumber>, ValidationCodeHash)> {
			parachains_runtime_api_impl::assumed_validation_data::<Runtime>(
				para_id,
				expected_persisted_validation_data_hash,
			)
		}

		fn check_validation_outputs(
			para_id: ParaId,
			outputs: polkadot_primitives::CandidateCommitments,
		) -> bool {
			parachains_runtime_api_impl::check_validation_outputs::<Runtime>(para_id, outputs)
		}

		fn session_index_for_child() -> SessionIndex {
			parachains_runtime_api_impl::session_index_for_child::<Runtime>()
		}

		fn validation_code(para_id: ParaId, assumption: OccupiedCoreAssumption)
			-> Option<ValidationCode> {
			parachains_runtime_api_impl::validation_code::<Runtime>(para_id, assumption)
		}

		fn candidate_pending_availability(para_id: ParaId) -> Option<CommittedCandidateReceipt<Hash>> {
			#[allow(deprecated)]
			parachains_runtime_api_impl::candidate_pending_availability::<Runtime>(para_id)
		}

		fn candidate_events() -> Vec<CandidateEvent<Hash>> {
			parachains_runtime_api_impl::candidate_events::<Runtime, _>(|ev| {
				match ev {
					RuntimeEvent::ParaInclusion(ev) => {
						Some(ev)
					}
					_ => None,
				}
			})
		}

		fn session_info(index: SessionIndex) -> Option<SessionInfo> {
			parachains_runtime_api_impl::session_info::<Runtime>(index)
		}

		fn session_executor_params(session_index: SessionIndex) -> Option<ExecutorParams> {
			parachains_runtime_api_impl::session_executor_params::<Runtime>(session_index)
		}

		fn dmq_contents(recipient: ParaId) -> Vec<InboundDownwardMessage<BlockNumber>> {
			parachains_runtime_api_impl::dmq_contents::<Runtime>(recipient)
		}

		fn inbound_hrmp_channels_contents(
			recipient: ParaId
		) -> BTreeMap<ParaId, Vec<InboundHrmpMessage<BlockNumber>>> {
			parachains_runtime_api_impl::inbound_hrmp_channels_contents::<Runtime>(recipient)
		}

		fn validation_code_by_hash(hash: ValidationCodeHash) -> Option<ValidationCode> {
			parachains_runtime_api_impl::validation_code_by_hash::<Runtime>(hash)
		}

		fn on_chain_votes() -> Option<ScrapedOnChainVotes<Hash>> {
			parachains_runtime_api_impl::on_chain_votes::<Runtime>()
		}

		fn submit_pvf_check_statement(
			stmt: PvfCheckStatement,
			signature: ValidatorSignature,
		) {
			parachains_runtime_api_impl::submit_pvf_check_statement::<Runtime>(stmt, signature)
		}

		fn pvfs_require_precheck() -> Vec<ValidationCodeHash> {
			parachains_runtime_api_impl::pvfs_require_precheck::<Runtime>()
		}

		fn validation_code_hash(para_id: ParaId, assumption: OccupiedCoreAssumption)
			-> Option<ValidationCodeHash>
		{
			parachains_runtime_api_impl::validation_code_hash::<Runtime>(para_id, assumption)
		}

		fn disputes() -> Vec<(SessionIndex, CandidateHash, DisputeState<BlockNumber>)> {
			parachains_runtime_api_impl::get_session_disputes::<Runtime>()
		}

		fn unapplied_slashes(
		) -> Vec<(SessionIndex, CandidateHash, slashing::PendingSlashes)> {
			parachains_runtime_api_impl::unapplied_slashes::<Runtime>()
		}

		fn key_ownership_proof(
			validator_id: ValidatorId,
		) -> Option<slashing::OpaqueKeyOwnershipProof> {
			use codec::Encode;

			Historical::prove((PARACHAIN_KEY_TYPE_ID, validator_id))
				.map(|p| p.encode())
				.map(slashing::OpaqueKeyOwnershipProof::new)
		}

		fn submit_report_dispute_lost(
			dispute_proof: slashing::DisputeProof,
			key_ownership_proof: slashing::OpaqueKeyOwnershipProof,
		) -> Option<()> {
			parachains_runtime_api_impl::submit_unsigned_slashing_report::<Runtime>(
				dispute_proof,
				key_ownership_proof,
			)
		}

		fn minimum_backing_votes() -> u32 {
			parachains_runtime_api_impl::minimum_backing_votes::<Runtime>()
		}

		fn para_backing_state(para_id: ParaId) -> Option<polkadot_primitives::vstaging::async_backing::BackingState> {
			#[allow(deprecated)]
			parachains_runtime_api_impl::backing_state::<Runtime>(para_id)
		}

		fn async_backing_params() -> polkadot_primitives::AsyncBackingParams {
			#[allow(deprecated)]
			parachains_runtime_api_impl::async_backing_params::<Runtime>()
		}

		fn approval_voting_params() -> ApprovalVotingParams {
			parachains_runtime_api_impl::approval_voting_params::<Runtime>()
		}

		fn disabled_validators() -> Vec<ValidatorIndex> {
			parachains_runtime_api_impl::disabled_validators::<Runtime>()
		}

		fn node_features() -> NodeFeatures {
			parachains_runtime_api_impl::node_features::<Runtime>()
		}

		fn claim_queue() -> BTreeMap<CoreIndex, VecDeque<ParaId>> {
			parachains_runtime_api_impl::claim_queue::<Runtime>()
		}

		fn candidates_pending_availability(para_id: ParaId) -> Vec<CommittedCandidateReceipt<Hash>> {
			parachains_runtime_api_impl::candidates_pending_availability::<Runtime>(para_id)
		}

		fn backing_constraints(para_id: ParaId) -> Option<Constraints> {
			parachains_staging_runtime_api_impl::backing_constraints::<Runtime>(para_id)
		}

		fn scheduling_lookahead() -> u32 {
			parachains_staging_runtime_api_impl::scheduling_lookahead::<Runtime>()
		}

		fn validation_code_bomb_limit() -> u32 {
			parachains_staging_runtime_api_impl::validation_code_bomb_limit::<Runtime>()
		}
	}

	#[api_version(5)]
	impl sp_consensus_beefy::BeefyApi<Block, BeefyId> for Runtime {
		fn beefy_genesis() -> Option<BlockNumber> {
			pallet_beefy::GenesisBlock::<Runtime>::get()
		}

		fn validator_set() -> Option<sp_consensus_beefy::ValidatorSet<BeefyId>> {
			Beefy::validator_set()
		}

		fn submit_report_double_voting_unsigned_extrinsic(
			equivocation_proof: sp_consensus_beefy::DoubleVotingProof<
				BlockNumber,
				BeefyId,
				BeefySignature,
			>,
			key_owner_proof: sp_consensus_beefy::OpaqueKeyOwnershipProof,
		) -> Option<()> {
			let key_owner_proof = key_owner_proof.decode()?;

			Beefy::submit_unsigned_double_voting_report(
				equivocation_proof,
				key_owner_proof,
			)
		}

		fn submit_report_fork_voting_unsigned_extrinsic(
			equivocation_proof:
				sp_consensus_beefy::ForkVotingProof<
					<Block as BlockT>::Header,
					BeefyId,
					sp_runtime::OpaqueValue
				>,
			key_owner_proof: sp_consensus_beefy::OpaqueKeyOwnershipProof,
		) -> Option<()> {
			Beefy::submit_unsigned_fork_voting_report(
				equivocation_proof.try_into()?,
				key_owner_proof.decode()?,
			)
		}

		fn submit_report_future_block_voting_unsigned_extrinsic(
			equivocation_proof: sp_consensus_beefy::FutureBlockVotingProof<BlockNumber, BeefyId>,
			key_owner_proof: sp_consensus_beefy::OpaqueKeyOwnershipProof,
		) -> Option<()> {
			Beefy::submit_unsigned_future_block_voting_report(
				equivocation_proof,
				key_owner_proof.decode()?,
			)
		}

		fn generate_key_ownership_proof(
			_set_id: sp_consensus_beefy::ValidatorSetId,
			authority_id: BeefyId,
		) -> Option<sp_consensus_beefy::OpaqueKeyOwnershipProof> {
			use codec::Encode;

			Historical::prove((sp_consensus_beefy::KEY_TYPE, authority_id))
				.map(|p| p.encode())
				.map(sp_consensus_beefy::OpaqueKeyOwnershipProof::new)
		}

		fn generate_ancestry_proof(
			prev_block_number: BlockNumber,
			best_known_block_number: Option<BlockNumber>,
		) -> Option<sp_runtime::OpaqueValue> {
			use sp_consensus_beefy::AncestryHelper;

			BeefyMmrLeaf::generate_proof(prev_block_number, best_known_block_number)
				.map(|p| p.encode())
				.map(sp_runtime::OpaqueValue::new)
		}
	}

	impl mmr::MmrApi<Block, Hash, BlockNumber> for Runtime {
		fn mmr_root() -> Result<mmr::Hash, mmr::Error> {
			Ok(pallet_mmr::RootHash::<Runtime>::get())
		}

		fn mmr_leaf_count() -> Result<mmr::LeafIndex, mmr::Error> {
			Ok(pallet_mmr::NumberOfLeaves::<Runtime>::get())
		}

		fn generate_proof(
			block_numbers: Vec<BlockNumber>,
			best_known_block_number: Option<BlockNumber>,
		) -> Result<(Vec<mmr::EncodableOpaqueLeaf>, mmr::LeafProof<mmr::Hash>), mmr::Error> {
			Mmr::generate_proof(block_numbers, best_known_block_number).map(
				|(leaves, proof)| {
					(
						leaves
							.into_iter()
							.map(|leaf| mmr::EncodableOpaqueLeaf::from_leaf(&leaf))
							.collect(),
						proof,
					)
				},
			)
		}

		fn verify_proof(leaves: Vec<mmr::EncodableOpaqueLeaf>, proof: mmr::LeafProof<mmr::Hash>)
			-> Result<(), mmr::Error>
		{
			let leaves = leaves.into_iter().map(|leaf|
				leaf.into_opaque_leaf()
				.try_decode()
				.ok_or(mmr::Error::Verify)).collect::<Result<Vec<mmr::Leaf>, mmr::Error>>()?;
			Mmr::verify_leaves(leaves, proof)
		}

		fn verify_proof_stateless(
			root: mmr::Hash,
			leaves: Vec<mmr::EncodableOpaqueLeaf>,
			proof: mmr::LeafProof<mmr::Hash>
		) -> Result<(), mmr::Error> {
			let nodes = leaves.into_iter().map(|leaf|mmr::DataOrHash::Data(leaf.into_opaque_leaf())).collect();
			pallet_mmr::verify_leaves_proof::<mmr::Hashing, _>(root, nodes, proof)
		}
	}

	impl pallet_beefy_mmr::BeefyMmrApi<Block, Hash> for RuntimeApi {
		fn authority_set_proof() -> sp_consensus_beefy::mmr::BeefyAuthoritySet<Hash> {
			BeefyMmrLeaf::authority_set_proof()
		}

		fn next_authority_set_proof() -> sp_consensus_beefy::mmr::BeefyNextAuthoritySet<Hash> {
			BeefyMmrLeaf::next_authority_set_proof()
		}
	}

	impl fg_primitives::GrandpaApi<Block> for Runtime {
		fn grandpa_authorities() -> Vec<(GrandpaId, u64)> {
			Grandpa::grandpa_authorities()
		}

		fn current_set_id() -> fg_primitives::SetId {
			pallet_grandpa::CurrentSetId::<Runtime>::get()
		}

		fn submit_report_equivocation_unsigned_extrinsic(
			equivocation_proof: fg_primitives::EquivocationProof<
				<Block as BlockT>::Hash,
				sp_runtime::traits::NumberFor<Block>,
			>,
			key_owner_proof: fg_primitives::OpaqueKeyOwnershipProof,
		) -> Option<()> {
			let key_owner_proof = key_owner_proof.decode()?;

			Grandpa::submit_unsigned_equivocation_report(
				equivocation_proof,
				key_owner_proof,
			)
		}

		fn generate_key_ownership_proof(
			_set_id: fg_primitives::SetId,
			authority_id: fg_primitives::AuthorityId,
		) -> Option<fg_primitives::OpaqueKeyOwnershipProof> {
			use codec::Encode;

			Historical::prove((fg_primitives::KEY_TYPE, authority_id))
				.map(|p| p.encode())
				.map(fg_primitives::OpaqueKeyOwnershipProof::new)
		}
	}

	impl sp_consensus_babe::BabeApi<Block> for Runtime {
		fn configuration() -> sp_consensus_babe::BabeConfiguration {
			let epoch_config = Babe::epoch_config().unwrap_or(BABE_GENESIS_EPOCH_CONFIG);
			sp_consensus_babe::BabeConfiguration {
				slot_duration: Babe::slot_duration(),
				epoch_length: EpochDuration::get(),
				c: epoch_config.c,
				authorities: Babe::authorities().to_vec(),
				randomness: Babe::randomness(),
				allowed_slots: epoch_config.allowed_slots,
			}
		}

		fn current_epoch_start() -> sp_consensus_babe::Slot {
			Babe::current_epoch_start()
		}

		fn current_epoch() -> sp_consensus_babe::Epoch {
			Babe::current_epoch()
		}

		fn next_epoch() -> sp_consensus_babe::Epoch {
			Babe::next_epoch()
		}

		fn generate_key_ownership_proof(
			_slot: sp_consensus_babe::Slot,
			authority_id: sp_consensus_babe::AuthorityId,
		) -> Option<sp_consensus_babe::OpaqueKeyOwnershipProof> {
			use codec::Encode;

			Historical::prove((sp_consensus_babe::KEY_TYPE, authority_id))
				.map(|p| p.encode())
				.map(sp_consensus_babe::OpaqueKeyOwnershipProof::new)
		}

		fn submit_report_equivocation_unsigned_extrinsic(
			equivocation_proof: sp_consensus_babe::EquivocationProof<<Block as BlockT>::Header>,
			key_owner_proof: sp_consensus_babe::OpaqueKeyOwnershipProof,
		) -> Option<()> {
			let key_owner_proof = key_owner_proof.decode()?;

			Babe::submit_unsigned_equivocation_report(
				equivocation_proof,
				key_owner_proof,
			)
		}
	}

	impl sp_authority_discovery::AuthorityDiscoveryApi<Block> for Runtime {
		fn authorities() -> Vec<AuthorityDiscoveryId> {
			parachains_runtime_api_impl::relevant_authority_ids::<Runtime>()
		}
	}

	impl sp_session::SessionKeys<Block> for Runtime {
		fn generate_session_keys(seed: Option<Vec<u8>>) -> Vec<u8> {
			SessionKeys::generate(seed)
		}

		fn decode_session_keys(
			encoded: Vec<u8>,
		) -> Option<Vec<(Vec<u8>, sp_core::crypto::KeyTypeId)>> {
			SessionKeys::decode_into_raw_public_keys(&encoded)
		}
	}

	impl frame_system_rpc_runtime_api::AccountNonceApi<Block, AccountId, Nonce> for Runtime {
		fn account_nonce(account: AccountId) -> Nonce {
			System::account_nonce(account)
		}
	}

	impl pallet_transaction_payment_rpc_runtime_api::TransactionPaymentApi<
		Block,
		Balance,
	> for Runtime {
		fn query_info(uxt: <Block as BlockT>::Extrinsic, len: u32) -> RuntimeDispatchInfo<Balance> {
			TransactionPayment::query_info(uxt, len)
		}
		fn query_fee_details(uxt: <Block as BlockT>::Extrinsic, len: u32) -> FeeDetails<Balance> {
			TransactionPayment::query_fee_details(uxt, len)
		}
		fn query_weight_to_fee(weight: Weight) -> Balance {
			TransactionPayment::weight_to_fee(weight)
		}
		fn query_length_to_fee(length: u32) -> Balance {
			TransactionPayment::length_to_fee(length)
		}
	}

	impl pallet_transaction_payment_rpc_runtime_api::TransactionPaymentCallApi<Block, Balance, RuntimeCall>
		for Runtime
	{
		fn query_call_info(call: RuntimeCall, len: u32) -> RuntimeDispatchInfo<Balance> {
			TransactionPayment::query_call_info(call, len)
		}
		fn query_call_fee_details(call: RuntimeCall, len: u32) -> FeeDetails<Balance> {
			TransactionPayment::query_call_fee_details(call, len)
		}
		fn query_weight_to_fee(weight: Weight) -> Balance {
			TransactionPayment::weight_to_fee(weight)
		}
		fn query_length_to_fee(length: u32) -> Balance {
			TransactionPayment::length_to_fee(length)
		}
	}

	impl xcm_runtime_apis::fees::XcmPaymentApi<Block> for Runtime {
		fn query_acceptable_payment_assets(xcm_version: xcm::Version) -> Result<Vec<VersionedAssetId>, XcmPaymentApiError> {
			let acceptable_assets = vec![AssetId(xcm_config::TokenLocation::get())];
			XcmPallet::query_acceptable_payment_assets(xcm_version, acceptable_assets)
		}

		fn query_weight_to_asset_fee(weight: Weight, asset: VersionedAssetId) -> Result<u128, XcmPaymentApiError> {
			let latest_asset_id: Result<AssetId, ()> = asset.clone().try_into();
			match latest_asset_id {
				Ok(asset_id) if asset_id.0 == xcm_config::TokenLocation::get() => {
					// for native token
					Ok(WeightToFee::weight_to_fee(&weight))
				},
				Ok(asset_id) => {
					log::trace!(target: "xcm::xcm_runtime_apis", "query_weight_to_asset_fee - unhandled asset_id: {asset_id:?}!");
					Err(XcmPaymentApiError::AssetNotFound)
				},
				Err(_) => {
					log::trace!(target: "xcm::xcm_runtime_apis", "query_weight_to_asset_fee - failed to convert asset: {asset:?}!");
					Err(XcmPaymentApiError::VersionedConversionFailed)
				}
			}
		}

		fn query_xcm_weight(message: VersionedXcm<()>) -> Result<Weight, XcmPaymentApiError> {
			XcmPallet::query_xcm_weight(message)
		}

		fn query_delivery_fees(destination: VersionedLocation, message: VersionedXcm<()>) -> Result<VersionedAssets, XcmPaymentApiError> {
			XcmPallet::query_delivery_fees(destination, message)
		}
	}

	impl xcm_runtime_apis::dry_run::DryRunApi<Block, RuntimeCall, RuntimeEvent, OriginCaller> for Runtime {
		fn dry_run_call(origin: OriginCaller, call: RuntimeCall, result_xcms_version: XcmVersion) -> Result<CallDryRunEffects<RuntimeEvent>, XcmDryRunApiError> {
			XcmPallet::dry_run_call::<Runtime, xcm_config::XcmRouter, OriginCaller, RuntimeCall>(origin, call, result_xcms_version)
		}

		fn dry_run_xcm(origin_location: VersionedLocation, xcm: VersionedXcm<RuntimeCall>) -> Result<XcmDryRunEffects<RuntimeEvent>, XcmDryRunApiError> {
			XcmPallet::dry_run_xcm::<Runtime, xcm_config::XcmRouter, RuntimeCall, xcm_config::XcmConfig>(origin_location, xcm)
		}
	}

	impl xcm_runtime_apis::conversions::LocationToAccountApi<Block, AccountId> for Runtime {
		fn convert_location(location: VersionedLocation) -> Result<
			AccountId,
			xcm_runtime_apis::conversions::Error
		> {
			xcm_runtime_apis::conversions::LocationToAccountHelper::<
				AccountId,
				xcm_config::LocationConverter,
			>::convert_location(location)
		}
	}

	impl pallet_nomination_pools_runtime_api::NominationPoolsApi<
		Block,
		AccountId,
		Balance,
	> for Runtime {
		fn pending_rewards(member: AccountId) -> Balance {
			NominationPools::api_pending_rewards(member).unwrap_or_default()
		}

		fn points_to_balance(pool_id: PoolId, points: Balance) -> Balance {
			NominationPools::api_points_to_balance(pool_id, points)
		}

		fn balance_to_points(pool_id: PoolId, new_funds: Balance) -> Balance {
			NominationPools::api_balance_to_points(pool_id, new_funds)
		}

		fn pool_pending_slash(pool_id: PoolId) -> Balance {
			NominationPools::api_pool_pending_slash(pool_id)
		}

		fn member_pending_slash(member: AccountId) -> Balance {
			NominationPools::api_member_pending_slash(member)
		}

		fn pool_needs_delegate_migration(pool_id: PoolId) -> bool {
			NominationPools::api_pool_needs_delegate_migration(pool_id)
		}

		fn member_needs_delegate_migration(member: AccountId) -> bool {
			NominationPools::api_member_needs_delegate_migration(member)
		}

		fn member_total_balance(member: AccountId) -> Balance {
			NominationPools::api_member_total_balance(member)
		}

		fn pool_balance(pool_id: PoolId) -> Balance {
			NominationPools::api_pool_balance(pool_id)
		}

		fn pool_accounts(pool_id: PoolId) -> (AccountId, AccountId) {
			NominationPools::api_pool_accounts(pool_id)
		}
	}

	impl pallet_staking_runtime_api::StakingApi<Block, Balance, AccountId> for Runtime {
		fn nominations_quota(balance: Balance) -> u32 {
			Staking::api_nominations_quota(balance)
		}

		fn eras_stakers_page_count(era: sp_staking::EraIndex, account: AccountId) -> sp_staking::Page {
			Staking::api_eras_stakers_page_count(era, account)
		}

		fn pending_rewards(era: sp_staking::EraIndex, account: AccountId) -> bool {
			Staking::api_pending_rewards(era, account)
		}
	}

	#[cfg(feature = "try-runtime")]
	impl frame_try_runtime::TryRuntime<Block> for Runtime {
		fn on_runtime_upgrade(checks: frame_try_runtime::UpgradeCheckSelect) -> (Weight, Weight) {
			log::info!("try-runtime::on_runtime_upgrade westend.");
			let weight = Executive::try_runtime_upgrade(checks).unwrap();
			(weight, BlockWeights::get().max_block)
		}

		fn execute_block(
			block: Block,
			state_root_check: bool,
			signature_check: bool,
			select: frame_try_runtime::TryStateSelect,
		) -> Weight {
			// NOTE: intentional unwrap: we don't want to propagate the error backwards, and want to
			// have a backtrace here.
			Executive::try_execute_block(block, state_root_check, signature_check, select).unwrap()
		}
	}

	#[cfg(feature = "runtime-benchmarks")]
	impl frame_benchmarking::Benchmark<Block> for Runtime {
		fn benchmark_metadata(extra: bool) -> (
			Vec<frame_benchmarking::BenchmarkList>,
			Vec<frame_support::traits::StorageInfo>,
		) {
			use frame_benchmarking::BenchmarkList;
			use frame_support::traits::StorageInfoTrait;

			use pallet_session_benchmarking::Pallet as SessionBench;
			use pallet_offences_benchmarking::Pallet as OffencesBench;
			use pallet_election_provider_support_benchmarking::Pallet as ElectionProviderBench;
			use pallet_xcm::benchmarking::Pallet as PalletXcmExtrinsicsBenchmark;
			use frame_system_benchmarking::Pallet as SystemBench;
			use frame_system_benchmarking::extensions::Pallet as SystemExtensionsBench;
			use pallet_nomination_pools_benchmarking::Pallet as NominationPoolsBench;

			type XcmBalances = pallet_xcm_benchmarks::fungible::Pallet::<Runtime>;
			type XcmGeneric = pallet_xcm_benchmarks::generic::Pallet::<Runtime>;

			let mut list = Vec::<BenchmarkList>::new();
			list_benchmarks!(list, extra);

			let storage_info = AllPalletsWithSystem::storage_info();
			return (list, storage_info)
		}

		#[allow(non_local_definitions)]
		fn dispatch_benchmark(
			config: frame_benchmarking::BenchmarkConfig,
		) -> Result<
			Vec<frame_benchmarking::BenchmarkBatch>,
			alloc::string::String,
		> {
			use frame_support::traits::WhitelistedStorageKeys;
			use frame_benchmarking::{BenchmarkBatch, BenchmarkError};
			use sp_storage::TrackedStorageKey;
			// Trying to add benchmarks directly to some pallets caused cyclic dependency issues.
			// To get around that, we separated the benchmarks into its own crate.
			use pallet_session_benchmarking::Pallet as SessionBench;
			use pallet_offences_benchmarking::Pallet as OffencesBench;
			use pallet_election_provider_support_benchmarking::Pallet as ElectionProviderBench;
			use pallet_xcm::benchmarking::Pallet as PalletXcmExtrinsicsBenchmark;
			use frame_system_benchmarking::Pallet as SystemBench;
			use frame_system_benchmarking::extensions::Pallet as SystemExtensionsBench;
			use pallet_nomination_pools_benchmarking::Pallet as NominationPoolsBench;

			impl pallet_session_benchmarking::Config for Runtime {}
			impl pallet_offences_benchmarking::Config for Runtime {}
			impl pallet_election_provider_support_benchmarking::Config for Runtime {}

			use xcm_config::{AssetHub, TokenLocation};

			use alloc::boxed::Box;

			parameter_types! {
				pub ExistentialDepositAsset: Option<Asset> = Some((
					TokenLocation::get(),
					ExistentialDeposit::get()
				).into());
				pub AssetHubParaId: ParaId = westend_runtime_constants::system_parachain::ASSET_HUB_ID.into();
				pub const RandomParaId: ParaId = ParaId::new(43211234);
			}

			impl pallet_xcm::benchmarking::Config for Runtime {
				type DeliveryHelper = (
					polkadot_runtime_common::xcm_sender::ToParachainDeliveryHelper<
						xcm_config::XcmConfig,
						ExistentialDepositAsset,
						xcm_config::PriceForChildParachainDelivery,
						AssetHubParaId,
						Dmp,
					>,
					polkadot_runtime_common::xcm_sender::ToParachainDeliveryHelper<
						xcm_config::XcmConfig,
						ExistentialDepositAsset,
						xcm_config::PriceForChildParachainDelivery,
						RandomParaId,
						Dmp,
					>
				);

				fn reachable_dest() -> Option<Location> {
					Some(crate::xcm_config::AssetHub::get())
				}

				fn teleportable_asset_and_dest() -> Option<(Asset, Location)> {
					// Relay/native token can be teleported to/from AH.
					Some((
						Asset { fun: Fungible(ExistentialDeposit::get()), id: AssetId(Here.into()) },
						crate::xcm_config::AssetHub::get(),
					))
				}

				fn reserve_transferable_asset_and_dest() -> Option<(Asset, Location)> {
					// Relay can reserve transfer native token to some random parachain.
					Some((
						Asset {
							fun: Fungible(ExistentialDeposit::get()),
							id: AssetId(Here.into())
						},
						crate::Junction::Parachain(RandomParaId::get().into()).into(),
					))
				}

				fn set_up_complex_asset_transfer(
				) -> Option<(Assets, u32, Location, Box<dyn FnOnce()>)> {
					// Relay supports only native token, either reserve transfer it to non-system parachains,
					// or teleport it to system parachain. Use the teleport case for benchmarking as it's
					// slightly heavier.

					// Relay/native token can be teleported to/from AH.
					let native_location = Here.into();
					let dest = crate::xcm_config::AssetHub::get();
					pallet_xcm::benchmarking::helpers::native_teleport_as_asset_transfer::<Runtime>(
						native_location,
						dest
					)
				}

				fn get_asset() -> Asset {
					Asset {
						id: AssetId(Location::here()),
						fun: Fungible(ExistentialDeposit::get()),
					}
				}
			}
			impl frame_system_benchmarking::Config for Runtime {}
			impl pallet_nomination_pools_benchmarking::Config for Runtime {}
			impl polkadot_runtime_parachains::disputes::slashing::benchmarking::Config for Runtime {}

			use xcm::latest::{
				AssetId, Fungibility::*, InteriorLocation, Junction, Junctions::*,
				Asset, Assets, Location, NetworkId, Response,
			};

			impl pallet_xcm_benchmarks::Config for Runtime {
				type XcmConfig = xcm_config::XcmConfig;
				type AccountIdConverter = xcm_config::LocationConverter;
				type DeliveryHelper = polkadot_runtime_common::xcm_sender::ToParachainDeliveryHelper<
					xcm_config::XcmConfig,
					ExistentialDepositAsset,
					xcm_config::PriceForChildParachainDelivery,
					AssetHubParaId,
					Dmp,
				>;
				fn valid_destination() -> Result<Location, BenchmarkError> {
					Ok(AssetHub::get())
				}
				fn worst_case_holding(_depositable_count: u32) -> Assets {
					// Westend only knows about WND.
					vec![Asset{
						id: AssetId(TokenLocation::get()),
						fun: Fungible(1_000_000 * UNITS),
					}].into()
				}
			}

			parameter_types! {
				pub TrustedTeleporter: Option<(Location, Asset)> = Some((
					AssetHub::get(),
					Asset { fun: Fungible(1 * UNITS), id: AssetId(TokenLocation::get()) },
				));
				pub const TrustedReserve: Option<(Location, Asset)> = None;
			}

			impl pallet_xcm_benchmarks::fungible::Config for Runtime {
				type TransactAsset = Balances;

				type CheckedAccount = xcm_config::LocalCheckAccount;
				type TrustedTeleporter = TrustedTeleporter;
				type TrustedReserve = TrustedReserve;

				fn get_asset() -> Asset {
					Asset {
						id: AssetId(TokenLocation::get()),
						fun: Fungible(1 * UNITS),
					}
				}
			}

			impl pallet_xcm_benchmarks::generic::Config for Runtime {
				type TransactAsset = Balances;
				type RuntimeCall = RuntimeCall;

				fn worst_case_response() -> (u64, Response) {
					(0u64, Response::Version(Default::default()))
				}

				fn worst_case_asset_exchange() -> Result<(Assets, Assets), BenchmarkError> {
					// Westend doesn't support asset exchanges
					Err(BenchmarkError::Skip)
				}

				fn universal_alias() -> Result<(Location, Junction), BenchmarkError> {
					// The XCM executor of Westend doesn't have a configured `UniversalAliases`
					Err(BenchmarkError::Skip)
				}

				fn transact_origin_and_runtime_call() -> Result<(Location, RuntimeCall), BenchmarkError> {
					Ok((AssetHub::get(), frame_system::Call::remark_with_event { remark: vec![] }.into()))
				}

				fn subscribe_origin() -> Result<Location, BenchmarkError> {
					Ok(AssetHub::get())
				}

				fn claimable_asset() -> Result<(Location, Location, Assets), BenchmarkError> {
					let origin = AssetHub::get();
					let assets: Assets = (AssetId(TokenLocation::get()), 1_000 * UNITS).into();
					let ticket = Location { parents: 0, interior: Here };
					Ok((origin, ticket, assets))
				}

				fn worst_case_for_trader() -> Result<(Asset, WeightLimit), BenchmarkError> {
					Ok((Asset {
						id: AssetId(TokenLocation::get()),
						fun: Fungible(1_000_000 * UNITS),
					}, WeightLimit::Limited(Weight::from_parts(5000, 5000))))
				}

				fn unlockable_asset() -> Result<(Location, Location, Asset), BenchmarkError> {
					// Westend doesn't support asset locking
					Err(BenchmarkError::Skip)
				}

				fn export_message_origin_and_destination(
				) -> Result<(Location, NetworkId, InteriorLocation), BenchmarkError> {
					// Westend doesn't support exporting messages
					Err(BenchmarkError::Skip)
				}

				fn alias_origin() -> Result<(Location, Location), BenchmarkError> {
					let origin = Location::new(0, [Parachain(1000)]);
					let target = Location::new(0, [Parachain(1000), AccountId32 { id: [128u8; 32], network: None }]);
					Ok((origin, target))
				}
			}

			type XcmBalances = pallet_xcm_benchmarks::fungible::Pallet::<Runtime>;
			type XcmGeneric = pallet_xcm_benchmarks::generic::Pallet::<Runtime>;

			let whitelist: Vec<TrackedStorageKey> = AllPalletsWithSystem::whitelisted_storage_keys();

			let mut batches = Vec::<BenchmarkBatch>::new();
			let params = (&config, &whitelist);

			add_benchmarks!(params, batches);

			Ok(batches)
		}
	}

	impl sp_genesis_builder::GenesisBuilder<Block> for Runtime {
		fn build_state(config: Vec<u8>) -> sp_genesis_builder::Result {
			build_state::<RuntimeGenesisConfig>(config)
		}

		fn get_preset(id: &Option<sp_genesis_builder::PresetId>) -> Option<Vec<u8>> {
			get_preset::<RuntimeGenesisConfig>(id, &genesis_config_presets::get_preset)
		}

		fn preset_names() -> Vec<sp_genesis_builder::PresetId> {
			genesis_config_presets::preset_names()
		}
	}

	impl xcm_runtime_apis::trusted_query::TrustedQueryApi<Block> for Runtime {
		fn is_trusted_reserve(asset: VersionedAsset, location: VersionedLocation) -> Result<bool, xcm_runtime_apis::trusted_query::Error> {
			XcmPallet::is_trusted_reserve(asset, location)
		}
		fn is_trusted_teleporter(asset: VersionedAsset, location: VersionedLocation) -> Result<bool, xcm_runtime_apis::trusted_query::Error> {
			XcmPallet::is_trusted_teleporter(asset, location)
		}
	}
}<|MERGE_RESOLUTION|>--- conflicted
+++ resolved
@@ -1382,7 +1382,9 @@
 	type NextSessionRotation = Babe;
 	type OnNewHead = ();
 	type AssignCoretime = CoretimeAssignmentProvider;
-<<<<<<< HEAD
+	type Fungible = Balances;
+	// Per day the cooldown is removed earlier, it should cost 1000.
+	type CooldownRemovalMultiplier = ConstUint<{ 1000 * UNITS / DAYS as u128 }>;
 	type AuthorizeCurrentCodeOrigin = EitherOfDiverse<
 		EnsureRoot<AccountId>,
 		// Collectives DDay plurality mapping.
@@ -1390,11 +1392,6 @@
 			EnsureXcm<IsVoiceOfBody<xcm_config::Collectives, xcm_config::DDayBodyId>>,
 		>,
 	>;
-=======
-	type Fungible = Balances;
-	// Per day the cooldown is removed earlier, it should cost 1000.
-	type CooldownRemovalMultiplier = ConstUint<{ 1000 * UNITS / DAYS as u128 }>;
->>>>>>> d88a7e4b
 }
 
 parameter_types! {
