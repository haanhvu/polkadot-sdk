--- conflicted
+++ resolved
@@ -1787,15 +1787,12 @@
 			Runtime,
 			MaxAgentsToMigrate,
 		>,
-<<<<<<< HEAD
 		pallet_staking::migrations::history_depth_reducer::Migrate<
 			Runtime,
 			OldHistoryDepth,
 			MaxErasToClear,
 		>,
-=======
 		parachains_shared::migration::MigrateToV1<Runtime>,
->>>>>>> 5d82bdc4
 	);
 }
 
