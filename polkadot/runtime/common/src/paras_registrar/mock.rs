--- conflicted
+++ resolved
@@ -129,12 +129,9 @@
 	type NextSessionRotation = crate::mock::TestNextSessionRotation;
 	type OnNewHead = ();
 	type AssignCoretime = ();
-<<<<<<< HEAD
-	type AuthorizeCurrentCodeOrigin = frame_system::EnsureRoot<u64>;
-=======
 	type Fungible = Balances;
 	type CooldownRemovalMultiplier = ConstUint<1>;
->>>>>>> d88a7e4b
+	type AuthorizeCurrentCodeOrigin = frame_system::EnsureRoot<u64>;
 }
 
 impl configuration::Config for Test {
