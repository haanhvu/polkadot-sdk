--- conflicted
+++ resolved
@@ -531,29 +531,21 @@
 				// Means `BuyExecution` was used, we'll find the fees in the `holding` register.
 				self.holding
 					.try_take(asset_to_pay_for_fees.clone().into())
-<<<<<<< HEAD
-					.map_err(|_| XcmError::NotHoldingFees)?
-=======
 					.map_err(|e| {
 						tracing::error!(target: "xcm::fees", ?e, ?asset_to_pay_for_fees,
 							"Holding doesn't hold enough for fees");
 						XcmError::NotHoldingFees
 					})?
->>>>>>> 678a3798
 					.into()
 			} else {
 				// Means `PayFees` was used, we'll find the fees in the `fees` register.
 				self.fees
 					.try_take(asset_to_pay_for_fees.clone().into())
-<<<<<<< HEAD
-					.map_err(|_| XcmError::NotHoldingFees)?
-=======
 					.map_err(|e| {
 						tracing::error!(target: "xcm::fees", ?e, ?asset_to_pay_for_fees,
 							"Fees register doesn't hold enough for fees");
 						XcmError::NotHoldingFees
 					})?
->>>>>>> 678a3798
 					.into()
 			};
 			tracing::trace!(target: "xcm::fees", ?assets_to_pay_delivery_fees);
@@ -588,21 +580,12 @@
 		Ok(())
 	}
 
-<<<<<<< HEAD
-	/// Calculates the amount of `self.asset_used_in_buy_execution` required to swap for
-	/// `asset_needed_for_fees`.
-	///
-	/// The calculation is done by `Config::AssetExchanger`.
-	/// If `self.asset_used_in_buy_execution` is not set, it will just return
-	/// `asset_needed_for_fees`.
-=======
 	/// Calculates the amount of asset used in `PayFees` or `BuyExecution` that would be
 	/// charged for swapping to `asset_needed_for_fees`.
 	///
 	/// The calculation is done by `Config::AssetExchanger`.
 	/// If neither `PayFees` or `BuyExecution` were not used, or no swap is required,
 	/// it will just return `asset_needed_for_fees`.
->>>>>>> 678a3798
 	fn calculate_asset_for_delivery_fees(&self, asset_needed_for_fees: Asset) -> Asset {
 		let Some(asset_wanted_for_fees) =
 			// we try to swap first asset in the fees register (should only ever be one),
@@ -610,11 +593,7 @@
 				// or the one used in BuyExecution
 				self.asset_used_in_buy_execution.as_ref()
 			})
-<<<<<<< HEAD
 			// if it is different than what we need
-=======
-			// if it is different from what we need
->>>>>>> 678a3798
 			.filter(|&id| asset_needed_for_fees.id.ne(id))
 		else {
 			// either nothing to swap or we're already holding the right asset
@@ -1099,11 +1078,8 @@
 					} else {
 						None
 					};
-<<<<<<< HEAD
 
 					let mut message = Vec::with_capacity(xcm.len() + 2);
-=======
->>>>>>> 678a3798
 					// now take assets to deposit (after having taken delivery fees)
 					let deposited = self.holding.saturating_take(assets);
 					tracing::trace!(target: "xcm::DepositReserveAsset", ?deposited, "Assets except delivery fee");
@@ -1297,21 +1273,37 @@
 				);
 				// pay for `weight` using up to `fees` of the holding register.
 				let max_fee =
-<<<<<<< HEAD
-					self.holding.try_take(fees.into()).map_err(|_| XcmError::NotHoldingFees)?;
-				let result = Config::TransactionalProcessor::process(|| {
-=======
 					self.holding.try_take(fees.clone().into()).map_err(|e| {
-						tracing::error!(target: "xcm::process_instruction::buy_execution", ?e, ?fees, "Failed to take fees from holding");
+						tracing::error!(target: "xcm::process_instruction::buy_execution", ?e, ?fees,
+							"Failed to take fees from holding");
 						XcmError::NotHoldingFees
 					})?;
-				let result = || -> Result<(), XcmError> {
->>>>>>> 678a3798
+				let result = Config::TransactionalProcessor::process(|| {
 					let unspent = self.trader.buy_weight(weight, max_fee, &self.context)?;
 					self.holding.subsume_assets(unspent);
 					Ok(())
 				});
 				if result.is_err() {
+					self.holding = old_holding;
+				}
+				result
+			},
+			PayFees { asset } => {
+				// Record old holding in case we need to rollback.
+				let old_holding = self.holding.clone();
+				// The max we're willing to pay for fees is decided by the `asset` operand.
+				let max_fee =
+					self.holding.try_take(asset.into()).map_err(|_| XcmError::NotHoldingFees)?;
+				// Pay for execution fees.
+				let result = Config::TransactionalProcessor::process(|| {
+					let unspent =
+						self.trader.buy_weight(self.message_weight, max_fee, &self.context)?;
+					// Move unspent to the `fees` register.
+					self.fees.subsume_assets(unspent);
+					Ok(())
+				});
+				if Config::TransactionalProcessor::IS_TRANSACTIONAL && result.is_err() {
+					// Rollback.
 					self.holding = old_holding;
 				}
 				result
