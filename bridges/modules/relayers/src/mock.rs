// Copyright (C) Parity Technologies (UK) Ltd.
// This file is part of Parity Bridges Common.

// Parity Bridges Common is free software: you can redistribute it and/or modify
// it under the terms of the GNU General Public License as published by
// the Free Software Foundation, either version 3 of the License, or
// (at your option) any later version.

// Parity Bridges Common is distributed in the hope that it will be useful,
// but WITHOUT ANY WARRANTY; without even the implied warranty of
// MERCHANTABILITY or FITNESS FOR A PARTICULAR PURPOSE.  See the
// GNU General Public License for more details.

// You should have received a copy of the GNU General Public License
// along with Parity Bridges Common.  If not, see <http://www.gnu.org/licenses/>.

#![cfg(test)]

use crate as pallet_bridge_relayers;

use bp_header_chain::ChainWithGrandpa;
use bp_messages::{
	target_chain::{DispatchMessage, MessageDispatch},
	ChainWithMessages, LaneId, MessageNonce,
};
use bp_parachains::SingleParaStoredHeaderDataBuilder;
use bp_relayers::{
	PayRewardFromAccount, PaymentProcedure, RewardsAccountOwner, RewardsAccountParams,
};
use bp_runtime::{messages::MessageDispatchResult, Chain, ChainId, Parachain};
use codec::Encode;
use frame_support::{
<<<<<<< HEAD
	derive_impl, parameter_types, traits::fungible::Mutate, weights::RuntimeDbRefTime,
=======
	derive_impl, parameter_types,
	traits::fungible::Mutate,
	weights::{ConstantMultiplier, IdentityFee, RuntimeDbWeight, Weight},
};
use pallet_transaction_payment::Multiplier;
use sp_core::{ConstU64, ConstU8, H256};
use sp_runtime::{
	traits::{BlakeTwo256, ConstU32},
	BuildStorage, FixedPointNumber, Perquintill, StateVersion,
>>>>>>> f6eeca91
};

/// Account identifier at `ThisChain`.
pub type ThisChainAccountId = u64;
/// Balance at `ThisChain`.
pub type ThisChainBalance = u64;
/// Block number at `ThisChain`.
pub type ThisChainBlockNumber = u32;
/// Hash at `ThisChain`.
pub type ThisChainHash = H256;
/// Hasher at `ThisChain`.
pub type ThisChainHasher = BlakeTwo256;
/// Header of `ThisChain`.
pub type ThisChainHeader = sp_runtime::generic::Header<ThisChainBlockNumber, ThisChainHasher>;
/// Block of `ThisChain`.
pub type ThisChainBlock = frame_system::mocking::MockBlockU32<TestRuntime>;

/// Account identifier at the `BridgedChain`.
pub type BridgedChainAccountId = u128;
/// Balance at the `BridgedChain`.
pub type BridgedChainBalance = u128;
/// Block number at the `BridgedChain`.
pub type BridgedChainBlockNumber = u32;
/// Hash at the `BridgedChain`.
pub type BridgedChainHash = H256;
/// Hasher at the `BridgedChain`.
pub type BridgedChainHasher = BlakeTwo256;
/// Header of the `BridgedChain`.
pub type BridgedChainHeader =
	sp_runtime::generic::Header<BridgedChainBlockNumber, BridgedChainHasher>;

/// Bridged chain id used in tests.
pub const TEST_BRIDGED_CHAIN_ID: ChainId = *b"brdg";
/// Maximal extrinsic size at the `BridgedChain`.
pub const BRIDGED_CHAIN_MAX_EXTRINSIC_SIZE: u32 = 1024;

/// Underlying chain of `ThisChain`.
pub struct ThisUnderlyingChain;

impl Chain for ThisUnderlyingChain {
	const ID: ChainId = *b"tuch";

	type BlockNumber = ThisChainBlockNumber;
	type Hash = ThisChainHash;
	type Hasher = ThisChainHasher;
	type Header = ThisChainHeader;
	type AccountId = ThisChainAccountId;
	type Balance = ThisChainBalance;
	type Nonce = u32;
	type Signature = sp_runtime::MultiSignature;

	const STATE_VERSION: StateVersion = StateVersion::V1;

	fn max_extrinsic_size() -> u32 {
		BRIDGED_CHAIN_MAX_EXTRINSIC_SIZE
	}

	fn max_extrinsic_weight() -> Weight {
		Weight::zero()
	}
}

impl ChainWithMessages for ThisUnderlyingChain {
	const WITH_CHAIN_MESSAGES_PALLET_NAME: &'static str = "";

	const MAX_UNREWARDED_RELAYERS_IN_CONFIRMATION_TX: MessageNonce = 16;
	const MAX_UNCONFIRMED_MESSAGES_IN_CONFIRMATION_TX: MessageNonce = 1000;
}

/// Underlying chain of `BridgedChain`.
pub struct BridgedUnderlyingParachain;

impl Chain for BridgedUnderlyingParachain {
	const ID: ChainId = TEST_BRIDGED_CHAIN_ID;

	type BlockNumber = BridgedChainBlockNumber;
	type Hash = BridgedChainHash;
	type Hasher = BridgedChainHasher;
	type Header = BridgedChainHeader;
	type AccountId = BridgedChainAccountId;
	type Balance = BridgedChainBalance;
	type Nonce = u32;
	type Signature = sp_runtime::MultiSignature;

	const STATE_VERSION: StateVersion = StateVersion::V1;

	fn max_extrinsic_size() -> u32 {
		BRIDGED_CHAIN_MAX_EXTRINSIC_SIZE
	}
	fn max_extrinsic_weight() -> Weight {
		Weight::zero()
	}
}

impl ChainWithGrandpa for BridgedUnderlyingParachain {
	const WITH_CHAIN_GRANDPA_PALLET_NAME: &'static str = "";
	const MAX_AUTHORITIES_COUNT: u32 = 16;
	const REASONABLE_HEADERS_IN_JUSTIFICATION_ANCESTRY: u32 = 8;
	const MAX_MANDATORY_HEADER_SIZE: u32 = 256;
	const AVERAGE_HEADER_SIZE: u32 = 64;
}

impl ChainWithMessages for BridgedUnderlyingParachain {
	const WITH_CHAIN_MESSAGES_PALLET_NAME: &'static str = "";
	const MAX_UNREWARDED_RELAYERS_IN_CONFIRMATION_TX: MessageNonce = 16;
	const MAX_UNCONFIRMED_MESSAGES_IN_CONFIRMATION_TX: MessageNonce = 1000;
}

impl Parachain for BridgedUnderlyingParachain {
	const PARACHAIN_ID: u32 = 42;
	const MAX_HEADER_SIZE: u32 = 1_024;
}

pub type TestStakeAndSlash = pallet_bridge_relayers::StakeAndSlashNamed<
	ThisChainAccountId,
	ThisChainBlockNumber,
	Balances,
	ReserveId,
	Stake,
	Lease,
>;

frame_support::construct_runtime! {
	pub enum TestRuntime
	{
		System: frame_system::{Pallet, Call, Config<T>, Storage, Event<T>},
		Utility: pallet_utility,
		Balances: pallet_balances::{Pallet, Call, Storage, Config<T>, Event<T>},
		TransactionPayment: pallet_transaction_payment::{Pallet, Storage, Event<T>},
		BridgeRelayers: pallet_bridge_relayers::{Pallet, Call, Storage, Event<T>},
		BridgeGrandpa: pallet_bridge_grandpa::{Pallet, Call, Storage, Event<T>},
		BridgeParachains: pallet_bridge_parachains::{Pallet, Call, Storage, Event<T>},
		BridgeMessages: pallet_bridge_messages::{Pallet, Call, Storage, Event<T>, Config<T>},
	}
}

parameter_types! {
<<<<<<< HEAD
	pub const DbWeight: RuntimeDbRefTime = RuntimeDbRefTime { read: 1, write: 2 };
	pub const ExistentialDeposit: Balance = 1;
=======
	pub const BridgedParasPalletName: &'static str = "Paras";
	pub const DbWeight: RuntimeDbWeight = RuntimeDbWeight { read: 1, write: 2 };
	pub const ExistentialDeposit: ThisChainBalance = 1;
>>>>>>> f6eeca91
	pub const ReserveId: [u8; 8] = *b"brdgrlrs";
	pub const Stake: ThisChainBalance = 1_000;
	pub const Lease: ThisChainBlockNumber = 8;
	pub const TargetBlockFullness: Perquintill = Perquintill::from_percent(25);
	pub const TransactionBaseFee: ThisChainBalance = 0;
	pub const TransactionByteFee: ThisChainBalance = 1;
	pub AdjustmentVariable: Multiplier = Multiplier::saturating_from_rational(3, 100_000);
	pub MinimumMultiplier: Multiplier = Multiplier::saturating_from_rational(1, 1_000_000u128);
	pub MaximumMultiplier: Multiplier = sp_runtime::traits::Bounded::max_value();
}

#[derive_impl(frame_system::config_preludes::TestDefaultConfig)]
impl frame_system::Config for TestRuntime {
	type Block = ThisChainBlock;
	// TODO: remove when https://github.com/paritytech/polkadot-sdk/pull/4543 merged
	type BlockHashCount = ConstU32<10>;
	type AccountData = pallet_balances::AccountData<ThisChainBalance>;
	type DbWeight = DbWeight;
}

#[derive_impl(pallet_balances::config_preludes::TestDefaultConfig)]
impl pallet_balances::Config for TestRuntime {
	type ReserveIdentifier = [u8; 8];
	type AccountStore = System;
}

impl pallet_utility::Config for TestRuntime {
	type RuntimeEvent = RuntimeEvent;
	type RuntimeCall = RuntimeCall;
	type PalletsOrigin = OriginCaller;
	type WeightInfo = ();
}

#[derive_impl(pallet_transaction_payment::config_preludes::TestDefaultConfig)]
impl pallet_transaction_payment::Config for TestRuntime {
	type OnChargeTransaction = pallet_transaction_payment::FungibleAdapter<Balances, ()>;
	type OperationalFeeMultiplier = ConstU8<5>;
	type WeightToFee = IdentityFee<ThisChainBalance>;
	type LengthToFee = ConstantMultiplier<ThisChainBalance, TransactionByteFee>;
	type FeeMultiplierUpdate = pallet_transaction_payment::TargetedFeeAdjustment<
		TestRuntime,
		TargetBlockFullness,
		AdjustmentVariable,
		MinimumMultiplier,
		MaximumMultiplier,
	>;
	type RuntimeEvent = RuntimeEvent;
}

impl pallet_bridge_grandpa::Config for TestRuntime {
	type RuntimeEvent = RuntimeEvent;
	type BridgedChain = BridgedUnderlyingParachain;
	type MaxFreeHeadersPerBlock = ConstU32<4>;
	type FreeHeadersInterval = ConstU32<1_024>;
	type HeadersToKeep = ConstU32<8>;
	type WeightInfo = pallet_bridge_grandpa::weights::BridgeWeight<TestRuntime>;
}

impl pallet_bridge_parachains::Config for TestRuntime {
	type RuntimeEvent = RuntimeEvent;
	type BridgesGrandpaPalletInstance = ();
	type ParasPalletName = BridgedParasPalletName;
	type ParaStoredHeaderDataBuilder =
		SingleParaStoredHeaderDataBuilder<BridgedUnderlyingParachain>;
	type HeadsToKeep = ConstU32<8>;
	type MaxParaHeadDataSize = ConstU32<1024>;
	type WeightInfo = pallet_bridge_parachains::weights::BridgeWeight<TestRuntime>;
}

impl pallet_bridge_messages::Config for TestRuntime {
	type RuntimeEvent = RuntimeEvent;
	type WeightInfo = pallet_bridge_messages::weights::BridgeWeight<TestRuntime>;

	type OutboundPayload = Vec<u8>;

	type InboundPayload = Vec<u8>;
	type DeliveryPayments = ();

	type DeliveryConfirmationPayments = pallet_bridge_relayers::DeliveryConfirmationPaymentsAdapter<
		TestRuntime,
		(),
		ConstU64<100_000>,
	>;
	type OnMessagesDelivered = ();

	type MessageDispatch = DummyMessageDispatch;
	type ThisChain = ThisUnderlyingChain;
	type BridgedChain = BridgedUnderlyingParachain;
	type BridgedHeaderChain = BridgeGrandpa;
}

impl pallet_bridge_relayers::Config for TestRuntime {
	type RuntimeEvent = RuntimeEvent;
	type Reward = ThisChainBalance;
	type PaymentProcedure = TestPaymentProcedure;
	type StakeAndSlash = TestStakeAndSlash;
	type WeightInfo = ();
}

#[cfg(feature = "runtime-benchmarks")]
impl pallet_bridge_relayers::benchmarking::Config for TestRuntime {
	fn prepare_rewards_account(account_params: RewardsAccountParams, reward: ThisChainBalance) {
		let rewards_account =
			bp_relayers::PayRewardFromAccount::<Balances, ThisChainAccountId>::rewards_account(
				account_params,
			);
		Self::deposit_account(rewards_account, reward);
	}

	fn deposit_account(account: Self::AccountId, balance: Self::Reward) {
		Balances::mint_into(&account, balance.saturating_add(ExistentialDeposit::get())).unwrap();
	}
}

/// Regular relayer that may receive rewards.
pub const REGULAR_RELAYER: ThisChainAccountId = 1;

/// Relayer that can't receive rewards.
pub const FAILING_RELAYER: ThisChainAccountId = 2;

/// Relayer that is able to register.
pub const REGISTER_RELAYER: ThisChainAccountId = 42;

/// Payment procedure that rejects payments to the `FAILING_RELAYER`.
pub struct TestPaymentProcedure;

impl TestPaymentProcedure {
	pub fn rewards_account(params: RewardsAccountParams) -> ThisChainAccountId {
		PayRewardFromAccount::<(), ThisChainAccountId>::rewards_account(params)
	}
}

impl PaymentProcedure<ThisChainAccountId, ThisChainBalance> for TestPaymentProcedure {
	type Error = ();

	fn pay_reward(
		relayer: &ThisChainAccountId,
		_lane_id: RewardsAccountParams,
		_reward: ThisChainBalance,
	) -> Result<(), Self::Error> {
		match *relayer {
			FAILING_RELAYER => Err(()),
			_ => Ok(()),
		}
	}
}

/// Dummy message dispatcher.
pub struct DummyMessageDispatch;

impl DummyMessageDispatch {
	pub fn deactivate(lane: LaneId) {
		frame_support::storage::unhashed::put(&(b"inactive", lane).encode()[..], &false);
	}
}

impl MessageDispatch for DummyMessageDispatch {
	type DispatchPayload = Vec<u8>;
	type DispatchLevelResult = ();

	fn is_active(lane: LaneId) -> bool {
		frame_support::storage::unhashed::take::<bool>(&(b"inactive", lane).encode()[..]) !=
			Some(false)
	}

	fn dispatch_weight(_message: &mut DispatchMessage<Self::DispatchPayload>) -> Weight {
		Weight::zero()
	}

	fn dispatch(
		_: DispatchMessage<Self::DispatchPayload>,
	) -> MessageDispatchResult<Self::DispatchLevelResult> {
		MessageDispatchResult { unspent_weight: Weight::zero(), dispatch_level_result: () }
	}
}

/// Reward account params that we are using in tests.
pub fn test_reward_account_param() -> RewardsAccountParams {
	RewardsAccountParams::new(LaneId::new(1, 2), *b"test", RewardsAccountOwner::ThisChain)
}

/// Return test externalities to use in tests.
pub fn new_test_ext() -> sp_io::TestExternalities {
	let t = frame_system::GenesisConfig::<TestRuntime>::default().build_storage().unwrap();
	sp_io::TestExternalities::new(t)
}

/// Run pallet test.
pub fn run_test<T>(test: impl FnOnce() -> T) -> T {
	new_test_ext().execute_with(|| {
		Balances::mint_into(&REGISTER_RELAYER, ExistentialDeposit::get() + 10 * Stake::get())
			.unwrap();

		test()
	})
}<|MERGE_RESOLUTION|>--- conflicted
+++ resolved
@@ -30,19 +30,15 @@
 use bp_runtime::{messages::MessageDispatchResult, Chain, ChainId, Parachain};
 use codec::Encode;
 use frame_support::{
-<<<<<<< HEAD
-	derive_impl, parameter_types, traits::fungible::Mutate, weights::RuntimeDbRefTime,
-=======
 	derive_impl, parameter_types,
 	traits::fungible::Mutate,
-	weights::{ConstantMultiplier, IdentityFee, RuntimeDbWeight, Weight},
+	weights::{ConstantMultiplier, IdentityFee, RuntimeDbRefTime, Weight},
 };
 use pallet_transaction_payment::Multiplier;
 use sp_core::{ConstU64, ConstU8, H256};
 use sp_runtime::{
 	traits::{BlakeTwo256, ConstU32},
 	BuildStorage, FixedPointNumber, Perquintill, StateVersion,
->>>>>>> f6eeca91
 };
 
 /// Account identifier at `ThisChain`.
@@ -180,14 +176,9 @@
 }
 
 parameter_types! {
-<<<<<<< HEAD
+	pub const BridgedParasPalletName: &'static str = "Paras";
 	pub const DbWeight: RuntimeDbRefTime = RuntimeDbRefTime { read: 1, write: 2 };
-	pub const ExistentialDeposit: Balance = 1;
-=======
-	pub const BridgedParasPalletName: &'static str = "Paras";
-	pub const DbWeight: RuntimeDbWeight = RuntimeDbWeight { read: 1, write: 2 };
 	pub const ExistentialDeposit: ThisChainBalance = 1;
->>>>>>> f6eeca91
 	pub const ReserveId: [u8; 8] = *b"brdgrlrs";
 	pub const Stake: ThisChainBalance = 1_000;
 	pub const Lease: ThisChainBlockNumber = 8;
