title: Remove feature flag checks for Elastic Scaling MVP
doc:
- audience: Runtime Dev
  description: |
    ## Description
    This PR addresses [issue #6352](https://github.com/paritytech/polkadot-sdk/issues/6352), which proposes cleaning up the codebase by assuming that the FeatureIndex::ElasticScalingMVP feature is always enabled.

    ## Integration
    -Provisioner
    Removed code paths that enforced the elastic_scaling_mvp limitation.
    - Backing Module Changes
<<<<<<< HEAD
    Eliminated the conditional injection of the core index (via inject_core_index) since dynamic core allocation is now the default behavior.
=======
    Eliminated the conditional injection of the core index (via inject_core_index) since dynamic core allocation is now the default behaviour.
>>>>>>> 7ae4c735
    - Polkadot runtime parachains src-paras_inherent-tests
    Tests have been simplified by removing calls to set_node_feature for FeatureIndex::ElasticScalingMVP.

    ## Review Notes
<<<<<<< HEAD
    - All tests now run under the assumption that elastic scaling is enabled by default, reducing complexity and potential for misconfiguration.
=======
    - All tests now operate under the assumption that elastic scaling is enabled by default, which reduces complexity and minimizes the potential for misconfiguration.
>>>>>>> 7ae4c735

crates:
- name: polkadot-node-core-backing
  bump: patch
- name: polkadot-node-core-provisioner
  bump: patch
- name: polkadot-runtime-parachains
	bump: patch<|MERGE_RESOLUTION|>--- conflicted
+++ resolved
@@ -9,20 +9,12 @@
     -Provisioner
     Removed code paths that enforced the elastic_scaling_mvp limitation.
     - Backing Module Changes
-<<<<<<< HEAD
-    Eliminated the conditional injection of the core index (via inject_core_index) since dynamic core allocation is now the default behavior.
-=======
     Eliminated the conditional injection of the core index (via inject_core_index) since dynamic core allocation is now the default behaviour.
->>>>>>> 7ae4c735
     - Polkadot runtime parachains src-paras_inherent-tests
     Tests have been simplified by removing calls to set_node_feature for FeatureIndex::ElasticScalingMVP.
 
     ## Review Notes
-<<<<<<< HEAD
-    - All tests now run under the assumption that elastic scaling is enabled by default, reducing complexity and potential for misconfiguration.
-=======
     - All tests now operate under the assumption that elastic scaling is enabled by default, which reduces complexity and minimizes the potential for misconfiguration.
->>>>>>> 7ae4c735
 
 crates:
 - name: polkadot-node-core-backing
