// This file is part of Substrate.

// Copyright (C) Parity Technologies (UK) Ltd.
// SPDX-License-Identifier: Apache-2.0

// Licensed under the Apache License, Version 2.0 (the "License");
// you may not use this file except in compliance with the License.
// You may obtain a copy of the License at
//
// 	http://www.apache.org/licenses/LICENSE-2.0
//
// Unless required by applicable law or agreed to in writing, software
// distributed under the License is distributed on an "AS IS" BASIS,
// WITHOUT WARRANTIES OR CONDITIONS OF ANY KIND, either express or implied.
// See the License for the specific language governing permissions and
// limitations under the License.

#![cfg_attr(not(feature = "std"), no_std)]
#![warn(missing_docs)]

//! Primitives for BEEFY protocol.
//!
//! The crate contains shared data types used by BEEFY protocol and documentation (in a form of
//! code) for building a BEEFY light client.
//!
//! BEEFY is a gadget that runs alongside another finality gadget (for instance GRANDPA).
//! For simplicity (and the initially intended use case) the documentation says GRANDPA in places
//! where a more abstract "Finality Gadget" term could be used, but there is no reason why BEEFY
//! wouldn't run with some other finality scheme.
//! BEEFY validator set is supposed to be tracking the Finality Gadget validator set, but note that
//! it will use a different set of keys. For Polkadot use case we plan to use `secp256k1` for BEEFY,
//! while GRANDPA uses `ed25519`.

mod commitment;
pub mod mmr;
mod payload;
#[cfg(feature = "std")]
mod test_utils;
pub mod witness;

pub use commitment::{Commitment, SignedCommitment, VersionedFinalityProof};
pub use payload::{known_payloads, BeefyPayloadId, Payload, PayloadProvider};
#[cfg(feature = "std")]
pub use test_utils::*;

use codec::{Codec, Decode, Encode};
use core::fmt::{Debug, Display};
use scale_info::TypeInfo;
use sp_application_crypto::{AppCrypto, AppPublic, ByteArray, RuntimeAppPublic};
use sp_core::H256;
use sp_runtime::traits::{Hash, Keccak256, NumberFor};
use sp_std::prelude::*;

/// Key type for BEEFY module.
pub const KEY_TYPE: sp_core::crypto::KeyTypeId = sp_application_crypto::key_types::BEEFY;

/// Trait representing BEEFY authority id, including custom signature verification.
///
/// Accepts custom hashing fn for the message and custom convertor fn for the signer.
pub trait BeefyAuthorityId<MsgHash: Hash>: RuntimeAppPublic {
	/// Verify a signature.
	///
	/// Return `true` if signature over `msg` is valid for this id.
	fn verify(&self, signature: &<Self as RuntimeAppPublic>::Signature, msg: &[u8]) -> bool;
}

/// Hasher used for BEEFY signatures.
pub type BeefySignatureHasher = sp_runtime::traits::Keccak256;

/// A trait bound which lists all traits which are required to be implemented by
/// a BEEFY AuthorityId type in order to be able to be used in BEEFY Keystore
pub trait AuthorityIdBound:
	Codec
	+ Debug
	+ Clone
	+ Ord
	+ Sync
	+ Send
	+ AsRef<[u8]>
	+ ByteArray
	+ AppPublic
	+ AppCrypto
	+ RuntimeAppPublic
	+ Display
	+ BeefyAuthorityId<BeefySignatureHasher>
where
	<Self as RuntimeAppPublic>::Signature: Send + Sync,
{
}

/// BEEFY cryptographic types for ECDSA crypto
///
/// This module basically introduces four crypto types:
/// - `ecdsa_crypto::Pair`
/// - `ecdsa_crypto::Public`
/// - `ecdsa_crypto::Signature`
/// - `ecdsa_crypto::AuthorityId`
///
/// Your code should use the above types as concrete types for all crypto related
/// functionality.
pub mod ecdsa_crypto {
	use super::{AuthorityIdBound, BeefyAuthorityId, Hash, RuntimeAppPublic, KEY_TYPE};
	use sp_application_crypto::{app_crypto, ecdsa};
	use sp_core::crypto::Wraps;

	app_crypto!(ecdsa, KEY_TYPE);

	/// Identity of a BEEFY authority using ECDSA as its crypto.
	pub type AuthorityId = Public;

	/// Signature for a BEEFY authority using ECDSA as its crypto.
	pub type AuthoritySignature = Signature;

	impl<MsgHash: Hash> BeefyAuthorityId<MsgHash> for AuthorityId
	where
		<MsgHash as Hash>::Output: Into<[u8; 32]>,
	{
		fn verify(&self, signature: &<Self as RuntimeAppPublic>::Signature, msg: &[u8]) -> bool {
			let msg_hash = <MsgHash as Hash>::hash(msg).into();
			match sp_io::crypto::secp256k1_ecdsa_recover_compressed(
				signature.as_inner_ref().as_ref(),
				&msg_hash,
			) {
				Ok(raw_pubkey) => raw_pubkey.as_ref() == AsRef::<[u8]>::as_ref(self),
				_ => false,
			}
		}
	}
	impl AuthorityIdBound for AuthorityId {}
}

/// BEEFY cryptographic types for BLS crypto
///
/// This module basically introduces four crypto types:
/// - `bls_crypto::Pair`
/// - `bls_crypto::Public`
/// - `bls_crypto::Signature`
/// - `bls_crypto::AuthorityId`
///
/// Your code should use the above types as concrete types for all crypto related
/// functionality.

#[cfg(feature = "bls-experimental")]
pub mod bls_crypto {
	use super::{AuthorityIdBound, BeefyAuthorityId, Hash, RuntimeAppPublic, KEY_TYPE};
	use sp_application_crypto::{app_crypto, bls377};
	use sp_core::{bls377::Pair as BlsPair, crypto::Wraps, Pair as _};

	app_crypto!(bls377, KEY_TYPE);

	/// Identity of a BEEFY authority using BLS as its crypto.
	pub type AuthorityId = Public;

	/// Signature for a BEEFY authority using BLS as its crypto.
	pub type AuthoritySignature = Signature;

	impl<MsgHash: Hash> BeefyAuthorityId<MsgHash> for AuthorityId
	where
		<MsgHash as Hash>::Output: Into<[u8; 32]>,
	{
		fn verify(&self, signature: &<Self as RuntimeAppPublic>::Signature, msg: &[u8]) -> bool {
			// `w3f-bls` library uses IETF hashing standard and as such does not expose
			// a choice of hash to field function.
			// We are directly calling into the library to avoid introducing new host call.
			// and because BeefyAuthorityId::verify is being called in the runtime so we don't have

			BlsPair::verify(signature.as_inner_ref(), msg, self.as_inner_ref())
		}
	}
	impl AuthorityIdBound for AuthorityId {}
}

/// BEEFY cryptographic types for (ECDSA,BLS) crypto pair
///
/// This module basically introduces four crypto types:
/// - `ecdsa_bls_crypto::Pair`
/// - `ecdsa_bls_crypto::Public`
/// - `ecdsa_bls_crypto::Signature`
/// - `ecdsa_bls_crypto::AuthorityId`
///
/// Your code should use the above types as concrete types for all crypto related
/// functionality.
#[cfg(feature = "bls-experimental")]
pub mod ecdsa_bls_crypto {
	use super::{AuthorityIdBound, BeefyAuthorityId, Hash, RuntimeAppPublic, KEY_TYPE};
	use sp_application_crypto::{app_crypto, ecdsa_bls377};
	use sp_core::{crypto::Wraps, ecdsa_bls377::Pair as EcdsaBlsPair};

	app_crypto!(ecdsa_bls377, KEY_TYPE);

	/// Identity of a BEEFY authority using (ECDSA,BLS) as its crypto.
	pub type AuthorityId = Public;

	/// Signature for a BEEFY authority using (ECDSA,BLS) as its crypto.
	pub type AuthoritySignature = Signature;

	impl<H> BeefyAuthorityId<H> for AuthorityId
	where
		H: Hash,
		H::Output: Into<[u8; 32]>,
	{
		fn verify(&self, signature: &<Self as RuntimeAppPublic>::Signature, msg: &[u8]) -> bool {
			// We can not simply call
			// `EcdsaBlsPair::verify(signature.as_inner_ref(), msg, self.as_inner_ref())`
			// because that invokes ECDSA default verification which perfoms Blake2b hash
			// which we don't want. This is because ECDSA signatures are meant to be verified
			// on Ethereum network where Keccak hasher is significantly cheaper than Blake2b.
			// See Figure 3 of [OnSc21](https://www.scitepress.org/Papers/2021/106066/106066.pdf)
			// for comparison.
<<<<<<< HEAD
			EcdsaBlsPair::verify_with_hasher::<MsgHash>(
=======
			EcdsaBlsPair::verify_with_hasher::<H>(
>>>>>>> a310df26
				signature.as_inner_ref(),
				msg,
				self.as_inner_ref(),
			)
		}
	}

	impl AuthorityIdBound for AuthorityId {}
}

/// The `ConsensusEngineId` of BEEFY.
pub const BEEFY_ENGINE_ID: sp_runtime::ConsensusEngineId = *b"BEEF";

/// Authority set id starts with zero at BEEFY pallet genesis.
pub const GENESIS_AUTHORITY_SET_ID: u64 = 0;

/// A typedef for validator set id.
pub type ValidatorSetId = u64;

/// A set of BEEFY authorities, a.k.a. validators.
#[derive(Decode, Encode, Debug, PartialEq, Clone, TypeInfo)]
pub struct ValidatorSet<AuthorityId> {
	/// Public keys of the validator set elements
	validators: Vec<AuthorityId>,
	/// Identifier of the validator set
	id: ValidatorSetId,
}

impl<AuthorityId> ValidatorSet<AuthorityId> {
	/// Return a validator set with the given validators and set id.
	pub fn new<I>(validators: I, id: ValidatorSetId) -> Option<Self>
	where
		I: IntoIterator<Item = AuthorityId>,
	{
		let validators: Vec<AuthorityId> = validators.into_iter().collect();
		if validators.is_empty() {
			// No validators; the set would be empty.
			None
		} else {
			Some(Self { validators, id })
		}
	}

	/// Return a reference to the vec of validators.
	pub fn validators(&self) -> &[AuthorityId] {
		&self.validators
	}

	/// Return the validator set id.
	pub fn id(&self) -> ValidatorSetId {
		self.id
	}

	/// Return the number of validators in the set.
	pub fn len(&self) -> usize {
		self.validators.len()
	}
}

/// The index of an authority.
pub type AuthorityIndex = u32;

/// The Hashing used within MMR.
pub type MmrHashing = Keccak256;
/// The type used to represent an MMR root hash.
pub type MmrRootHash = H256;

/// A consensus log item for BEEFY.
#[derive(Decode, Encode, TypeInfo)]
pub enum ConsensusLog<AuthorityId: Codec> {
	/// The authorities have changed.
	#[codec(index = 1)]
	AuthoritiesChange(ValidatorSet<AuthorityId>),
	/// Disable the authority with given index.
	#[codec(index = 2)]
	OnDisabled(AuthorityIndex),
	/// MMR root hash.
	#[codec(index = 3)]
	MmrRoot(MmrRootHash),
}

/// BEEFY vote message.
///
/// A vote message is a direct vote created by a BEEFY node on every voting round
/// and is gossiped to its peers.
// TODO: Remove `Signature` generic type, instead get it from `Id::Signature`.
#[derive(Clone, Debug, Decode, Encode, PartialEq, TypeInfo)]
pub struct VoteMessage<Number, Id, Signature> {
	/// Commit to information extracted from a finalized block
	pub commitment: Commitment<Number>,
	/// Node authority id
	pub id: Id,
	/// Node signature
	pub signature: Signature,
}

/// Proof of voter misbehavior on a given set id. Misbehavior/equivocation in
/// BEEFY happens when a voter votes on the same round/block for different payloads.
/// Proving is achieved by collecting the signed commitments of conflicting votes.
#[derive(Clone, Debug, Decode, Encode, PartialEq, TypeInfo)]
pub struct EquivocationProof<Number, Id, Signature> {
	/// The first vote in the equivocation.
	pub first: VoteMessage<Number, Id, Signature>,
	/// The second vote in the equivocation.
	pub second: VoteMessage<Number, Id, Signature>,
}

impl<Number, Id, Signature> EquivocationProof<Number, Id, Signature> {
	/// Returns the authority id of the equivocator.
	pub fn offender_id(&self) -> &Id {
		&self.first.id
	}
	/// Returns the round number at which the equivocation occurred.
	pub fn round_number(&self) -> &Number {
		&self.first.commitment.block_number
	}
	/// Returns the set id at which the equivocation occurred.
	pub fn set_id(&self) -> ValidatorSetId {
		self.first.commitment.validator_set_id
	}
}

/// Check a commitment signature by encoding the commitment and
/// verifying the provided signature using the expected authority id.
pub fn check_commitment_signature<Number, Id, MsgHash>(
	commitment: &Commitment<Number>,
	authority_id: &Id,
	signature: &<Id as RuntimeAppPublic>::Signature,
) -> bool
where
	Id: BeefyAuthorityId<MsgHash>,
	Number: Clone + Encode + PartialEq,
	MsgHash: Hash,
{
	let encoded_commitment = commitment.encode();
	BeefyAuthorityId::<MsgHash>::verify(authority_id, signature, &encoded_commitment)
}

/// Verifies the equivocation proof by making sure that both votes target
/// different blocks and that its signatures are valid.
pub fn check_equivocation_proof<Number, Id, MsgHash>(
	report: &EquivocationProof<Number, Id, <Id as RuntimeAppPublic>::Signature>,
) -> bool
where
	Id: BeefyAuthorityId<MsgHash> + PartialEq,
	Number: Clone + Encode + PartialEq,
	MsgHash: Hash,
{
	let first = &report.first;
	let second = &report.second;

	// if votes
	//   come from different authorities,
	//   are for different rounds,
	//   have different validator set ids,
	//   or both votes have the same commitment,
	//     --> the equivocation is invalid.
	if first.id != second.id ||
		first.commitment.block_number != second.commitment.block_number ||
		first.commitment.validator_set_id != second.commitment.validator_set_id ||
		first.commitment.payload == second.commitment.payload
	{
		return false
	}

	// check signatures on both votes are valid
	let valid_first = check_commitment_signature(&first.commitment, &first.id, &first.signature);
	let valid_second =
		check_commitment_signature(&second.commitment, &second.id, &second.signature);

	return valid_first && valid_second
}

/// New BEEFY validator set notification hook.
pub trait OnNewValidatorSet<AuthorityId> {
	/// Function called by the pallet when BEEFY validator set changes.
	fn on_new_validator_set(
		validator_set: &ValidatorSet<AuthorityId>,
		next_validator_set: &ValidatorSet<AuthorityId>,
	);
}

/// No-op implementation of [OnNewValidatorSet].
impl<AuthorityId> OnNewValidatorSet<AuthorityId> for () {
	fn on_new_validator_set(_: &ValidatorSet<AuthorityId>, _: &ValidatorSet<AuthorityId>) {}
}

/// An opaque type used to represent the key ownership proof at the runtime API
/// boundary. The inner value is an encoded representation of the actual key
/// ownership proof which will be parameterized when defining the runtime. At
/// the runtime API boundary this type is unknown and as such we keep this
/// opaque representation, implementors of the runtime API will have to make
/// sure that all usages of `OpaqueKeyOwnershipProof` refer to the same type.
#[derive(Decode, Encode, PartialEq, TypeInfo)]
pub struct OpaqueKeyOwnershipProof(Vec<u8>);
impl OpaqueKeyOwnershipProof {
	/// Create a new `OpaqueKeyOwnershipProof` using the given encoded
	/// representation.
	pub fn new(inner: Vec<u8>) -> OpaqueKeyOwnershipProof {
		OpaqueKeyOwnershipProof(inner)
	}

	/// Try to decode this `OpaqueKeyOwnershipProof` into the given concrete key
	/// ownership proof type.
	pub fn decode<T: Decode>(self) -> Option<T> {
		codec::Decode::decode(&mut &self.0[..]).ok()
	}
}

sp_api::decl_runtime_apis! {
	/// API necessary for BEEFY voters.
	#[api_version(3)]
	pub trait BeefyApi<AuthorityId> where
		AuthorityId : Codec + RuntimeAppPublic,
	{
		/// Return the block number where BEEFY consensus is enabled/started
		fn beefy_genesis() -> Option<NumberFor<Block>>;

		/// Return the current active BEEFY validator set
		fn validator_set() -> Option<ValidatorSet<AuthorityId>>;

		/// Submits an unsigned extrinsic to report an equivocation. The caller
		/// must provide the equivocation proof and a key ownership proof
		/// (should be obtained using `generate_key_ownership_proof`). The
		/// extrinsic will be unsigned and should only be accepted for local
		/// authorship (not to be broadcast to the network). This method returns
		/// `None` when creation of the extrinsic fails, e.g. if equivocation
		/// reporting is disabled for the given runtime (i.e. this method is
		/// hardcoded to return `None`). Only useful in an offchain context.
		fn submit_report_equivocation_unsigned_extrinsic(
			equivocation_proof:
				EquivocationProof<NumberFor<Block>, AuthorityId, <AuthorityId as RuntimeAppPublic>::Signature>,
			key_owner_proof: OpaqueKeyOwnershipProof,
		) -> Option<()>;

		/// Generates a proof of key ownership for the given authority in the
		/// given set. An example usage of this module is coupled with the
		/// session historical module to prove that a given authority key is
		/// tied to a given staking identity during a specific session. Proofs
		/// of key ownership are necessary for submitting equivocation reports.
		/// NOTE: even though the API takes a `set_id` as parameter the current
		/// implementations ignores this parameter and instead relies on this
		/// method being called at the correct block height, i.e. any point at
		/// which the given set id is live on-chain. Future implementations will
		/// instead use indexed data through an offchain worker, not requiring
		/// older states to be available.
		fn generate_key_ownership_proof(
			set_id: ValidatorSetId,
			authority_id: AuthorityId,
		) -> Option<OpaqueKeyOwnershipProof>;
	}

}

#[cfg(test)]
mod tests {
	use super::*;
	use sp_application_crypto::ecdsa::{self, Public};
	use sp_core::{blake2_256, crypto::Wraps, keccak_256, Pair};
	use sp_runtime::traits::{BlakeTwo256, Keccak256};

	#[test]
	fn validator_set() {
		// Empty set not allowed.
		assert_eq!(ValidatorSet::<Public>::new(vec![], 0), None);

		let alice = ecdsa::Pair::from_string("//Alice", None).unwrap();
		let set_id = 0;
		let validators = ValidatorSet::<Public>::new(vec![alice.public()], set_id).unwrap();

		assert_eq!(validators.id(), set_id);
		assert_eq!(validators.validators(), &vec![alice.public()]);
	}

	#[test]
	fn ecdsa_beefy_verify_works() {
		let msg = &b"test-message"[..];
		let (pair, _) = ecdsa_crypto::Pair::generate();

		let keccak_256_signature: ecdsa_crypto::Signature =
			pair.as_inner_ref().sign_prehashed(&keccak_256(msg)).into();

		let blake2_256_signature: ecdsa_crypto::Signature =
			pair.as_inner_ref().sign_prehashed(&blake2_256(msg)).into();

		// Verification works if same hashing function is used when signing and verifying.
		assert!(BeefyAuthorityId::<Keccak256>::verify(&pair.public(), &keccak_256_signature, msg));
		assert!(BeefyAuthorityId::<BlakeTwo256>::verify(
			&pair.public(),
			&blake2_256_signature,
			msg
		));
		// Verification fails if distinct hashing functions are used when signing and verifying.
		assert!(!BeefyAuthorityId::<Keccak256>::verify(&pair.public(), &blake2_256_signature, msg));
		assert!(!BeefyAuthorityId::<BlakeTwo256>::verify(
			&pair.public(),
			&keccak_256_signature,
			msg
		));

		// Other public key doesn't work
		let (other_pair, _) = ecdsa_crypto::Pair::generate();
		assert!(!BeefyAuthorityId::<Keccak256>::verify(
			&other_pair.public(),
			&keccak_256_signature,
			msg,
		));
		assert!(!BeefyAuthorityId::<BlakeTwo256>::verify(
			&other_pair.public(),
			&blake2_256_signature,
			msg,
		));
	}

	#[test]
	#[cfg(feature = "bls-experimental")]
	fn bls_beefy_verify_works() {
		let msg = &b"test-message"[..];
		let (pair, _) = bls_crypto::Pair::generate();

		let signature: bls_crypto::Signature = pair.as_inner_ref().sign(&msg).into();

		// Verification works if same hashing function is used when signing and verifying.
		assert!(BeefyAuthorityId::<Keccak256>::verify(&pair.public(), &signature, msg));

		// Other public key doesn't work
		let (other_pair, _) = bls_crypto::Pair::generate();
		assert!(!BeefyAuthorityId::<Keccak256>::verify(&other_pair.public(), &signature, msg,));
	}

	#[test]
	#[cfg(feature = "bls-experimental")]
	fn ecdsa_bls_beefy_verify_works() {
		let msg = &b"test-message"[..];
		let (pair, _) = ecdsa_bls_crypto::Pair::generate();

		let signature: ecdsa_bls_crypto::Signature =
			pair.as_inner_ref().sign_with_hasher::<Keccak256>(&msg).into();

		// Verification works if same hashing function is used when signing and verifying.
		assert!(BeefyAuthorityId::<Keccak256>::verify(&pair.public(), &signature, msg));

		// Verification doesn't work if we verify function provided by pair_crypto implementation
		assert!(!ecdsa_bls_crypto::Pair::verify(&signature, msg, &pair.public()));

		// Other public key doesn't work
		let (other_pair, _) = ecdsa_bls_crypto::Pair::generate();
		assert!(!BeefyAuthorityId::<Keccak256>::verify(&other_pair.public(), &signature, msg,));
	}
}<|MERGE_RESOLUTION|>--- conflicted
+++ resolved
@@ -207,11 +207,7 @@
 			// on Ethereum network where Keccak hasher is significantly cheaper than Blake2b.
 			// See Figure 3 of [OnSc21](https://www.scitepress.org/Papers/2021/106066/106066.pdf)
 			// for comparison.
-<<<<<<< HEAD
-			EcdsaBlsPair::verify_with_hasher::<MsgHash>(
-=======
 			EcdsaBlsPair::verify_with_hasher::<H>(
->>>>>>> a310df26
 				signature.as_inner_ref(),
 				msg,
 				self.as_inner_ref(),
