--- conflicted
+++ resolved
@@ -17,25 +17,14 @@
 targets = ["x86_64-unknown-linux-gnu"]
 
 [dependencies]
-<<<<<<< HEAD
-async-trait = "0.1.74"
-futures = { version = "0.3.21", features = ["thread-pool"] }
-log = "0.4.17"
-thiserror = "1.0.48"
-sp-api = { path = "../../api" }
-sp-core = { path = "../../core" }
-sp-inherents = { path = "../../inherents" }
-sp-runtime = { path = "../../runtime" }
-sp-state-machine = { path = "../../state-machine" }
-=======
 async-trait = { workspace = true }
 futures = { features = ["thread-pool"], workspace = true }
 log = { workspace = true, default-features = true }
+sp-api = { workspace = true, default-features = true }
 sp-inherents = { workspace = true, default-features = true }
 sp-runtime = { workspace = true, default-features = true }
 sp-state-machine = { workspace = true, default-features = true }
 thiserror = { workspace = true }
->>>>>>> 6ce61101
 
 [dev-dependencies]
 futures = { workspace = true }
