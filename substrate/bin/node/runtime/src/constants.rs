--- conflicted
+++ resolved
@@ -63,14 +63,7 @@
 
 	// NOTE: Currently it is not possible to change the epoch duration after the chain has started.
 	//       Attempting to do so will brick block production.
-<<<<<<< HEAD
-	#[cfg(not(feature = "staking-playground"))]
-	pub const EPOCH_DURATION_IN_BLOCKS: BlockNumber = 10 * MINUTES;
-	#[cfg(feature = "staking-playground")]
-	pub const EPOCH_DURATION_IN_BLOCKS: BlockNumber = 2 * MINUTES;
-=======
 	pub const EPOCH_DURATION_IN_BLOCKS: BlockNumber = 20 * MINUTES;
->>>>>>> 83db0474
 
 	pub const EPOCH_DURATION_IN_SLOTS: u64 = {
 		const SLOT_FILL_RATE: f64 = MILLISECS_PER_BLOCK as f64 / SLOT_DURATION as f64;
