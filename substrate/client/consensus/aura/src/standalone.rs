// This file is part of Substrate.

// Copyright (C) Parity Technologies (UK) Ltd.
// SPDX-License-Identifier: GPL-3.0-or-later WITH Classpath-exception-2.0

// This program is free software: you can redistribute it and/or modify
// it under the terms of the GNU General Public License as published by
// the Free Software Foundation, either version 3 of the License, or
// (at your option) any later version.

// This program is distributed in the hope that it will be useful,
// but WITHOUT ANY WARRANTY; without even the implied warranty of
// MERCHANTABILITY or FITNESS FOR A PARTICULAR PURPOSE. See the
// GNU General Public License for more details.

// You should have received a copy of the GNU General Public License
// along with this program. If not, see <https://www.gnu.org/licenses/>.

//! Standalone functions used within the implementation of Aura.

use std::fmt::Debug;

use log::trace;

use codec::Codec;

use sc_client_api::UsageProvider;
<<<<<<< HEAD
use sp_api::{CallApiAt, Core, RuntimeInstance};
=======
use sp_api::{Core, ProvideRuntimeApi};
>>>>>>> 6ce61101
use sp_application_crypto::{AppCrypto, AppPublic};
use sp_blockchain::Result as CResult;
use sp_consensus::Error as ConsensusError;
use sp_consensus_slots::Slot;
use sp_core::crypto::{ByteArray, Pair};
use sp_keystore::KeystorePtr;
use sp_runtime::{
	traits::{Block as BlockT, Header, NumberFor, Zero},
	DigestItem,
};

pub use sc_consensus_slots::check_equivocation;

use super::{
	AuraApi, AuthorityId, CompatibilityMode, CompatibleDigestItem, SlotDuration, LOG_TARGET,
};

/// Get the slot duration for Aura by reading from a runtime API at the best block's state.
pub fn slot_duration<A, B, C>(client: &C) -> CResult<SlotDuration>
where
	A: Codec,
	B: BlockT,
<<<<<<< HEAD
	C: CallApiAt<B> + UsageProvider<B>,
=======
	C: ProvideRuntimeApi<B> + UsageProvider<B>,
	C::Api: AuraApi<B, A>,
>>>>>>> 6ce61101
{
	slot_duration_at::<A, B, C>(client, client.usage_info().chain.best_hash)
}

/// Get the slot duration for Aura by reading from a runtime API at a given block's state.
pub fn slot_duration_at<A, B, C>(client: &C, block_hash: B::Hash) -> CResult<SlotDuration>
where
	A: Codec,
	B: BlockT,
<<<<<<< HEAD
	C: CallApiAt<B>,
=======
	C: ProvideRuntimeApi<B>,
	C::Api: AuraApi<B, A>,
>>>>>>> 6ce61101
{
	let mut runtime_api = RuntimeInstance::builder(client, block_hash).off_chain_context().build();

	AuraApi::<A>::slot_duration(&mut runtime_api).map_err(|err| err.into())
}

/// Get the slot author for given block along with authorities.
pub fn slot_author<P: Pair>(slot: Slot, authorities: &[AuthorityId<P>]) -> Option<&AuthorityId<P>> {
	if authorities.is_empty() {
		return None
	}

	let idx = *slot % (authorities.len() as u64);
	assert!(
		idx <= usize::MAX as u64,
		"It is impossible to have a vector with length beyond the address space; qed",
	);

	let current_author = authorities.get(idx as usize).expect(
		"authorities not empty; index constrained to list length;this is a valid index; qed",
	);

	Some(current_author)
}

/// Attempt to claim a slot using a keystore.
///
/// This returns `None` if the slot author is not locally controlled, and `Some` if it is,
/// with the public key of the slot author.
pub async fn claim_slot<P: Pair>(
	slot: Slot,
	authorities: &[AuthorityId<P>],
	keystore: &KeystorePtr,
) -> Option<P::Public> {
	let expected_author = slot_author::<P>(slot, authorities);
	expected_author.and_then(|p| {
		if keystore.has_keys(&[(p.to_raw_vec(), sp_application_crypto::key_types::AURA)]) {
			Some(p.clone())
		} else {
			None
		}
	})
}

/// Produce the pre-runtime digest containing the slot info.
///
/// This is intended to be put into the block header prior to runtime execution,
/// so the runtime can read the slot in this way.
pub fn pre_digest<P: Pair>(slot: Slot) -> sp_runtime::DigestItem
where
	P::Signature: Codec,
{
	<DigestItem as CompatibleDigestItem<P::Signature>>::aura_pre_digest(slot)
}

/// Produce the seal digest item by signing the hash of a block.
///
/// Note that after this is added to a block header, the hash of the block will change.
pub fn seal<Hash, P>(
	header_hash: &Hash,
	public: &P::Public,
	keystore: &KeystorePtr,
) -> Result<sp_runtime::DigestItem, ConsensusError>
where
	Hash: AsRef<[u8]>,
	P: Pair,
	P::Signature: Codec + TryFrom<Vec<u8>>,
	P::Public: AppPublic,
{
	let signature = keystore
		.sign_with(
			<AuthorityId<P> as AppCrypto>::ID,
			<AuthorityId<P> as AppCrypto>::CRYPTO_ID,
			public.as_slice(),
			header_hash.as_ref(),
		)
		.map_err(|e| ConsensusError::CannotSign(format!("{}. Key: {:?}", e, public)))?
		.ok_or_else(|| {
			ConsensusError::CannotSign(format!("Could not find key in keystore. Key: {:?}", public))
		})?;

	let signature = signature
		.as_slice()
		.try_into()
		.map_err(|_| ConsensusError::InvalidSignature(signature, public.to_raw_vec()))?;

	let signature_digest_item =
		<DigestItem as CompatibleDigestItem<P::Signature>>::aura_seal(signature);

	Ok(signature_digest_item)
}

/// Errors in pre-digest lookup.
#[derive(Debug, thiserror::Error)]
pub enum PreDigestLookupError {
	/// Multiple Aura pre-runtime headers
	#[error("Multiple Aura pre-runtime headers")]
	MultipleHeaders,
	/// No Aura pre-runtime digest found
	#[error("No Aura pre-runtime digest found")]
	NoDigestFound,
}

/// Extract a pre-digest from a block header.
///
/// This fails if there is no pre-digest or there are multiple.
///
/// Returns the `slot` stored in the pre-digest or an error if no pre-digest was found.
pub fn find_pre_digest<B: BlockT, Signature: Codec>(
	header: &B::Header,
) -> Result<Slot, PreDigestLookupError> {
	if header.number().is_zero() {
		return Ok(0.into())
	}

	let mut pre_digest: Option<Slot> = None;
	for log in header.digest().logs() {
		trace!(target: LOG_TARGET, "Checking log {:?}", log);
		match (CompatibleDigestItem::<Signature>::as_aura_pre_digest(log), pre_digest.is_some()) {
			(Some(_), true) => return Err(PreDigestLookupError::MultipleHeaders),
			(None, _) => trace!(target: LOG_TARGET, "Ignoring digest not meant for us"),
			(s, false) => pre_digest = s,
		}
	}
	pre_digest.ok_or_else(|| PreDigestLookupError::NoDigestFound)
}

/// Fetch the current set of authorities from the runtime at a specific block.
///
/// The compatibility mode and context block number informs this function whether
/// to initialize the hypothetical block created by the runtime API as backwards compatibility
/// for older chains.
pub fn fetch_authorities_with_compatibility_mode<A, B, C>(
	client: &C,
	parent_hash: B::Hash,
	context_block_number: NumberFor<B>,
	compatibility_mode: &CompatibilityMode<NumberFor<B>>,
) -> Result<Vec<A>, ConsensusError>
where
	A: Codec + Debug,
	B: BlockT,
	C: CallApiAt<B>,
{
	let mut runtime_api = RuntimeInstance::builder(client, parent_hash).off_chain_context().build();

	match compatibility_mode {
		CompatibilityMode::None => {},
		// Use `initialize_block` until we hit the block that should disable the mode.
		CompatibilityMode::UseInitializeBlock { until } =>
			if *until > context_block_number {
				Core::<B>::initialize_block(
					&mut runtime_api,
					&B::Header::new(
						context_block_number,
						Default::default(),
						Default::default(),
						parent_hash,
						Default::default(),
					),
				)
				.map_err(|_| ConsensusError::InvalidAuthoritiesSet)?;
			},
	}

	AuraApi::<A>::authorities(&mut runtime_api)
		.ok()
		.ok_or(ConsensusError::InvalidAuthoritiesSet)
}

/// Load the current set of authorities from a runtime at a specific block.
pub fn fetch_authorities<A, B, C>(
	client: &C,
	parent_hash: B::Hash,
) -> Result<Vec<A>, ConsensusError>
where
	A: Codec + Debug,
	B: BlockT,
	C: CallApiAt<B>,
{
	let mut runtime_api = RuntimeInstance::builder(client, parent_hash).off_chain_context().build();

	AuraApi::<A>::authorities(&mut runtime_api)
		.ok()
		.ok_or(ConsensusError::InvalidAuthoritiesSet)
}

/// Errors in slot and seal verification.
#[derive(Debug, thiserror::Error)]
pub enum SealVerificationError<Header> {
	/// Header is deferred to the future.
	#[error("Header slot is in the future")]
	Deferred(Header, Slot),

	/// The header has no seal digest.
	#[error("Header is unsealed.")]
	Unsealed,

	/// The header has a malformed seal.
	#[error("Header has a malformed seal")]
	BadSeal,

	/// The header has a bad signature.
	#[error("Header has a bad signature")]
	BadSignature,

	/// No slot author found.
	#[error("No slot author for provided slot")]
	SlotAuthorNotFound,

	/// Header has no valid slot pre-digest.
	#[error("Header has no valid slot pre-digest")]
	InvalidPreDigest(PreDigestLookupError),
}

/// Check a header has been signed by the right key. If the slot is too far in the future, an error
/// will be returned. If it's successful, returns the pre-header (i.e. without the seal),
/// the slot, and the digest item containing the seal.
///
/// Note that this does not check for equivocations, and [`check_equivocation`] is recommended
/// for that purpose.
///
/// This digest item will always return `Some` when used with `as_aura_seal`.
pub fn check_header_slot_and_seal<B: BlockT, P: Pair>(
	slot_now: Slot,
	mut header: B::Header,
	authorities: &[AuthorityId<P>],
) -> Result<(B::Header, Slot, DigestItem), SealVerificationError<B::Header>>
where
	P::Signature: Codec,
	P::Public: Codec + PartialEq + Clone,
{
	let seal = header.digest_mut().pop().ok_or(SealVerificationError::Unsealed)?;

	let sig = seal.as_aura_seal().ok_or(SealVerificationError::BadSeal)?;

	let slot = find_pre_digest::<B, P::Signature>(&header)
		.map_err(SealVerificationError::InvalidPreDigest)?;

	if slot > slot_now {
		header.digest_mut().push(seal);
		return Err(SealVerificationError::Deferred(header, slot))
	} else {
		// check the signature is valid under the expected authority and
		// chain state.
		let expected_author =
			slot_author::<P>(slot, authorities).ok_or(SealVerificationError::SlotAuthorNotFound)?;

		let pre_hash = header.hash();

		if P::verify(&sig, pre_hash.as_ref(), expected_author) {
			Ok((header, slot, seal))
		} else {
			Err(SealVerificationError::BadSignature)
		}
	}
}

#[cfg(test)]
mod tests {
	use super::*;
	use sp_keyring::sr25519::{sr25519::Public, Keyring};

	#[test]
	fn authorities_call_works() {
		let client = substrate_test_runtime_client::new();

		assert_eq!(client.chain_info().best_number, 0);
		assert_eq!(
			fetch_authorities_with_compatibility_mode::<Public, _, _>(
				&client,
				client.chain_info().best_hash,
				1,
				&CompatibilityMode::None
			)
			.unwrap(),
			vec![
				Keyring::Alice.public().into(),
				Keyring::Bob.public().into(),
				Keyring::Charlie.public().into()
			]
		);

		assert_eq!(
			fetch_authorities::<Public, _, _>(&client, client.chain_info().best_hash).unwrap(),
			vec![
				Keyring::Alice.public().into(),
				Keyring::Bob.public().into(),
				Keyring::Charlie.public().into()
			]
		);
	}
}<|MERGE_RESOLUTION|>--- conflicted
+++ resolved
@@ -25,11 +25,7 @@
 use codec::Codec;
 
 use sc_client_api::UsageProvider;
-<<<<<<< HEAD
 use sp_api::{CallApiAt, Core, RuntimeInstance};
-=======
-use sp_api::{Core, ProvideRuntimeApi};
->>>>>>> 6ce61101
 use sp_application_crypto::{AppCrypto, AppPublic};
 use sp_blockchain::Result as CResult;
 use sp_consensus::Error as ConsensusError;
@@ -52,12 +48,7 @@
 where
 	A: Codec,
 	B: BlockT,
-<<<<<<< HEAD
 	C: CallApiAt<B> + UsageProvider<B>,
-=======
-	C: ProvideRuntimeApi<B> + UsageProvider<B>,
-	C::Api: AuraApi<B, A>,
->>>>>>> 6ce61101
 {
 	slot_duration_at::<A, B, C>(client, client.usage_info().chain.best_hash)
 }
@@ -67,12 +58,7 @@
 where
 	A: Codec,
 	B: BlockT,
-<<<<<<< HEAD
 	C: CallApiAt<B>,
-=======
-	C: ProvideRuntimeApi<B>,
-	C::Api: AuraApi<B, A>,
->>>>>>> 6ce61101
 {
 	let mut runtime_api = RuntimeInstance::builder(client, block_hash).off_chain_context().build();
 
