--- conflicted
+++ resolved
@@ -140,14 +140,7 @@
 			.subscribe(100_000)
 			.map(|vfp| notification::EncodedVersionedFinalityProof::new::<Block>(vfp));
 
-<<<<<<< HEAD
-		sc_rpc::utils::spawn_subscription_task(
-			&self.executor,
-			pipe_from_stream(pending, stream, 16),
-		);
-=======
 		sc_rpc::utils::spawn_subscription_task(&self.executor, pipe_from_stream(pending, stream));
->>>>>>> a817d310
 	}
 
 	async fn latest_finalized(&self) -> Result<Block::Hash, Error> {
