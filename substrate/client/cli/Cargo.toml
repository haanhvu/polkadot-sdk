--- conflicted
+++ resolved
@@ -34,26 +34,6 @@
 thiserror = { workspace = true }
 # personal fork here as workaround for: https://github.com/rust-bitcoin/rust-bip39/pull/64
 bip39 = { package = "parity-bip39", version = "2.0.1", features = ["rand"] }
-<<<<<<< HEAD
-tokio = { version = "1.22.0", features = ["parking_lot", "rt-multi-thread", "signal"] }
-sc-client-api = { path = "../api" }
-sc-client-db = { path = "../db", default-features = false }
-sc-keystore = { path = "../keystore" }
-sc-mixnet = { path = "../mixnet" }
-sc-network = { path = "../network" }
-sc-service = { path = "../service", default-features = false }
-sc-telemetry = { path = "../telemetry" }
-sc-tracing = { path = "../tracing" }
-sc-transaction-pool = { path = "../transaction-pool" }
-sc-utils = { path = "../utils" }
-sp-blockchain = { path = "../../primitives/blockchain" }
-sp-core = { path = "../../primitives/core" }
-sp-keyring = { path = "../../primitives/keyring" }
-sp-keystore = { path = "../../primitives/keystore" }
-sp-panic-handler = { path = "../../primitives/panic-handler" }
-sp-runtime = { path = "../../primitives/runtime" }
-sp-version = { path = "../../primitives/version" }
-=======
 tokio = { features = ["parking_lot", "rt-multi-thread", "signal"], workspace = true, default-features = true }
 sc-client-api = { workspace = true, default-features = true }
 sc-client-db = { workspace = true }
@@ -63,6 +43,7 @@
 sc-service = { workspace = true }
 sc-telemetry = { workspace = true, default-features = true }
 sc-tracing = { workspace = true, default-features = true }
+sc-transaction-pool = { workspace = true, default-features = true }
 sc-utils = { workspace = true, default-features = true }
 sp-blockchain = { workspace = true, default-features = true }
 sp-core = { workspace = true, default-features = true }
@@ -71,7 +52,6 @@
 sp-panic-handler = { workspace = true, default-features = true }
 sp-runtime = { workspace = true, default-features = true }
 sp-version = { workspace = true, default-features = true }
->>>>>>> 18ed309a
 
 [dev-dependencies]
 tempfile = { workspace = true }
