--- conflicted
+++ resolved
@@ -39,11 +39,8 @@
 sp-transaction-pool = { workspace = true, default-features = true }
 thiserror = { workspace = true }
 tokio = { workspace = true, default-features = true, features = ["macros", "time"] }
-<<<<<<< HEAD
+tokio-stream = { workspace = true }
 tracing = { workspace = true, default-features = true }
-=======
-tokio-stream = { workspace = true }
->>>>>>> b7afe48e
 
 [dev-dependencies]
 array-bytes = { workspace = true, default-features = true }
