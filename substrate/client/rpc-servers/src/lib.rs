--- conflicted
+++ resolved
@@ -22,21 +22,15 @@
 
 pub mod middleware;
 
-<<<<<<< HEAD
 use std::{convert::Infallible, error::Error as StdError, net::SocketAddr, time::Duration};
 
 use futures::FutureExt;
-=======
-use std::{error::Error as StdError, net::SocketAddr, time::Duration};
-
->>>>>>> a817d310
 use http::header::HeaderValue;
 use hyper::{
 	server::conn::AddrStream,
 	service::{make_service_fn, service_fn},
 };
 use jsonrpsee::{
-<<<<<<< HEAD
 	server::{
 		middleware::{
 			http::{HostFilterLayer, ProxyGetRequestLayer},
@@ -48,15 +42,9 @@
 };
 use tokio::net::TcpListener;
 use tower::Service;
-=======
-	server::middleware::{HostFilterLayer, ProxyGetRequestLayer},
-	RpcModule,
-};
-use tokio::net::TcpListener;
->>>>>>> a817d310
 use tower_http::cors::{AllowOrigin, CorsLayer};
 
-pub use crate::middleware::{MetricsLayer, RateLimitLayer, RpcMetrics};
+pub use middleware::{MetricsLayer, RateLimitLayer, RpcMetrics};
 pub use jsonrpsee::core::{
 	id_providers::{RandomIntegerIdProvider, RandomStringIdProvider},
 	traits::IdProvider,
@@ -119,11 +107,7 @@
 	let local_addr = std_listener.local_addr().ok();
 	let host_filter = hosts_filtering(cors.is_some(), local_addr);
 
-<<<<<<< HEAD
 	let http_middleware = tower::ServiceBuilder::new()
-=======
-	let middleware = tower::ServiceBuilder::new()
->>>>>>> a817d310
 		.option_layer(host_filter)
 		// Proxy `GET /health` requests to internal `system_health` method.
 		.layer(ProxyGetRequestLayer::new("/health", "system_health")?)
@@ -134,17 +118,12 @@
 		.max_response_body_size(max_payload_out_mb.saturating_mul(MEGABYTE))
 		.max_connections(max_connections)
 		.max_subscriptions_per_connection(max_subs_per_conn)
-<<<<<<< HEAD
 		.enable_ws_ping(
 			PingConfig::new()
 				.ping_interval(Duration::from_secs(30))
 				.inactive_limit(Duration::from_secs(40)),
 		)
 		.set_http_middleware(http_middleware)
-=======
-		.ping_interval(Duration::from_secs(30))
-		.set_middleware(middleware)
->>>>>>> a817d310
 		.set_message_buffer_capacity(message_buffer_capacity)
 		.custom_tokio_runtime(tokio_handle);
 
@@ -154,7 +133,6 @@
 		builder = builder.set_id_provider(RandomStringIdProvider::new(16));
 	};
 
-<<<<<<< HEAD
 	let methods = build_rpc_api(rpc_api);
 	let svc_builder = builder.to_service_builder().max_connections(max_connections);
 
@@ -212,16 +190,6 @@
 		let graceful = server.with_graceful_shutdown(async move { stop_handle.shutdown().await });
 		graceful.await.unwrap()
 	});
-=======
-	let rpc_api = build_rpc_api(rpc_api);
-	let handle = if let Some(metrics) = metrics {
-		let server = builder.set_logger(metrics).build_from_tcp(std_listener)?;
-		server.start(rpc_api)
-	} else {
-		let server = builder.build_from_tcp(std_listener)?;
-		server.start(rpc_api)
-	};
->>>>>>> a817d310
 
 	log::info!(
 		"Running JSON-RPC server: addr={}, allowed origins={}",
