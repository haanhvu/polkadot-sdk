--- conflicted
+++ resolved
@@ -26,17 +26,10 @@
 use codec::{Decode, Encode};
 use futures::Future;
 use jsonrpsee::{
-<<<<<<< HEAD
 	core::{
 		error::Error, server::Subscription as RpcSubscription, EmptyServerParams as EmptyParams,
 	},
 	rpc_params, RpcModule,
-=======
-	core::{error::Error, server::rpc_module::Subscription as RpcSubscription},
-	rpc_params,
-	types::error::CallError,
-	RpcModule,
->>>>>>> 066bad63
 };
 use sc_block_builder::BlockBuilderBuilder;
 use sc_client_api::ChildInfo;
@@ -367,11 +360,7 @@
 		.await
 		.unwrap_err();
 	assert_matches!(err,
-<<<<<<< HEAD
-		Error::Call(err) if err.code() == 2001 && err.message() == "Invalid block hash"
-=======
-		Error::Call(CallError::Custom(ref err)) if err.code() == super::error::rpc_spec_v2::INVALID_BLOCK_ERROR && err.message() == "Invalid block hash"
->>>>>>> 066bad63
+		Error::Call(ref err) if err.code() == super::error::rpc_spec_v2::INVALID_BLOCK_ERROR && err.message() == "Invalid block hash"
 	);
 
 	// Obtain the valid header.
@@ -400,11 +389,7 @@
 		.await
 		.unwrap_err();
 	assert_matches!(err,
-<<<<<<< HEAD
-		Error::Call(err) if err.code() == 2001 && err.message() == "Invalid block hash"
-=======
-		Error::Call(CallError::Custom(ref err)) if err.code() == super::error::rpc_spec_v2::INVALID_BLOCK_ERROR && err.message() == "Invalid block hash"
->>>>>>> 066bad63
+		Error::Call(ref err) if err.code() == super::error::rpc_spec_v2::INVALID_BLOCK_ERROR && err.message() == "Invalid block hash"
 	);
 
 	// Valid call.
@@ -489,11 +474,7 @@
 		.await
 		.unwrap_err();
 	assert_matches!(err,
-<<<<<<< HEAD
-		Error::Call(err) if err.code() == 2001 && err.message() == "Invalid block hash"
-=======
-		Error::Call(CallError::Custom(ref err)) if err.code() == super::error::rpc_spec_v2::INVALID_BLOCK_ERROR && err.message() == "Invalid block hash"
->>>>>>> 066bad63
+		Error::Call(ref err) if err.code() == super::error::rpc_spec_v2::INVALID_BLOCK_ERROR && err.message() == "Invalid block hash"
 	);
 
 	// Pass an invalid parameters that cannot be decode.
@@ -506,11 +487,7 @@
 		.await
 		.unwrap_err();
 	assert_matches!(err,
-<<<<<<< HEAD
-		Error::Call(err) if err.code() == 2003 && err.message().contains("Invalid parameter")
-=======
-		Error::Call(CallError::Custom(ref err)) if err.code() == super::error::json_rpc_spec::INVALID_PARAM_ERROR && err.message().contains("Invalid parameter")
->>>>>>> 066bad63
+		Error::Call(err) if err.code() == super::error::json_rpc_spec::INVALID_PARAM_ERROR && err.message().contains("Invalid parameter")
 	);
 
 	// Valid call.
@@ -613,11 +590,7 @@
 		.unwrap_err();
 
 	assert_matches!(err,
-<<<<<<< HEAD
-		Error::Call(err) if err.code() == 2003 && err.message().contains("The runtime updates flag must be set")
-=======
-		Error::Call(CallError::Custom(ref err)) if err.code() == super::error::rpc_spec_v2::INVALID_RUNTIME_CALL && err.message().contains("subscription was started with `withRuntime` set to `false`")
->>>>>>> 066bad63
+		Error::Call(ref err) if err.code() == super::error::rpc_spec_v2::INVALID_RUNTIME_CALL && err.message().contains("subscription was started with `withRuntime` set to `false`")
 	);
 }
 
@@ -655,11 +628,7 @@
 		.await
 		.unwrap_err();
 	assert_matches!(err,
-<<<<<<< HEAD
-		Error::Call(err) if err.code() == 2001 && err.message() == "Invalid block hash"
-=======
-		Error::Call(CallError::Custom(ref err)) if err.code() == super::error::rpc_spec_v2::INVALID_BLOCK_ERROR && err.message() == "Invalid block hash"
->>>>>>> 066bad63
+		Error::Call(ref err) if err.code() == super::error::rpc_spec_v2::INVALID_BLOCK_ERROR && err.message() == "Invalid block hash"
 	);
 
 	// Valid call without storage at the key.
@@ -927,11 +896,7 @@
 		.await
 		.unwrap_err();
 	assert_matches!(err,
-<<<<<<< HEAD
-		Error::Call(err) if err.code() == 2001 && err.message() == "Invalid block hash"
-=======
-		Error::Call(CallError::Custom(ref err)) if err.code() == super::error::rpc_spec_v2::INVALID_BLOCK_ERROR && err.message() == "Invalid block hash"
->>>>>>> 066bad63
+		Error::Call(ref err) if err.code() == super::error::rpc_spec_v2::INVALID_BLOCK_ERROR && err.message() == "Invalid block hash"
 	);
 
 	// Valid call without storage at the key.
@@ -1607,11 +1572,7 @@
 		.await
 		.unwrap_err();
 	assert_matches!(err,
-<<<<<<< HEAD
-		Error::Call(err) if err.code() == 2001 && err.message() == "Invalid block hash"
-=======
-		Error::Call(CallError::Custom(ref err)) if err.code() == super::error::rpc_spec_v2::INVALID_BLOCK_ERROR && err.message() == "Invalid block hash"
->>>>>>> 066bad63
+		Error::Call(ref err) if err.code() == super::error::rpc_spec_v2::INVALID_BLOCK_ERROR && err.message() == "Invalid block hash"
 	);
 
 	// To not exceed the number of pinned blocks, we need to unpin before the next import.
@@ -1676,7 +1637,7 @@
 	)
 	.into_rpc();
 
-	let mut sub = api.subscribe("chainHead_unstable_follow", [false]).await.unwrap();
+	let mut sub = api.subscribe_unbounded("chainHead_unstable_follow", [false]).await.unwrap();
 	let sub_id = sub.subscription_id();
 	let sub_id = serde_json::to_string(&sub_id).unwrap();
 
@@ -1760,7 +1721,7 @@
 		.await
 		.unwrap_err();
 	assert_matches!(err,
-		Error::Call(CallError::Custom(ref err)) if err.code() == super::error::rpc_spec_v2::INVALID_BLOCK_ERROR && err.message() == "Invalid block hash"
+		Error::Call(ref err) if err.code() == super::error::rpc_spec_v2::INVALID_BLOCK_ERROR && err.message() == "Invalid block hash"
 	);
 
 	let _res: () = api
@@ -1777,7 +1738,7 @@
 		.await
 		.unwrap_err();
 	assert_matches!(err,
-		Error::Call(CallError::Custom(ref err)) if err.code() == super::error::rpc_spec_v2::INVALID_BLOCK_ERROR && err.message() == "Invalid block hash"
+		Error::Call(ref err) if err.code() == super::error::rpc_spec_v2::INVALID_BLOCK_ERROR && err.message() == "Invalid block hash"
 	);
 
 	// Unpin multiple blocks.
@@ -1795,7 +1756,7 @@
 		.await
 		.unwrap_err();
 	assert_matches!(err,
-		Error::Call(CallError::Custom(ref err)) if err.code() == super::error::rpc_spec_v2::INVALID_BLOCK_ERROR && err.message() == "Invalid block hash"
+		Error::Call(ref err) if err.code() == super::error::rpc_spec_v2::INVALID_BLOCK_ERROR && err.message() == "Invalid block hash"
 	);
 
 	let err = api
@@ -1806,7 +1767,7 @@
 		.await
 		.unwrap_err();
 	assert_matches!(err,
-		Error::Call(CallError::Custom(ref err)) if err.code() == super::error::rpc_spec_v2::INVALID_BLOCK_ERROR && err.message() == "Invalid block hash"
+		Error::Call(ref err) if err.code() == super::error::rpc_spec_v2::INVALID_BLOCK_ERROR && err.message() == "Invalid block hash"
 	);
 }
 
