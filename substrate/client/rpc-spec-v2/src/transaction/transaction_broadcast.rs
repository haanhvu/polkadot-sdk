// This file is part of Substrate.

// Copyright (C) Parity Technologies (UK) Ltd.
// SPDX-License-Identifier: GPL-3.0-or-later WITH Classpath-exception-2.0

// This program is free software: you can redistribute it and/or modify
// it under the terms of the GNU General Public License as published by
// the Free Software Foundation, either version 3 of the License, or
// (at your option) any later version.

// This program is distributed in the hope that it will be useful,
// but WITHOUT ANY WARRANTY; without even the implied warranty of
// MERCHANTABILITY or FITNESS FOR A PARTICULAR PURPOSE. See the
// GNU General Public License for more details.

// You should have received a copy of the GNU General Public License
// along with this program. If not, see <https://www.gnu.org/licenses/>.

//! API implementation for broadcasting transactions.

use crate::{
	common::connections::RpcConnections, transaction::api::TransactionBroadcastApiServer,
	SubscriptionTaskExecutor,
};
use codec::Decode;
use futures::{FutureExt, Stream, StreamExt};
use futures_util::stream::AbortHandle;
use jsonrpsee::{
	core::{async_trait, RpcResult},
	ConnectionId, Extensions,
};
use parking_lot::RwLock;
use rand::{distributions::Alphanumeric, Rng};
use sc_client_api::BlockchainEvents;
use sc_transaction_pool_api::{
	error::IntoPoolError, TransactionFor, TransactionPool, TransactionSource,
};
use sp_blockchain::HeaderBackend;
use sp_core::Bytes;
use sp_runtime::traits::Block as BlockT;
use std::{collections::HashMap, sync::Arc};

use super::error::ErrorBroadcast;

/// An API for transaction RPC calls.
pub struct TransactionBroadcast<Pool: TransactionPool, Client> {
	/// Substrate client.
	client: Arc<Client>,
	/// Transactions pool.
	pool: Arc<Pool>,
	/// Executor to spawn subscriptions.
	executor: SubscriptionTaskExecutor,
	/// The broadcast operation IDs.
	broadcast_ids: Arc<RwLock<HashMap<String, BroadcastState<Pool>>>>,
	/// Keep track of how many concurrent operations are active for each connection.
	rpc_connections: RpcConnections,
}

/// The state of a broadcast operation.
struct BroadcastState<Pool: TransactionPool> {
	/// Handle to abort the running future that broadcasts the transaction.
	handle: AbortHandle,
	/// Associated tx hash.
	tx_hash: <Pool as TransactionPool>::Hash,
}

impl<Pool: TransactionPool, Client> TransactionBroadcast<Pool, Client> {
	/// Creates a new [`TransactionBroadcast`].
	pub fn new(
		client: Arc<Client>,
		pool: Arc<Pool>,
		executor: SubscriptionTaskExecutor,
		max_transactions_per_connection: usize,
	) -> Self {
		TransactionBroadcast {
			client,
			pool,
			executor,
			broadcast_ids: Default::default(),
			rpc_connections: RpcConnections::new(max_transactions_per_connection),
		}
	}

	/// Generate an unique operation ID for the `transaction_broadcast` RPC method.
	pub fn generate_unique_id(&self) -> String {
		let generate_operation_id = || {
			// The length of the operation ID.
			const OPERATION_ID_LEN: usize = 16;

			rand::thread_rng()
				.sample_iter(Alphanumeric)
				.take(OPERATION_ID_LEN)
				.map(char::from)
				.collect::<String>()
		};

		let mut id = generate_operation_id();

		let broadcast_ids = self.broadcast_ids.read();

		while broadcast_ids.contains_key(&id) {
			id = generate_operation_id();
		}

		id
	}
}

/// Currently we treat all RPC transactions as externals.
///
/// Possibly in the future we could allow opt-in for special treatment
/// of such transactions, so that the block authors can inject
/// some unique transactions via RPC and have them included in the pool.
const TX_SOURCE: TransactionSource = TransactionSource::External;

#[async_trait]
impl<Pool, Client> TransactionBroadcastApiServer for TransactionBroadcast<Pool, Client>
where
	Pool: TransactionPool + Sync + Send + 'static,
	Pool::Error: IntoPoolError,
	<Pool::Block as BlockT>::Hash: Unpin,
	Client: HeaderBackend<Pool::Block> + BlockchainEvents<Pool::Block> + Send + Sync + 'static,
{
	async fn broadcast(&self, ext: &Extensions, bytes: Bytes) -> RpcResult<Option<String>> {
		let pool = self.pool.clone();
		let conn_id = ext
			.get::<ConnectionId>()
			.copied()
<<<<<<< HEAD
			.expect("ConnectionId is always set by jsonrpsee");
=======
			.expect("ConnectionId is always set by jsonrpsee; qed");
>>>>>>> 7a2592e8

		// The unique ID of this operation.
		let id = self.generate_unique_id();

		// Ensure that the connection has not reached the maximum number of active operations.
		let Some(reserved_connection) = self.rpc_connections.reserve_space(conn_id) else {
			return Ok(None)
		};
		let Some(reserved_identifier) = reserved_connection.register(id.clone()) else {
			// This can only happen if the generated operation ID is not unique.
			return Ok(None)
		};

		// The JSON-RPC server might check whether the transaction is valid before broadcasting it.
		// If it does so and if the transaction is invalid, the server should silently do nothing
		// and the JSON-RPC client is not informed of the problem. Invalid transactions should still
		// count towards the limit to the number of simultaneously broadcasted transactions.
		let Ok(decoded_extrinsic) = TransactionFor::<Pool>::decode(&mut &bytes[..]) else {
			return Ok(Some(id));
		};
		// Save the tx hash to remove it later.
		let tx_hash = pool.hash_of(&decoded_extrinsic);

		// The compiler can no longer deduce the type of the stream and complains
		// about `one type is more general than the other`.
		let mut best_block_import_stream: std::pin::Pin<
			Box<dyn Stream<Item = <Pool::Block as BlockT>::Hash> + Send>,
		> =
			Box::pin(self.client.import_notification_stream().filter_map(
				|notification| async move { notification.is_new_best.then_some(notification.hash) },
			));

		let broadcast_transaction_fut = async move {
			// Flag to determine if the we should broadcast the transaction again.
			let mut is_done = false;

			while !is_done {
				// Wait for the last block to become available.
				let Some(best_block_hash) =
					last_stream_element(&mut best_block_import_stream).await
				else {
					return;
				};

				let mut stream = match pool
					.submit_and_watch(best_block_hash, TX_SOURCE, decoded_extrinsic.clone())
					.await
				{
					Ok(stream) => stream,
					// The transaction was not included to the pool.
					Err(e) => {
						let Ok(pool_err) = e.into_pool_error() else { return };

						if pool_err.is_retriable() {
							// Try to resubmit the transaction at a later block for
							// recoverable errors.
							continue
						} else {
							return;
						}
					},
				};

				while let Some(event) = stream.next().await {
					// Check if the transaction could be submitted again
					// at a later time.
					if event.is_retriable() {
						break;
					}

					// Stop if this is the final event of the transaction stream
					// and the event is not retriable.
					if event.is_final() {
						is_done = true;
						break;
					}
				}
			}
		};

		// Convert the future into an abortable future, for easily terminating it from the
		// `transaction_stop` method.
		let (fut, handle) = futures::future::abortable(broadcast_transaction_fut);
		let broadcast_ids = self.broadcast_ids.clone();
		let drop_id = id.clone();
		let pool = self.pool.clone();
		// The future expected by the executor must be `Future<Output = ()>` instead of
		// `Future<Output = Result<(), Aborted>>`.
		let fut = fut.map(move |result| {
			// Connection space is cleaned when this object is dropped.
			drop(reserved_identifier);

			// Remove the entry from the broadcast IDs map.
			let Some(broadcast_state) = broadcast_ids.write().remove(&drop_id) else { return };

			// The broadcast was not stopped.
			if result.is_ok() {
				return
			}

			// Best effort pool removal (tx can already be finalized).
			pool.remove_invalid(&[broadcast_state.tx_hash]);
		});

		// Keep track of this entry and the abortable handle.
		{
			let mut broadcast_ids = self.broadcast_ids.write();
			broadcast_ids.insert(id.clone(), BroadcastState { handle, tx_hash });
		}

		sc_rpc::utils::spawn_subscription_task(&self.executor, fut);

		Ok(Some(id))
	}

	async fn stop_broadcast(
		&self,
		ext: &Extensions,
		operation_id: String,
	) -> Result<(), ErrorBroadcast> {
		let conn_id = ext
			.get::<ConnectionId>()
			.copied()
<<<<<<< HEAD
			.expect("ConnectionId is always set by jsonrpsee");
=======
			.expect("ConnectionId is always set by jsonrpsee; qed");
>>>>>>> 7a2592e8

		// The operation ID must correlate to the same connection ID.
		if !self.rpc_connections.contains_identifier(conn_id, &operation_id) {
			return Err(ErrorBroadcast::InvalidOperationID)
		}

		let mut broadcast_ids = self.broadcast_ids.write();

		let Some(broadcast_state) = broadcast_ids.remove(&operation_id) else {
			return Err(ErrorBroadcast::InvalidOperationID)
		};

		broadcast_state.handle.abort();

		Ok(())
	}
}

/// Returns the last element of the provided stream, or `None` if the stream is closed.
async fn last_stream_element<S>(stream: &mut S) -> Option<S::Item>
where
	S: Stream + Unpin,
{
	let Some(mut element) = stream.next().await else { return None };

	// We are effectively polling the stream for the last available item at this time.
	// The `now_or_never` returns `None` if the stream is `Pending`.
	//
	// If the stream contains `Hash0x1 Hash0x2 Hash0x3 Hash0x4`, we want only `Hash0x4`.
	while let Some(next) = stream.next().now_or_never() {
		let Some(next) = next else {
			// Nothing to do if the stream terminated.
			return None
		};
		element = next;
	}

	Some(element)
}

#[cfg(test)]
mod tests {
	use super::*;
	use tokio_stream::wrappers::ReceiverStream;

	#[tokio::test]
	async fn check_last_stream_element() {
		let (tx, rx) = tokio::sync::mpsc::channel(16);

		let mut stream = ReceiverStream::new(rx);
		// Check the stream with one element queued.
		tx.send(1).await.unwrap();
		assert_eq!(last_stream_element(&mut stream).await, Some(1));

		// Check the stream with multiple elements.
		tx.send(1).await.unwrap();
		tx.send(2).await.unwrap();
		tx.send(3).await.unwrap();
		assert_eq!(last_stream_element(&mut stream).await, Some(3));

		// Drop the stream with some elements
		tx.send(1).await.unwrap();
		tx.send(2).await.unwrap();
		drop(tx);
		assert_eq!(last_stream_element(&mut stream).await, None);
	}
}<|MERGE_RESOLUTION|>--- conflicted
+++ resolved
@@ -126,11 +126,7 @@
 		let conn_id = ext
 			.get::<ConnectionId>()
 			.copied()
-<<<<<<< HEAD
-			.expect("ConnectionId is always set by jsonrpsee");
-=======
 			.expect("ConnectionId is always set by jsonrpsee; qed");
->>>>>>> 7a2592e8
 
 		// The unique ID of this operation.
 		let id = self.generate_unique_id();
@@ -254,11 +250,7 @@
 		let conn_id = ext
 			.get::<ConnectionId>()
 			.copied()
-<<<<<<< HEAD
-			.expect("ConnectionId is always set by jsonrpsee");
-=======
 			.expect("ConnectionId is always set by jsonrpsee; qed");
->>>>>>> 7a2592e8
 
 		// The operation ID must correlate to the same connection ID.
 		if !self.rpc_connections.contains_identifier(conn_id, &operation_id) {
