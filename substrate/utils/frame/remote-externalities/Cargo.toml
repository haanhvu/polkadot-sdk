--- conflicted
+++ resolved
@@ -15,11 +15,7 @@
 targets = ["x86_64-unknown-linux-gnu"]
 
 [dependencies]
-<<<<<<< HEAD
 jsonrpsee = { version = "0.21", features = ["http-client"] }
-=======
-jsonrpsee = { version = "0.20.3", features = ["http-client"] }
->>>>>>> a817d310
 codec = { package = "parity-scale-codec", version = "3.6.1" }
 log = "0.4.17"
 serde = "1.0.195"
