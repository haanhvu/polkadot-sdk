--- conflicted
+++ resolved
@@ -118,11 +118,10 @@
 	#[arg(long)]
 	pub include_child_trees: bool,
 
-<<<<<<< HEAD
 	// Enables the usage of a trie local cache similar with importing or building blocks.
 	#[arg(long)]
 	pub use_trusted_local_cache: bool,
-=======
+
 	/// Disable PoV recorder.
 	///
 	/// The recorder has impact on performance when benchmarking with the TrieCache enabled.
@@ -141,7 +140,6 @@
 	/// block.
 	#[arg(long, default_value_t = 100_000)]
 	pub batch_size: usize,
->>>>>>> 68aa0335
 }
 
 impl StorageCmd {
