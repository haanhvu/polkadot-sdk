--- conflicted
+++ resolved
@@ -102,11 +102,7 @@
 		/// The merkle root of the validators of the said session were stored
 		RootStored { index: SessionIndex },
 		/// The merkle roots of up to this session index were pruned
-<<<<<<< HEAD
-		RootsPruned { up_to: SessionIndex }
-=======
 		RootsPruned { up_to: SessionIndex },
->>>>>>> 1b0d0e37
 	}
 }
 
