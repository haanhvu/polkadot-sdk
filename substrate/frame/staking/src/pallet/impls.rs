// This file is part of Substrate.

// Copyright (C) Parity Technologies (UK) Ltd.
// SPDX-License-Identifier: Apache-2.0

// Licensed under the Apache License, Version 2.0 (the "License");
// you may not use this file except in compliance with the License.
// You may obtain a copy of the License at
//
// 	http://www.apache.org/licenses/LICENSE-2.0
//
// Unless required by applicable law or agreed to in writing, software
// distributed under the License is distributed on an "AS IS" BASIS,
// WITHOUT WARRANTIES OR CONDITIONS OF ANY KIND, either express or implied.
// See the License for the specific language governing permissions and
// limitations under the License.

//! Implementations for the Staking FRAME Pallet.

use frame_election_provider_support::{
	bounds::{CountBound, SizeBound},
	data_provider, BoundedSupportsOf, DataProviderBounds, ElectionDataProvider, ElectionProvider,
	ScoreProvider, SortedListProvider, VoteWeight, VoterOf,
};
use frame_support::{
	defensive,
	dispatch::WithPostDispatchInfo,
	pallet_prelude::*,
	traits::{
		Defensive, DefensiveSaturating, EstimateNextNewSession, Get, Imbalance,
		InspectLockableCurrency, Len, LockableCurrency, OnUnbalanced, TryCollect, UnixTime,
	},
	weights::Weight,
};
use frame_system::{pallet_prelude::BlockNumberFor, RawOrigin};
use pallet_session::historical;
use sp_runtime::{
	traits::{
		Bounded, CheckedAdd, Convert, One, SaturatedConversion, Saturating, StaticLookup, Zero,
	},
	ArithmeticError, DispatchResult, Perbill, Percent,
};
use sp_staking::{
	currency_to_vote::CurrencyToVote,
	offence::{OffenceDetails, OnOffenceHandler},
	EraIndex, OnStakingUpdate, Page, SessionIndex, Stake,
	StakingAccount::{self, Controller, Stash},
	StakingInterface,
};

use crate::{
	asset, election_size_tracker::StaticTracker, log, slashing, weights::WeightInfo, ActiveEraInfo,
	BalanceOf, EraInfo, EraPayout, Exposure, Forcing, IndividualExposure, LedgerIntegrityState,
	MaxNominationsOf, MaxWinnersOf, Nominations, NominationsQuota, PositiveImbalanceOf,
	RewardDestination, SessionInterface, StakingLedger, ValidatorPrefs, STAKING_ID,
};
use alloc::{boxed::Box, vec, vec::Vec};

use super::pallet::*;

#[cfg(feature = "try-runtime")]
use frame_support::ensure;
#[cfg(any(test, feature = "try-runtime"))]
use sp_runtime::TryRuntimeError;

/// The maximum number of iterations that we do whilst iterating over `T::VoterList` in
/// `get_npos_voters`.
///
/// In most cases, if we want n items, we iterate exactly n times. In rare cases, if a voter is
/// invalid (for any reason) the iteration continues. With this constant, we iterate at most 2 * n
/// times and then give up.
const NPOS_MAX_ITERATIONS_COEFFICIENT: u32 = 2;

impl<T: Config> Pallet<T> {
	/// Fetches the ledger associated with a controller or stash account, if any.
	pub fn ledger(account: StakingAccount<T::AccountId>) -> Result<StakingLedger<T>, Error<T>> {
		StakingLedger::<T>::get(account)
	}

	pub fn payee(account: StakingAccount<T::AccountId>) -> Option<RewardDestination<T::AccountId>> {
		StakingLedger::<T>::reward_destination(account)
	}

	/// Fetches the controller bonded to a stash account, if any.
	pub fn bonded(stash: &T::AccountId) -> Option<T::AccountId> {
		StakingLedger::<T>::paired_account(Stash(stash.clone()))
	}

	/// Inspects and returns the corruption state of a ledger and direct bond, if any.
	///
	/// Note: all operations in this method access directly the `Bonded` and `Ledger` storage maps
	/// instead of using the [`StakingLedger`] API since the bond and/or ledger may be corrupted.
	/// It is also meant to check state for direct bonds and may not work as expected for virtual
	/// bonds.
	pub(crate) fn inspect_bond_state(
		stash: &T::AccountId,
	) -> Result<LedgerIntegrityState, Error<T>> {
		let hold_or_lock = match asset::staked::<T>(&stash) {
			x if x.is_zero() => {
				let locked = T::OldCurrency::balance_locked(STAKING_ID, &stash).into();
				locked
			},
			held => held,
		};

		let controller = <Bonded<T>>::get(stash).ok_or_else(|| {
			if hold_or_lock == Zero::zero() {
				Error::<T>::NotStash
			} else {
				Error::<T>::BadState
			}
		})?;

		match Ledger::<T>::get(controller) {
			Some(ledger) =>
				if ledger.stash != *stash {
					Ok(LedgerIntegrityState::Corrupted)
				} else {
					if hold_or_lock != ledger.total {
						Ok(LedgerIntegrityState::LockCorrupted)
					} else {
						Ok(LedgerIntegrityState::Ok)
					}
				},
			None => Ok(LedgerIntegrityState::CorruptedKilled),
		}
	}

	/// The total balance that can be slashed from a stash account as of right now.
	pub fn slashable_balance_of(stash: &T::AccountId) -> BalanceOf<T> {
		// Weight note: consider making the stake accessible through stash.
		Self::ledger(Stash(stash.clone())).map(|l| l.active).unwrap_or_default()
	}

	/// Internal impl of [`Self::slashable_balance_of`] that returns [`VoteWeight`].
	pub fn slashable_balance_of_vote_weight(
		stash: &T::AccountId,
		issuance: BalanceOf<T>,
	) -> VoteWeight {
		T::CurrencyToVote::to_vote(Self::slashable_balance_of(stash), issuance)
	}

	/// Returns a closure around `slashable_balance_of_vote_weight` that can be passed around.
	///
	/// This prevents call sites from repeatedly requesting `total_issuance` from backend. But it is
	/// important to be only used while the total issuance is not changing.
	pub fn weight_of_fn() -> Box<dyn Fn(&T::AccountId) -> VoteWeight> {
		// NOTE: changing this to unboxed `impl Fn(..)` return type and the pallet will still
		// compile, while some types in mock fail to resolve.
		let issuance = asset::total_issuance::<T>();
		Box::new(move |who: &T::AccountId| -> VoteWeight {
			Self::slashable_balance_of_vote_weight(who, issuance)
		})
	}

	/// Same as `weight_of_fn`, but made for one time use.
	pub fn weight_of(who: &T::AccountId) -> VoteWeight {
		let issuance = asset::total_issuance::<T>();
		Self::slashable_balance_of_vote_weight(who, issuance)
	}

	pub(super) fn do_bond_extra(stash: &T::AccountId, additional: BalanceOf<T>) -> DispatchResult {
		let mut ledger = Self::ledger(StakingAccount::Stash(stash.clone()))?;

		// for virtual stakers, we don't need to check the balance. Since they are only accessed
		// via low level apis, we can assume that the caller has done the due diligence.
		let extra = if Self::is_virtual_staker(stash) {
			additional
		} else {
			// additional amount or actual balance of stash whichever is lower.
			additional.min(asset::free_to_stake::<T>(stash))
		};

		ledger.total = ledger.total.checked_add(&extra).ok_or(ArithmeticError::Overflow)?;
		ledger.active = ledger.active.checked_add(&extra).ok_or(ArithmeticError::Overflow)?;
		// last check: the new active amount of ledger must be more than ED.
		ensure!(ledger.active >= asset::existential_deposit::<T>(), Error::<T>::InsufficientBond);

		// NOTE: ledger must be updated prior to calling `Self::weight_of`.
		ledger.update()?;
		// update this staker in the sorted list, if they exist in it.
		if T::VoterList::contains(stash) {
			let _ = T::VoterList::on_update(&stash, Self::weight_of(stash)).defensive();
		}

		Self::deposit_event(Event::<T>::Bonded { stash: stash.clone(), amount: extra });

		Ok(())
	}

	pub(super) fn do_withdraw_unbonded(
		controller: &T::AccountId,
		num_slashing_spans: u32,
	) -> Result<Weight, DispatchError> {
		let mut ledger = Self::ledger(Controller(controller.clone()))?;
		let (stash, old_total) = (ledger.stash.clone(), ledger.total);
		if let Some(current_era) = CurrentEra::<T>::get() {
			ledger = ledger.consolidate_unlocked(current_era)
		}
		let new_total = ledger.total;

		let ed = asset::existential_deposit::<T>();
		let used_weight =
			if ledger.unlocking.is_empty() && (ledger.active < ed || ledger.active.is_zero()) {
				// This account must have called `unbond()` with some value that caused the active
				// portion to fall below existential deposit + will have no more unlocking chunks
				// left. We can now safely remove all staking-related information.
				Self::kill_stash(&ledger.stash, num_slashing_spans)?;

				T::WeightInfo::withdraw_unbonded_kill(num_slashing_spans)
			} else {
				// This was the consequence of a partial unbond. just update the ledger and move on.
				ledger.update()?;

				// This is only an update, so we use less overall weight.
				T::WeightInfo::withdraw_unbonded_update(num_slashing_spans)
			};

		// `old_total` should never be less than the new total because
		// `consolidate_unlocked` strictly subtracts balance.
		if new_total < old_total {
			// Already checked that this won't overflow by entry condition.
			let value = old_total.defensive_saturating_sub(new_total);
			Self::deposit_event(Event::<T>::Withdrawn { stash, amount: value });

			// notify listeners.
			T::EventListeners::on_withdraw(controller, value);
		}

		Ok(used_weight)
	}

	pub(super) fn do_payout_stakers(
		validator_stash: T::AccountId,
		era: EraIndex,
	) -> DispatchResultWithPostInfo {
		let controller = Self::bonded(&validator_stash).ok_or_else(|| {
			Error::<T>::NotStash.with_weight(T::WeightInfo::payout_stakers_alive_staked(0))
		})?;

		let ledger = Self::ledger(StakingAccount::Controller(controller))?;
		let page = EraInfo::<T>::get_next_claimable_page(era, &validator_stash, &ledger)
			.ok_or_else(|| {
				Error::<T>::AlreadyClaimed
					.with_weight(T::WeightInfo::payout_stakers_alive_staked(0))
			})?;

		Self::do_payout_stakers_by_page(validator_stash, era, page)
	}

	pub(super) fn do_payout_stakers_by_page(
		validator_stash: T::AccountId,
		era: EraIndex,
		page: Page,
	) -> DispatchResultWithPostInfo {
		// Validate input data
		let current_era = CurrentEra::<T>::get().ok_or_else(|| {
			Error::<T>::InvalidEraToReward
				.with_weight(T::WeightInfo::payout_stakers_alive_staked(0))
		})?;

		let history_depth = T::HistoryDepth::get();
		ensure!(
			era <= current_era && era >= current_era.saturating_sub(history_depth),
			Error::<T>::InvalidEraToReward
				.with_weight(T::WeightInfo::payout_stakers_alive_staked(0))
		);

		ensure!(
			page < EraInfo::<T>::get_page_count(era, &validator_stash),
			Error::<T>::InvalidPage.with_weight(T::WeightInfo::payout_stakers_alive_staked(0))
		);

		// Note: if era has no reward to be claimed, era may be future. better not to update
		// `ledger.legacy_claimed_rewards` in this case.
		let era_payout = <ErasValidatorReward<T>>::get(&era).ok_or_else(|| {
			Error::<T>::InvalidEraToReward
				.with_weight(T::WeightInfo::payout_stakers_alive_staked(0))
		})?;

		let account = StakingAccount::Stash(validator_stash.clone());
		let mut ledger = Self::ledger(account.clone()).or_else(|_| {
			if StakingLedger::<T>::is_bonded(account) {
				Err(Error::<T>::NotController.into())
			} else {
				Err(Error::<T>::NotStash.with_weight(T::WeightInfo::payout_stakers_alive_staked(0)))
			}
		})?;

		// clean up older claimed rewards
		ledger
			.legacy_claimed_rewards
			.retain(|&x| x >= current_era.saturating_sub(history_depth));
		ledger.clone().update()?;

		let stash = ledger.stash.clone();

		if EraInfo::<T>::is_rewards_claimed_with_legacy_fallback(era, &ledger, &stash, page) {
			return Err(Error::<T>::AlreadyClaimed
				.with_weight(T::WeightInfo::payout_stakers_alive_staked(0)))
		} else {
			EraInfo::<T>::set_rewards_as_claimed(era, &stash, page);
		}

		let exposure = EraInfo::<T>::get_paged_exposure(era, &stash, page).ok_or_else(|| {
			Error::<T>::InvalidEraToReward
				.with_weight(T::WeightInfo::payout_stakers_alive_staked(0))
		})?;

		// Input data seems good, no errors allowed after this point

		// Get Era reward points. It has TOTAL and INDIVIDUAL
		// Find the fraction of the era reward that belongs to the validator
		// Take that fraction of the eras rewards to split to nominator and validator
		//
		// Then look at the validator, figure out the proportion of their reward
		// which goes to them and each of their nominators.

		let era_reward_points = <ErasRewardPoints<T>>::get(&era);
		let total_reward_points = era_reward_points.total;
		let validator_reward_points =
			era_reward_points.individual.get(&stash).copied().unwrap_or_else(Zero::zero);

		// Nothing to do if they have no reward points.
		if validator_reward_points.is_zero() {
			return Ok(Some(T::WeightInfo::payout_stakers_alive_staked(0)).into())
		}

		// This is the fraction of the total reward that the validator and the
		// nominators will get.
		let validator_total_reward_part =
			Perbill::from_rational(validator_reward_points, total_reward_points);

		// This is how much validator + nominators are entitled to.
		let validator_total_payout = validator_total_reward_part * era_payout;

		let validator_commission = EraInfo::<T>::get_validator_commission(era, &ledger.stash);
		// total commission validator takes across all nominator pages
		let validator_total_commission_payout = validator_commission * validator_total_payout;

		let validator_leftover_payout =
			validator_total_payout.defensive_saturating_sub(validator_total_commission_payout);
		// Now let's calculate how this is split to the validator.
		let validator_exposure_part = Perbill::from_rational(exposure.own(), exposure.total());
		let validator_staking_payout = validator_exposure_part * validator_leftover_payout;
		let page_stake_part = Perbill::from_rational(exposure.page_total(), exposure.total());
		// validator commission is paid out in fraction across pages proportional to the page stake.
		let validator_commission_payout = page_stake_part * validator_total_commission_payout;

		Self::deposit_event(Event::<T>::PayoutStarted {
			era_index: era,
			validator_stash: stash.clone(),
			page,
			next: EraInfo::<T>::get_next_claimable_page(era, &stash, &ledger),
		});

		let mut total_imbalance = PositiveImbalanceOf::<T>::zero();
		// We can now make total validator payout:
		if let Some((imbalance, dest)) =
			Self::make_payout(&stash, validator_staking_payout + validator_commission_payout)
		{
			Self::deposit_event(Event::<T>::Rewarded { stash, dest, amount: imbalance.peek() });
			total_imbalance.subsume(imbalance);
		}

		// Track the number of payout ops to nominators. Note:
		// `WeightInfo::payout_stakers_alive_staked` always assumes at least a validator is paid
		// out, so we do not need to count their payout op.
		let mut nominator_payout_count: u32 = 0;

		// Lets now calculate how this is split to the nominators.
		// Reward only the clipped exposures. Note this is not necessarily sorted.
		for nominator in exposure.others().iter() {
			let nominator_exposure_part = Perbill::from_rational(nominator.value, exposure.total());

			let nominator_reward: BalanceOf<T> =
				nominator_exposure_part * validator_leftover_payout;
			// We can now make nominator payout:
			if let Some((imbalance, dest)) = Self::make_payout(&nominator.who, nominator_reward) {
				// Note: this logic does not count payouts for `RewardDestination::None`.
				nominator_payout_count += 1;
				let e = Event::<T>::Rewarded {
					stash: nominator.who.clone(),
					dest,
					amount: imbalance.peek(),
				};
				Self::deposit_event(e);
				total_imbalance.subsume(imbalance);
			}
		}

		T::Reward::on_unbalanced(total_imbalance);
		debug_assert!(nominator_payout_count <= T::MaxExposurePageSize::get());

		Ok(Some(T::WeightInfo::payout_stakers_alive_staked(nominator_payout_count)).into())
	}

	/// Chill a stash account.
	pub(crate) fn chill_stash(stash: &T::AccountId) {
		let chilled_as_validator = Self::do_remove_validator(stash);
		let chilled_as_nominator = Self::do_remove_nominator(stash);
		if chilled_as_validator || chilled_as_nominator {
			Self::deposit_event(Event::<T>::Chilled { stash: stash.clone() });
		}
	}

	/// Actually make a payment to a staker. This uses the currency's reward function
	/// to pay the right payee for the given staker account.
	fn make_payout(
		stash: &T::AccountId,
		amount: BalanceOf<T>,
	) -> Option<(PositiveImbalanceOf<T>, RewardDestination<T::AccountId>)> {
		// noop if amount is zero
		if amount.is_zero() {
			return None
		}
		let dest = Self::payee(StakingAccount::Stash(stash.clone()))?;

		let maybe_imbalance = match dest {
			RewardDestination::Stash => asset::mint_into_existing::<T>(stash, amount),
			RewardDestination::Staked => Self::ledger(Stash(stash.clone()))
				.and_then(|mut ledger| {
					ledger.active += amount;
					ledger.total += amount;
					let r = asset::mint_into_existing::<T>(stash, amount);

					let _ = ledger
						.update()
						.defensive_proof("ledger fetched from storage, so it exists; qed.");

					Ok(r)
				})
				.unwrap_or_default(),
			RewardDestination::Account(ref dest_account) =>
				Some(asset::mint_creating::<T>(&dest_account, amount)),
			RewardDestination::None => None,
			#[allow(deprecated)]
			RewardDestination::Controller => Self::bonded(stash)
					.map(|controller| {
						defensive!("Paying out controller as reward destination which is deprecated and should be migrated.");
						// This should never happen once payees with a `Controller` variant have been migrated.
						// But if it does, just pay the controller account.
						asset::mint_creating::<T>(&controller, amount)
		}),
		};
		maybe_imbalance.map(|imbalance| (imbalance, dest))
	}

	/// Plan a new session potentially trigger a new era.
	fn new_session(
		session_index: SessionIndex,
		is_genesis: bool,
	) -> Option<BoundedVec<T::AccountId, MaxWinnersOf<T>>> {
		if let Some(current_era) = CurrentEra::<T>::get() {
			// Initial era has been set.
			let current_era_start_session_index = ErasStartSessionIndex::<T>::get(current_era)
				.unwrap_or_else(|| {
					frame_support::print("Error: start_session_index must be set for current_era");
					0
				});

			let era_length = session_index.saturating_sub(current_era_start_session_index); // Must never happen.

			match ForceEra::<T>::get() {
				// Will be set to `NotForcing` again if a new era has been triggered.
				Forcing::ForceNew => (),
				// Short circuit to `try_trigger_new_era`.
				Forcing::ForceAlways => (),
				// Only go to `try_trigger_new_era` if deadline reached.
				Forcing::NotForcing if era_length >= T::SessionsPerEra::get() => (),
				_ => {
					// Either `Forcing::ForceNone`,
					// or `Forcing::NotForcing if era_length >= T::SessionsPerEra::get()`.
					return None
				},
			}

			// New era.
			let maybe_new_era_validators = Self::try_trigger_new_era(session_index, is_genesis);
			if maybe_new_era_validators.is_some() &&
				matches!(ForceEra::<T>::get(), Forcing::ForceNew)
			{
				Self::set_force_era(Forcing::NotForcing);
			}

			maybe_new_era_validators
		} else {
			// Set initial era.
			log!(debug, "Starting the first era.");
			Self::try_trigger_new_era(session_index, is_genesis)
		}
	}

	/// Start a session potentially starting an era.
	fn start_session(start_session: SessionIndex) {
		let next_active_era = ActiveEra::<T>::get().map(|e| e.index + 1).unwrap_or(0);
		// This is only `Some` when current era has already progressed to the next era, while the
		// active era is one behind (i.e. in the *last session of the active era*, or *first session
		// of the new current era*, depending on how you look at it).
		if let Some(next_active_era_start_session_index) =
			ErasStartSessionIndex::<T>::get(next_active_era)
		{
			if next_active_era_start_session_index == start_session {
				Self::start_era(start_session);
			} else if next_active_era_start_session_index < start_session {
				// This arm should never happen, but better handle it than to stall the staking
				// pallet.
				frame_support::print("Warning: A session appears to have been skipped.");
				Self::start_era(start_session);
			}
		}
	}

	/// End a session potentially ending an era.
	fn end_session(session_index: SessionIndex) {
		if let Some(active_era) = ActiveEra::<T>::get() {
			if let Some(next_active_era_start_session_index) =
				ErasStartSessionIndex::<T>::get(active_era.index + 1)
			{
				if next_active_era_start_session_index == session_index + 1 {
					Self::end_era(active_era, session_index);
				}
			}
		}
	}

	/// Start a new era. It does:
	/// * Increment `active_era.index`,
	/// * reset `active_era.start`,
	/// * update `BondedEras` and apply slashes.
	fn start_era(start_session: SessionIndex) {
		let active_era = ActiveEra::<T>::mutate(|active_era| {
			let new_index = active_era.as_ref().map(|info| info.index + 1).unwrap_or(0);
			*active_era = Some(ActiveEraInfo {
				index: new_index,
				// Set new active era start in next `on_finalize`. To guarantee usage of `Time`
				start: None,
			});
			new_index
		});

		let bonding_duration = T::BondingDuration::get();

		BondedEras::<T>::mutate(|bonded| {
			bonded.push((active_era, start_session));

			if active_era > bonding_duration {
				let first_kept = active_era.defensive_saturating_sub(bonding_duration);

				// Prune out everything that's from before the first-kept index.
				let n_to_prune =
					bonded.iter().take_while(|&&(era_idx, _)| era_idx < first_kept).count();

				// Kill slashing metadata.
				for (pruned_era, _) in bonded.drain(..n_to_prune) {
					slashing::clear_era_metadata::<T>(pruned_era);
				}

				if let Some(&(_, first_session)) = bonded.first() {
					T::SessionInterface::prune_historical_up_to(first_session);
				}
			}
		});

		Self::apply_unapplied_slashes(active_era);
	}

	/// Compute payout for era.
	fn end_era(active_era: ActiveEraInfo, _session_index: SessionIndex) {
		// Note: active_era_start can be None if end era is called during genesis config.
		if let Some(active_era_start) = active_era.start {
			let now_as_millis_u64 = T::UnixTime::now().as_millis().saturated_into::<u64>();

			let era_duration = (now_as_millis_u64.defensive_saturating_sub(active_era_start))
				.saturated_into::<u64>();
			let staked = ErasTotalStake::<T>::get(&active_era.index);
			let issuance = asset::total_issuance::<T>();

			let (validator_payout, remainder) =
				T::EraPayout::era_payout(staked, issuance, era_duration);

			let total_payout = validator_payout.saturating_add(remainder);
			let max_staked_rewards =
				MaxStakedRewards::<T>::get().unwrap_or(Percent::from_percent(100));

			// apply cap to validators payout and add difference to remainder.
			let validator_payout = validator_payout.min(max_staked_rewards * total_payout);
			let remainder = total_payout.saturating_sub(validator_payout);

			Self::deposit_event(Event::<T>::EraPaid {
				era_index: active_era.index,
				validator_payout,
				remainder,
			});

			// Set ending era reward.
			<ErasValidatorReward<T>>::insert(&active_era.index, validator_payout);
			T::RewardRemainder::on_unbalanced(asset::issue::<T>(remainder));
		}
	}

	/// Plan a new era.
	///
	/// * Bump the current era storage (which holds the latest planned era).
	/// * Store start session index for the new planned era.
	/// * Clean old era information.
	/// * Store staking information for the new planned era
	///
	/// Returns the new validator set.
	pub fn trigger_new_era(
		start_session_index: SessionIndex,
		exposures: BoundedVec<
			(T::AccountId, Exposure<T::AccountId, BalanceOf<T>>),
			MaxWinnersOf<T>,
		>,
	) -> BoundedVec<T::AccountId, MaxWinnersOf<T>> {
		// Increment or set current era.
		let new_planned_era = CurrentEra::<T>::mutate(|s| {
			*s = Some(s.map(|s| s + 1).unwrap_or(0));
			s.unwrap()
		});
		ErasStartSessionIndex::<T>::insert(&new_planned_era, &start_session_index);

		// Clean old era information.
		if let Some(old_era) = new_planned_era.checked_sub(T::HistoryDepth::get() + 1) {
			Self::clear_era_information(old_era);
		}

		// Set staking information for the new era.
		Self::store_stakers_info(exposures, new_planned_era)
	}

	/// Potentially plan a new era.
	///
	/// Get election result from `T::ElectionProvider`.
	/// In case election result has more than [`MinimumValidatorCount`] validator trigger a new era.
	///
	/// In case a new era is planned, the new validator set is returned.
	pub(crate) fn try_trigger_new_era(
		start_session_index: SessionIndex,
		is_genesis: bool,
	) -> Option<BoundedVec<T::AccountId, MaxWinnersOf<T>>> {
		let election_result: BoundedVec<_, MaxWinnersOf<T>> = if is_genesis {
			let result = <T::GenesisElectionProvider>::elect().map_err(|e| {
				log!(warn, "genesis election provider failed due to {:?}", e);
				Self::deposit_event(Event::StakingElectionFailed);
			});

			result
				.ok()?
				.into_inner()
				.try_into()
				// both bounds checked in integrity test to be equal
				.defensive_unwrap_or_default()
		} else {
			let result = <T::ElectionProvider>::elect().map_err(|e| {
				log!(warn, "election provider failed due to {:?}", e);
				Self::deposit_event(Event::StakingElectionFailed);
			});
			result.ok()?
		};

		let exposures = Self::collect_exposures(election_result);
		if (exposures.len() as u32) < MinimumValidatorCount::<T>::get().max(1) {
			// Session will panic if we ever return an empty validator set, thus max(1) ^^.
			match CurrentEra::<T>::get() {
				Some(current_era) if current_era > 0 => log!(
					warn,
					"chain does not have enough staking candidates to operate for era {:?} ({} \
					elected, minimum is {})",
					CurrentEra::<T>::get().unwrap_or(0),
					exposures.len(),
					MinimumValidatorCount::<T>::get(),
				),
				None => {
					// The initial era is allowed to have no exposures.
					// In this case the SessionManager is expected to choose a sensible validator
					// set.
					// TODO: this should be simplified #8911
					CurrentEra::<T>::put(0);
					ErasStartSessionIndex::<T>::insert(&0, &start_session_index);
				},
				_ => (),
			}

			Self::deposit_event(Event::StakingElectionFailed);
			return None
		}

		Self::deposit_event(Event::StakersElected);
		Some(Self::trigger_new_era(start_session_index, exposures))
	}

	/// Process the output of the election.
	///
	/// Store staking information for the new planned era
	pub fn store_stakers_info(
		exposures: BoundedVec<
			(T::AccountId, Exposure<T::AccountId, BalanceOf<T>>),
			MaxWinnersOf<T>,
		>,
		new_planned_era: EraIndex,
	) -> BoundedVec<T::AccountId, MaxWinnersOf<T>> {
		// Populate elected stash, stakers, exposures, and the snapshot of validator prefs.
		let mut total_stake: BalanceOf<T> = Zero::zero();
		let mut elected_stashes = Vec::with_capacity(exposures.len());

		exposures.into_iter().for_each(|(stash, exposure)| {
			// build elected stash
			elected_stashes.push(stash.clone());
			// accumulate total stake
			total_stake = total_stake.saturating_add(exposure.total);
			// store staker exposure for this era
			EraInfo::<T>::set_exposure(new_planned_era, &stash, exposure);
		});

		let elected_stashes: BoundedVec<_, MaxWinnersOf<T>> = elected_stashes
			.try_into()
			.expect("elected_stashes.len() always equal to exposures.len(); qed");

		EraInfo::<T>::set_total_stake(new_planned_era, total_stake);

		// Collect the pref of all winners.
		for stash in &elected_stashes {
			let pref = Validators::<T>::get(stash);
			<ErasValidatorPrefs<T>>::insert(&new_planned_era, stash, pref);
		}

		if new_planned_era > 0 {
			log!(
				info,
				"new validator set of size {:?} has been processed for era {:?}",
				elected_stashes.len(),
				new_planned_era,
			);
		}

		elected_stashes
	}

	/// Consume a set of [`BoundedSupports`] from [`sp_npos_elections`] and collect them into a
	/// [`Exposure`].
	fn collect_exposures(
		supports: BoundedSupportsOf<T::ElectionProvider>,
	) -> BoundedVec<(T::AccountId, Exposure<T::AccountId, BalanceOf<T>>), MaxWinnersOf<T>> {
		let total_issuance = asset::total_issuance::<T>();
		let to_currency = |e: frame_election_provider_support::ExtendedBalance| {
			T::CurrencyToVote::to_currency(e, total_issuance)
		};

		supports
			.into_iter()
			.map(|(validator, support)| {
				// Build `struct exposure` from `support`.
				let mut others = Vec::with_capacity(support.voters.len());
				let mut own: BalanceOf<T> = Zero::zero();
				let mut total: BalanceOf<T> = Zero::zero();
				support
					.voters
					.into_iter()
					.map(|(nominator, weight)| (nominator, to_currency(weight)))
					.for_each(|(nominator, stake)| {
						if nominator == validator {
							own = own.saturating_add(stake);
						} else {
							others.push(IndividualExposure { who: nominator, value: stake });
						}
						total = total.saturating_add(stake);
					});

				let exposure = Exposure { own, others, total };
				(validator, exposure)
			})
			.try_collect()
			.expect("we only map through support vector which cannot change the size; qed")
	}

	/// Remove all associated data of a stash account from the staking system.
	///
	/// Assumes storage is upgraded before calling.
	///
	/// This is called:
	/// - after a `withdraw_unbonded()` call that frees all of a stash's bonded balance.
	/// - through `reap_stash()` if the balance has fallen to zero (through slashing).
	pub(crate) fn kill_stash(stash: &T::AccountId, num_slashing_spans: u32) -> DispatchResult {
		slashing::clear_stash_metadata::<T>(&stash, num_slashing_spans)?;

		// removes controller from `Bonded` and staking ledger from `Ledger`, as well as reward
		// setting of the stash in `Payee`.
		StakingLedger::<T>::kill(&stash)?;

		Self::do_remove_validator(&stash);
		Self::do_remove_nominator(&stash);

		Ok(())
	}

	/// Clear all era information for given era.
	pub(crate) fn clear_era_information(era_index: EraIndex) {
		// FIXME: We can possibly set a reasonable limit since we do this only once per era and
		// clean up state across multiple blocks.
		let mut cursor = <ErasStakers<T>>::clear_prefix(era_index, u32::MAX, None);
		debug_assert!(cursor.maybe_cursor.is_none());
		cursor = <ErasStakersClipped<T>>::clear_prefix(era_index, u32::MAX, None);
		debug_assert!(cursor.maybe_cursor.is_none());
		cursor = <ErasValidatorPrefs<T>>::clear_prefix(era_index, u32::MAX, None);
		debug_assert!(cursor.maybe_cursor.is_none());
		cursor = <ClaimedRewards<T>>::clear_prefix(era_index, u32::MAX, None);
		debug_assert!(cursor.maybe_cursor.is_none());
		cursor = <ErasStakersPaged<T>>::clear_prefix((era_index,), u32::MAX, None);
		debug_assert!(cursor.maybe_cursor.is_none());
		cursor = <ErasStakersOverview<T>>::clear_prefix(era_index, u32::MAX, None);
		debug_assert!(cursor.maybe_cursor.is_none());

		<ErasValidatorReward<T>>::remove(era_index);
		<ErasRewardPoints<T>>::remove(era_index);
		<ErasTotalStake<T>>::remove(era_index);
		ErasStartSessionIndex::<T>::remove(era_index);
	}

	/// Apply previously-unapplied slashes on the beginning of a new era, after a delay.
	fn apply_unapplied_slashes(active_era: EraIndex) {
		let era_slashes = UnappliedSlashes::<T>::take(&active_era);
		log!(
			debug,
			"found {} slashes scheduled to be executed in era {:?}",
			era_slashes.len(),
			active_era,
		);
		for slash in era_slashes {
			let slash_era = active_era.saturating_sub(T::SlashDeferDuration::get());
			slashing::apply_slash::<T>(slash, slash_era);
		}
	}

	/// Add reward points to validators using their stash account ID.
	///
	/// Validators are keyed by stash account ID and must be in the current elected set.
	///
	/// For each element in the iterator the given number of points in u32 is added to the
	/// validator, thus duplicates are handled.
	///
	/// At the end of the era each the total payout will be distributed among validator
	/// relatively to their points.
	///
	/// COMPLEXITY: Complexity is `number_of_validator_to_reward x current_elected_len`.
	pub fn reward_by_ids(validators_points: impl IntoIterator<Item = (T::AccountId, u32)>) {
		if let Some(active_era) = ActiveEra::<T>::get() {
			<ErasRewardPoints<T>>::mutate(active_era.index, |era_rewards| {
				for (validator, points) in validators_points.into_iter() {
					*era_rewards.individual.entry(validator).or_default() += points;
					era_rewards.total += points;
				}
			});
		}
	}

	/// Helper to set a new `ForceEra` mode.
	pub(crate) fn set_force_era(mode: Forcing) {
		log!(info, "Setting force era mode {:?}.", mode);
		ForceEra::<T>::put(mode);
		Self::deposit_event(Event::<T>::ForceEra { mode });
	}

	#[cfg(feature = "runtime-benchmarks")]
	pub fn add_era_stakers(
		current_era: EraIndex,
		stash: T::AccountId,
		exposure: Exposure<T::AccountId, BalanceOf<T>>,
	) {
		EraInfo::<T>::set_exposure(current_era, &stash, exposure);
	}

	#[cfg(feature = "runtime-benchmarks")]
	pub fn set_slash_reward_fraction(fraction: Perbill) {
		SlashRewardFraction::<T>::put(fraction);
	}

	/// Get all of the voters that are eligible for the npos election.
	///
	/// `maybe_max_len` can imposes a cap on the number of voters returned;
	///
	/// Sets `MinimumActiveStake` to the minimum active nominator stake in the returned set of
	/// nominators.
	///
	/// This function is self-weighing as [`DispatchClass::Mandatory`].
	pub fn get_npos_voters(bounds: DataProviderBounds) -> Vec<VoterOf<Self>> {
		let mut voters_size_tracker: StaticTracker<Self> = StaticTracker::default();

		let final_predicted_len = {
			let all_voter_count = T::VoterList::count();
			bounds.count.unwrap_or(all_voter_count.into()).min(all_voter_count.into()).0
		};

		let mut all_voters = Vec::<_>::with_capacity(final_predicted_len as usize);

		// cache a few things.
		let weight_of = Self::weight_of_fn();

		let mut voters_seen = 0u32;
		let mut validators_taken = 0u32;
		let mut nominators_taken = 0u32;
		let mut min_active_stake = u64::MAX;

		let mut sorted_voters = T::VoterList::iter();
		while all_voters.len() < final_predicted_len as usize &&
			voters_seen < (NPOS_MAX_ITERATIONS_COEFFICIENT * final_predicted_len as u32)
		{
			let voter = match sorted_voters.next() {
				Some(voter) => {
					voters_seen.saturating_inc();
					voter
				},
				None => break,
			};

			let voter_weight = weight_of(&voter);
			// if voter weight is zero, do not consider this voter for the snapshot.
			if voter_weight.is_zero() {
				log!(debug, "voter's active balance is 0. skip this voter.");
				continue
			}

			if let Some(Nominations { targets, .. }) = <Nominators<T>>::get(&voter) {
				if !targets.is_empty() {
					// Note on lazy nomination quota: we do not check the nomination quota of the
					// voter at this point and accept all the current nominations. The nomination
					// quota is only enforced at `nominate` time.

					let voter = (voter, voter_weight, targets);
					if voters_size_tracker.try_register_voter(&voter, &bounds).is_err() {
						// no more space left for the election result, stop iterating.
						Self::deposit_event(Event::<T>::SnapshotVotersSizeExceeded {
							size: voters_size_tracker.size as u32,
						});
						break
					}

					all_voters.push(voter);
					nominators_taken.saturating_inc();
				} else {
					// technically should never happen, but not much we can do about it.
				}
				min_active_stake =
					if voter_weight < min_active_stake { voter_weight } else { min_active_stake };
			} else if Validators::<T>::contains_key(&voter) {
				// if this voter is a validator:
				let self_vote = (
					voter.clone(),
					voter_weight,
					vec![voter.clone()]
						.try_into()
						.expect("`MaxVotesPerVoter` must be greater than or equal to 1"),
				);

				if voters_size_tracker.try_register_voter(&self_vote, &bounds).is_err() {
					// no more space left for the election snapshot, stop iterating.
					Self::deposit_event(Event::<T>::SnapshotVotersSizeExceeded {
						size: voters_size_tracker.size as u32,
					});
					break
				}
				all_voters.push(self_vote);
				validators_taken.saturating_inc();
			} else {
				// this can only happen if: 1. there a bug in the bags-list (or whatever is the
				// sorted list) logic and the state of the two pallets is no longer compatible, or
				// because the nominators is not decodable since they have more nomination than
				// `T::NominationsQuota::get_quota`. The latter can rarely happen, and is not
				// really an emergency or bug if it does.
				defensive!(
				    "DEFENSIVE: invalid item in `VoterList`: {:?}, this nominator probably has too many nominations now",
                    voter,
                );
			}
		}

		// all_voters should have not re-allocated.
		debug_assert!(all_voters.capacity() == final_predicted_len as usize);

		Self::register_weight(T::WeightInfo::get_npos_voters(validators_taken, nominators_taken));

		let min_active_stake: T::CurrencyBalance =
			if all_voters.is_empty() { Zero::zero() } else { min_active_stake.into() };

		MinimumActiveStake::<T>::put(min_active_stake);

		log!(
			info,
			"generated {} npos voters, {} from validators and {} nominators",
			all_voters.len(),
			validators_taken,
			nominators_taken
		);

		all_voters
	}

	/// Get the targets for an upcoming npos election.
	///
	/// This function is self-weighing as [`DispatchClass::Mandatory`].
	pub fn get_npos_targets(bounds: DataProviderBounds) -> Vec<T::AccountId> {
		let mut targets_size_tracker: StaticTracker<Self> = StaticTracker::default();

		let final_predicted_len = {
			let all_target_count = T::TargetList::count();
			bounds.count.unwrap_or(all_target_count.into()).min(all_target_count.into()).0
		};

		let mut all_targets = Vec::<T::AccountId>::with_capacity(final_predicted_len as usize);
		let mut targets_seen = 0;

		let mut targets_iter = T::TargetList::iter();
		while all_targets.len() < final_predicted_len as usize &&
			targets_seen < (NPOS_MAX_ITERATIONS_COEFFICIENT * final_predicted_len as u32)
		{
			let target = match targets_iter.next() {
				Some(target) => {
					targets_seen.saturating_inc();
					target
				},
				None => break,
			};

			if targets_size_tracker.try_register_target(target.clone(), &bounds).is_err() {
				// no more space left for the election snapshot, stop iterating.
				Self::deposit_event(Event::<T>::SnapshotTargetsSizeExceeded {
					size: targets_size_tracker.size as u32,
				});
				break
			}

			if Validators::<T>::contains_key(&target) {
				all_targets.push(target);
			}
		}

		Self::register_weight(T::WeightInfo::get_npos_targets(all_targets.len() as u32));
		log!(info, "generated {} npos targets", all_targets.len());

		all_targets
	}

	/// This function will add a nominator to the `Nominators` storage map,
	/// and `VoterList`.
	///
	/// If the nominator already exists, their nominations will be updated.
	///
	/// NOTE: you must ALWAYS use this function to add nominator or update their targets. Any access
	/// to `Nominators` or `VoterList` outside of this function is almost certainly
	/// wrong.
	pub fn do_add_nominator(who: &T::AccountId, nominations: Nominations<T>) {
		if !Nominators::<T>::contains_key(who) {
			// maybe update sorted list.
			let _ = T::VoterList::on_insert(who.clone(), Self::weight_of(who))
				.defensive_unwrap_or_default();
		}
		Nominators::<T>::insert(who, nominations);

		debug_assert_eq!(
			Nominators::<T>::count() + Validators::<T>::count(),
			T::VoterList::count()
		);
	}

	/// This function will remove a nominator from the `Nominators` storage map,
	/// and `VoterList`.
	///
	/// Returns true if `who` was removed from `Nominators`, otherwise false.
	///
	/// NOTE: you must ALWAYS use this function to remove a nominator from the system. Any access to
	/// `Nominators` or `VoterList` outside of this function is almost certainly
	/// wrong.
	pub fn do_remove_nominator(who: &T::AccountId) -> bool {
		let outcome = if Nominators::<T>::contains_key(who) {
			Nominators::<T>::remove(who);
			let _ = T::VoterList::on_remove(who).defensive();
			true
		} else {
			false
		};

		debug_assert_eq!(
			Nominators::<T>::count() + Validators::<T>::count(),
			T::VoterList::count()
		);

		outcome
	}

	/// This function will add a validator to the `Validators` storage map.
	///
	/// If the validator already exists, their preferences will be updated.
	///
	/// NOTE: you must ALWAYS use this function to add a validator to the system. Any access to
	/// `Validators` or `VoterList` outside of this function is almost certainly
	/// wrong.
	pub fn do_add_validator(who: &T::AccountId, prefs: ValidatorPrefs) {
		if !Validators::<T>::contains_key(who) {
			// maybe update sorted list.
			let _ = T::VoterList::on_insert(who.clone(), Self::weight_of(who))
				.defensive_unwrap_or_default();
		}
		Validators::<T>::insert(who, prefs);

		debug_assert_eq!(
			Nominators::<T>::count() + Validators::<T>::count(),
			T::VoterList::count()
		);
	}

	/// This function will remove a validator from the `Validators` storage map.
	///
	/// Returns true if `who` was removed from `Validators`, otherwise false.
	///
	/// NOTE: you must ALWAYS use this function to remove a validator from the system. Any access to
	/// `Validators` or `VoterList` outside of this function is almost certainly
	/// wrong.
	pub fn do_remove_validator(who: &T::AccountId) -> bool {
		let outcome = if Validators::<T>::contains_key(who) {
			Validators::<T>::remove(who);
			let _ = T::VoterList::on_remove(who).defensive();
			true
		} else {
			false
		};

		debug_assert_eq!(
			Nominators::<T>::count() + Validators::<T>::count(),
			T::VoterList::count()
		);

		outcome
	}

	/// Register some amount of weight directly with the system pallet.
	///
	/// This is always mandatory weight.
	fn register_weight(weight: Weight) {
		<frame_system::Pallet<T>>::register_extra_weight_unchecked(
			weight,
			DispatchClass::Mandatory,
		);
	}

	/// Returns full exposure of a validator for a given era.
	///
	/// History note: This used to be a getter for old storage item `ErasStakers` deprecated in v14.
	/// Since this function is used in the codebase at various places, we kept it as a custom getter
	/// that takes care of getting the full exposure of the validator in a backward compatible way.
	pub fn eras_stakers(
		era: EraIndex,
		account: &T::AccountId,
	) -> Exposure<T::AccountId, BalanceOf<T>> {
		EraInfo::<T>::get_full_exposure(era, account)
	}

	pub(super) fn do_migrate_currency(stash: &T::AccountId) -> DispatchResult {
		if Self::is_virtual_staker(stash) {
			return Self::do_migrate_virtual_staker(stash);
		}

		let locked: BalanceOf<T> = T::OldCurrency::balance_locked(STAKING_ID, stash).into();
		ensure!(!locked.is_zero(), Error::<T>::AlreadyMigrated);

		// remove old staking lock
		T::OldCurrency::remove_lock(STAKING_ID, &stash);

		// Get rid of the extra consumer we used to have with OldCurrency.
		frame_system::Pallet::<T>::dec_consumers(&stash);

		let Ok(ledger) = Self::ledger(Stash(stash.clone())) else {
			// User is no longer bonded. Removing the lock is enough.
			return Ok(());
		};

		// Ensure we can hold all stake.
		let max_hold = asset::stakeable_balance::<T>(&stash);
		let force_withdraw = if max_hold >= ledger.total {
			// this means we can hold all stake. yay!
			asset::update_stake::<T>(&stash, ledger.total)?;
			Zero::zero()
		} else {
			// if we are here, it means we cannot hold all user stake. We will do a force withdraw
			// from ledger, but that's okay since anyways user do not have funds for it.
			let old_total = ledger.total;
			// update ledger with total stake as max_hold.
			let updated_ledger = ledger.update_total_stake(max_hold);

			// new total stake in ledger.
			let new_total = updated_ledger.total;
			debug_assert_eq!(new_total, max_hold);

			// update ledger in storage.
			updated_ledger.update()?;

			// return the diff
			old_total.defensive_saturating_sub(new_total)
		};

		Self::deposit_event(Event::<T>::CurrencyMigrated { stash: stash.clone(), force_withdraw });
		Ok(())
	}

	// These are system accounts and don’t normally hold funds, so migration isn’t strictly
	// necessary. However, this is a good opportunity to clean up the extra consumer/providers that
	// were previously used.
	fn do_migrate_virtual_staker(stash: &T::AccountId) -> DispatchResult {
		let consumer_count = frame_system::Pallet::<T>::consumers(stash);
		// fail early if no consumers.
		ensure!(consumer_count > 0, Error::<T>::AlreadyMigrated);

		// provider/consumer ref count has been a mess (inconsistent), and some of these accounts
		// accumulated upto 2 consumers. But if it's more than 2, we simply fail to not allow
		// this migration to be called multiple times.
		ensure!(consumer_count <= 2, Error::<T>::BadState);

		// get rid of the consumers
		for _ in 0..consumer_count {
			frame_system::Pallet::<T>::dec_consumers(&stash);
		}

		// get the current count of providers
		let actual_providers = frame_system::Pallet::<T>::providers(stash);

		let expected_providers =
			// We expect these accounts to have only one provider, and hold no balance. However, if
			// someone mischievously sends some funds to these accounts, they may have an additional
			// provider, which we can safely ignore.
			if asset::free_to_stake::<T>(&stash) >= asset::existential_deposit::<T>() {
				2
			} else {
				1
			};

		// We should never have more than expected providers.
		ensure!(actual_providers <= expected_providers, Error::<T>::BadState);

		// if actual provider is less than expected, it is already migrated.
		ensure!(actual_providers == expected_providers, Error::<T>::AlreadyMigrated);

		let _ = frame_system::Pallet::<T>::dec_providers(&stash)?;

		Ok(())
	}

	pub fn on_offence(
		offenders: impl Iterator<Item = OffenceDetails<T::AccountId, T::AccountId>>,
		slash_fractions: &[Perbill],
		slash_session: SessionIndex,
	) -> Weight {
		let reward_proportion = SlashRewardFraction::<T>::get();
		let mut consumed_weight = Weight::from_parts(0, 0);
		let mut add_db_reads_writes = |reads, writes| {
			consumed_weight += T::DbWeight::get().reads_writes(reads, writes);
		};

		let active_era = {
			let active_era = ActiveEra::<T>::get();
			add_db_reads_writes(1, 0);
			if active_era.is_none() {
				// This offence need not be re-submitted.
				return consumed_weight
			}
			active_era.expect("value checked not to be `None`; qed").index
		};
		let active_era_start_session_index = ErasStartSessionIndex::<T>::get(active_era)
			.unwrap_or_else(|| {
				frame_support::print("Error: start_session_index must be set for current_era");
				0
			});
		add_db_reads_writes(1, 0);

		let window_start = active_era.saturating_sub(T::BondingDuration::get());

		// Fast path for active-era report - most likely.
		// `slash_session` cannot be in a future active era. It must be in `active_era` or before.
		let slash_era = if slash_session >= active_era_start_session_index {
			active_era
		} else {
			let eras = BondedEras::<T>::get();
			add_db_reads_writes(1, 0);

			// Reverse because it's more likely to find reports from recent eras.
			match eras.iter().rev().find(|&(_, sesh)| sesh <= &slash_session) {
				Some((slash_era, _)) => *slash_era,
				// Before bonding period. defensive - should be filtered out.
				None => return consumed_weight,
			}
		};

		add_db_reads_writes(1, 1);

		let slash_defer_duration = T::SlashDeferDuration::get();

		let invulnerables = Invulnerables::<T>::get();
		add_db_reads_writes(1, 0);

		for (details, slash_fraction) in offenders.zip(slash_fractions) {
			let stash = &details.offender;
			let exposure = Self::eras_stakers(slash_era, stash);

			// Skip if the validator is invulnerable.
			if invulnerables.contains(stash) {
				continue
			}

			Self::deposit_event(Event::<T>::SlashReported {
				validator: stash.clone(),
				fraction: *slash_fraction,
				slash_era,
			});

			if slash_era == active_era {
				// offence is in the current active era. Report it to session to maybe disable the
				// validator.
				add_db_reads_writes(2, 2);
				T::SessionInterface::report_offence(
					stash.clone(),
					crate::OffenceSeverity(*slash_fraction),
				);
			}

			let unapplied = slashing::compute_slash::<T>(slashing::SlashParams {
				stash,
				slash: *slash_fraction,
				exposure: &exposure,
				slash_era,
				window_start,
				now: active_era,
				reward_proportion,
			});

			if let Some(mut unapplied) = unapplied {
				let nominators_len = unapplied.others.len() as u64;
				let reporters_len = details.reporters.len() as u64;

				{
					let upper_bound = 1 /* Validator/NominatorSlashInEra */ + 2 /* fetch_spans */;
					let rw = upper_bound + nominators_len * upper_bound;
					add_db_reads_writes(rw, rw);
				}
				unapplied.reporters = details.reporters.clone();
				if slash_defer_duration == 0 {
					// Apply right away.
					slashing::apply_slash::<T>(unapplied, slash_era);
					{
						let slash_cost = (6, 5);
						let reward_cost = (2, 2);
						add_db_reads_writes(
							(1 + nominators_len) * slash_cost.0 + reward_cost.0 * reporters_len,
							(1 + nominators_len) * slash_cost.1 + reward_cost.1 * reporters_len,
						);
					}
				} else {
					// Defer to end of some `slash_defer_duration` from now.
					log!(
						debug,
						"deferring slash of {:?}% happened in {:?} (reported in {:?}) to {:?}",
						slash_fraction,
						slash_era,
						active_era,
						slash_era + slash_defer_duration + 1,
					);
					UnappliedSlashes::<T>::mutate(
						slash_era.saturating_add(slash_defer_duration).saturating_add(One::one()),
						move |for_later| for_later.push(unapplied),
					);
					add_db_reads_writes(1, 1);
				}
			} else {
				add_db_reads_writes(4 /* fetch_spans */, 5 /* kick_out_if_recent */)
			}
		}

		consumed_weight
	}
}

impl<T: Config> Pallet<T> {
	/// Returns the current nominations quota for nominators.
	///
	/// Used by the runtime API.
	pub fn api_nominations_quota(balance: BalanceOf<T>) -> u32 {
		T::NominationsQuota::get_quota(balance)
	}

	pub fn api_eras_stakers(
		era: EraIndex,
		account: T::AccountId,
	) -> Exposure<T::AccountId, BalanceOf<T>> {
		Self::eras_stakers(era, &account)
	}

	pub fn api_eras_stakers_page_count(era: EraIndex, account: T::AccountId) -> Page {
		EraInfo::<T>::get_page_count(era, &account)
	}

	pub fn api_pending_rewards(era: EraIndex, account: T::AccountId) -> bool {
		EraInfo::<T>::pending_rewards(era, &account)
	}
}

impl<T: Config> ElectionDataProvider for Pallet<T> {
	type AccountId = T::AccountId;
	type BlockNumber = BlockNumberFor<T>;
	type MaxVotesPerVoter = MaxNominationsOf<T>;

	fn desired_targets() -> data_provider::Result<u32> {
		Self::register_weight(T::DbWeight::get().reads(1));
		Ok(ValidatorCount::<T>::get())
	}

	fn electing_voters(bounds: DataProviderBounds) -> data_provider::Result<Vec<VoterOf<Self>>> {
		// This can never fail -- if `maybe_max_len` is `Some(_)` we handle it.
		let voters = Self::get_npos_voters(bounds);

		debug_assert!(!bounds.exhausted(
			SizeBound(voters.encoded_size() as u32).into(),
			CountBound(voters.len() as u32).into()
		));

		Ok(voters)
	}

	fn electable_targets(bounds: DataProviderBounds) -> data_provider::Result<Vec<T::AccountId>> {
		let targets = Self::get_npos_targets(bounds);

		// We can't handle this case yet -- return an error. WIP to improve handling this case in
		// <https://github.com/paritytech/substrate/pull/13195>.
		if bounds.exhausted(None, CountBound(T::TargetList::count() as u32).into()) {
			return Err("Target snapshot too big")
		}

		debug_assert!(!bounds.exhausted(
			SizeBound(targets.encoded_size() as u32).into(),
			CountBound(targets.len() as u32).into()
		));

		Ok(targets)
	}

	fn next_election_prediction(now: BlockNumberFor<T>) -> BlockNumberFor<T> {
		let current_era = CurrentEra::<T>::get().unwrap_or(0);
		let current_session = CurrentPlannedSession::<T>::get();
		let current_era_start_session_index =
			ErasStartSessionIndex::<T>::get(current_era).unwrap_or(0);
		// Number of session in the current era or the maximum session per era if reached.
		let era_progress = current_session
			.saturating_sub(current_era_start_session_index)
			.min(T::SessionsPerEra::get());

		let until_this_session_end = T::NextNewSession::estimate_next_new_session(now)
			.0
			.unwrap_or_default()
			.saturating_sub(now);

		let session_length = T::NextNewSession::average_session_length();

		let sessions_left: BlockNumberFor<T> = match ForceEra::<T>::get() {
			Forcing::ForceNone => Bounded::max_value(),
			Forcing::ForceNew | Forcing::ForceAlways => Zero::zero(),
			Forcing::NotForcing if era_progress >= T::SessionsPerEra::get() => Zero::zero(),
			Forcing::NotForcing => T::SessionsPerEra::get()
				.saturating_sub(era_progress)
				// One session is computed in this_session_end.
				.saturating_sub(1)
				.into(),
		};

		now.saturating_add(
			until_this_session_end.saturating_add(sessions_left.saturating_mul(session_length)),
		)
	}

	#[cfg(feature = "runtime-benchmarks")]
	fn add_voter(
		voter: T::AccountId,
		weight: VoteWeight,
		targets: BoundedVec<T::AccountId, Self::MaxVotesPerVoter>,
	) {
		let stake = <BalanceOf<T>>::try_from(weight).unwrap_or_else(|_| {
			panic!("cannot convert a VoteWeight into BalanceOf, benchmark needs reconfiguring.")
		});
		<Bonded<T>>::insert(voter.clone(), voter.clone());
		<Ledger<T>>::insert(voter.clone(), StakingLedger::<T>::new(voter.clone(), stake));

		Self::do_add_nominator(&voter, Nominations { targets, submitted_in: 0, suppressed: false });
	}

	#[cfg(feature = "runtime-benchmarks")]
	fn add_target(target: T::AccountId) {
		let stake = MinValidatorBond::<T>::get() * 100u32.into();
		<Bonded<T>>::insert(target.clone(), target.clone());
		<Ledger<T>>::insert(target.clone(), StakingLedger::<T>::new(target.clone(), stake));
		Self::do_add_validator(
			&target,
			ValidatorPrefs { commission: Perbill::zero(), blocked: false },
		);
	}

	#[cfg(feature = "runtime-benchmarks")]
	fn clear() {
		#[allow(deprecated)]
		<Bonded<T>>::remove_all(None);
		#[allow(deprecated)]
		<Ledger<T>>::remove_all(None);
		#[allow(deprecated)]
		<Validators<T>>::remove_all();
		#[allow(deprecated)]
		<Nominators<T>>::remove_all();

		T::VoterList::unsafe_clear();
	}

	#[cfg(feature = "runtime-benchmarks")]
	fn put_snapshot(
		voters: Vec<VoterOf<Self>>,
		targets: Vec<T::AccountId>,
		target_stake: Option<VoteWeight>,
	) {
		targets.into_iter().for_each(|v| {
			let stake: BalanceOf<T> = target_stake
				.and_then(|w| <BalanceOf<T>>::try_from(w).ok())
				.unwrap_or_else(|| MinNominatorBond::<T>::get() * 100u32.into());
			<Bonded<T>>::insert(v.clone(), v.clone());
			<Ledger<T>>::insert(v.clone(), StakingLedger::<T>::new(v.clone(), stake));
			Self::do_add_validator(
				&v,
				ValidatorPrefs { commission: Perbill::zero(), blocked: false },
			);
		});

		voters.into_iter().for_each(|(v, s, t)| {
			let stake = <BalanceOf<T>>::try_from(s).unwrap_or_else(|_| {
				panic!("cannot convert a VoteWeight into BalanceOf, benchmark needs reconfiguring.")
			});
			<Bonded<T>>::insert(v.clone(), v.clone());
			<Ledger<T>>::insert(v.clone(), StakingLedger::<T>::new(v.clone(), stake));
			Self::do_add_nominator(
				&v,
				Nominations { targets: t, submitted_in: 0, suppressed: false },
			);
		});
	}
}

/// In this implementation `new_session(session)` must be called before `end_session(session-1)`
/// i.e. the new session must be planned before the ending of the previous session.
///
/// Once the first new_session is planned, all session must start and then end in order, though
/// some session can lag in between the newest session planned and the latest session started.
impl<T: Config> pallet_session::SessionManager<T::AccountId> for Pallet<T> {
	fn new_session(new_index: SessionIndex) -> Option<Vec<T::AccountId>> {
		log!(trace, "planning new session {}", new_index);
		CurrentPlannedSession::<T>::put(new_index);
		Self::new_session(new_index, false).map(|v| v.into_inner())
	}
	fn new_session_genesis(new_index: SessionIndex) -> Option<Vec<T::AccountId>> {
		log!(trace, "planning new session {} at genesis", new_index);
		CurrentPlannedSession::<T>::put(new_index);
		Self::new_session(new_index, true).map(|v| v.into_inner())
	}
	fn start_session(start_index: SessionIndex) {
		log!(trace, "starting session {}", start_index);
		Self::start_session(start_index)
	}
	fn end_session(end_index: SessionIndex) {
		log!(trace, "ending session {}", end_index);
		Self::end_session(end_index)
	}
}

impl<T: Config> historical::SessionManager<T::AccountId, Exposure<T::AccountId, BalanceOf<T>>>
	for Pallet<T>
{
	fn new_session(
		new_index: SessionIndex,
	) -> Option<Vec<(T::AccountId, Exposure<T::AccountId, BalanceOf<T>>)>> {
		<Self as pallet_session::SessionManager<_>>::new_session(new_index).map(|validators| {
			let current_era = CurrentEra::<T>::get()
				// Must be some as a new era has been created.
				.unwrap_or(0);

			validators
				.into_iter()
				.map(|v| {
					let exposure = Self::eras_stakers(current_era, &v);
					(v, exposure)
				})
				.collect()
		})
	}
	fn new_session_genesis(
		new_index: SessionIndex,
	) -> Option<Vec<(T::AccountId, Exposure<T::AccountId, BalanceOf<T>>)>> {
		<Self as pallet_session::SessionManager<_>>::new_session_genesis(new_index).map(
			|validators| {
				let current_era = CurrentEra::<T>::get()
					// Must be some as a new era has been created.
					.unwrap_or(0);

				validators
					.into_iter()
					.map(|v| {
						let exposure = Self::eras_stakers(current_era, &v);
						(v, exposure)
					})
					.collect()
			},
		)
	}
	fn start_session(start_index: SessionIndex) {
		<Self as pallet_session::SessionManager<_>>::start_session(start_index)
	}
	fn end_session(end_index: SessionIndex) {
		<Self as pallet_session::SessionManager<_>>::end_session(end_index)
	}
}

impl<T: Config> historical::SessionManager<T::AccountId, ()> for Pallet<T> {
	fn new_session(new_index: SessionIndex) -> Option<Vec<(T::AccountId, ())>> {
		<Self as pallet_session::SessionManager<_>>::new_session(new_index)
			.map(|validators| validators.into_iter().map(|v| (v, ())).collect())
	}
	fn new_session_genesis(new_index: SessionIndex) -> Option<Vec<(T::AccountId, ())>> {
		<Self as pallet_session::SessionManager<_>>::new_session_genesis(new_index)
			.map(|validators| validators.into_iter().map(|v| (v, ())).collect())
	}
	fn start_session(start_index: SessionIndex) {
		<Self as pallet_session::SessionManager<_>>::start_session(start_index)
	}
	fn end_session(end_index: SessionIndex) {
		<Self as pallet_session::SessionManager<_>>::end_session(end_index)
	}
}

/// Add reward points to block authors:
/// * 20 points to the block producer for producing a (non-uncle) block,
impl<T> pallet_authorship::EventHandler<T::AccountId, BlockNumberFor<T>> for Pallet<T>
where
	T: Config + pallet_authorship::Config + pallet_session::Config,
{
	fn note_author(author: T::AccountId) {
		Self::reward_by_ids(vec![(author, 20)])
	}
}

/// This is intended to be used with `FilterHistoricalOffences`.
impl<T: Config>
	OnOffenceHandler<T::AccountId, pallet_session::historical::IdentificationTuple<T>, Weight>
	for Pallet<T>
where
	T: pallet_session::Config<ValidatorId = <T as frame_system::Config>::AccountId>,
	T: pallet_session::historical::Config,
	T::SessionHandler: pallet_session::SessionHandler<<T as frame_system::Config>::AccountId>,
	T::SessionManager: pallet_session::SessionManager<<T as frame_system::Config>::AccountId>,
	T::ValidatorIdOf: Convert<
		<T as frame_system::Config>::AccountId,
		Option<<T as frame_system::Config>::AccountId>,
	>,
{
	fn on_offence(
		offenders: &[OffenceDetails<
			T::AccountId,
			pallet_session::historical::IdentificationTuple<T>,
		>],
		slash_fractions: &[Perbill],
		slash_session: SessionIndex,
	) -> Weight {
		log!(
			debug,
			"🦹 on_offence: offenders={:?}, slash_fractions={:?}, slash_session={}",
			offenders,
			slash_fractions,
			slash_session,
		);

		// the exposure is not actually being used in this implementation
		let offenders = offenders.iter().map(|details| {
			let (ref offender, _) = details.offender;
			OffenceDetails { offender: offender.clone(), reporters: details.reporters.clone() }
		});

		Self::on_offence(offenders, slash_fractions, slash_session)
	}
}

impl<T: Config> ScoreProvider<T::AccountId> for Pallet<T> {
	type Score = VoteWeight;

	fn score(_who: &T::AccountId) -> Option<Self::Score> {
		todo!("should be fixed by tsv's PR")
	}

	#[cfg(feature = "runtime-benchmarks")]
	fn set_score_of(who: &T::AccountId, weight: Self::Score) {
		// this will clearly results in an inconsistent state, but it should not matter for a
		// benchmark.
		let active: BalanceOf<T> = weight.try_into().map_err(|_| ()).unwrap();
		let mut ledger = match Self::ledger(StakingAccount::Stash(who.clone())) {
			Ok(l) => l,
			Err(_) => StakingLedger::default_from(who.clone()),
		};
		ledger.active = active;

		<Ledger<T>>::insert(who, ledger);
		<Bonded<T>>::insert(who, who);

		// also, we play a trick to make sure that a issuance based-`CurrencyToVote` behaves well:
		// This will make sure that total issuance is zero, thus the currency to vote will be a 1-1
		// conversion.
		let imbalance = asset::burn::<T>(asset::total_issuance::<T>());
		// kinda ugly, but gets the job done. The fact that this works here is a HUGE exception.
		// Don't try this pattern in other places.
		core::mem::forget(imbalance);
	}
}

/// A simple sorted list implementation that does not require any additional pallets. Note, this
/// does not provide validators in sorted order. If you desire nominators in a sorted order take
/// a look at [`pallet-bags-list`].
pub struct UseValidatorsMap<T>(core::marker::PhantomData<T>);
impl<T: Config> SortedListProvider<T::AccountId> for UseValidatorsMap<T> {
	type Score = BalanceOf<T>;
	type Error = ();

	/// Returns iterator over voter list, which can have `take` called on it.
	fn iter() -> Box<dyn Iterator<Item = T::AccountId>> {
		Box::new(Validators::<T>::iter().map(|(v, _)| v))
	}
	fn iter_from(
		start: &T::AccountId,
	) -> Result<Box<dyn Iterator<Item = T::AccountId>>, Self::Error> {
		if Validators::<T>::contains_key(start) {
			let start_key = Validators::<T>::hashed_key_for(start);
			Ok(Box::new(Validators::<T>::iter_from(start_key).map(|(n, _)| n)))
		} else {
			Err(())
		}
	}
	fn lock() {}
	fn unlock() {}
	fn count() -> u32 {
		Validators::<T>::count()
	}
	fn contains(id: &T::AccountId) -> bool {
		Validators::<T>::contains_key(id)
	}
	fn on_insert(_: T::AccountId, _weight: Self::Score) -> Result<(), Self::Error> {
		// nothing to do on insert.
		Ok(())
	}
	fn get_score(id: &T::AccountId) -> Result<Self::Score, Self::Error> {
		Ok(Pallet::<T>::weight_of(id).into())
	}
	fn on_update(_: &T::AccountId, _weight: Self::Score) -> Result<(), Self::Error> {
		// nothing to do on update.
		Ok(())
	}
	fn on_remove(_: &T::AccountId) -> Result<(), Self::Error> {
		// nothing to do on remove.
		Ok(())
	}
	fn unsafe_regenerate(
		_: impl IntoIterator<Item = T::AccountId>,
		_: Box<dyn Fn(&T::AccountId) -> Option<Self::Score>>,
	) -> u32 {
		0
	}
	#[cfg(feature = "try-runtime")]
	fn try_state() -> Result<(), TryRuntimeError> {
		Ok(())
	}

	fn unsafe_clear() {
		#[allow(deprecated)]
		Validators::<T>::remove_all();
	}

	#[cfg(feature = "runtime-benchmarks")]
	fn score_update_worst_case(_who: &T::AccountId, _is_increase: bool) -> Self::Score {
		unimplemented!()
	}
}

/// A simple voter list implementation that does not require any additional pallets. Note, this
/// does not provided nominators in sorted ordered. If you desire nominators in a sorted order take
/// a look at [`pallet-bags-list].
pub struct UseNominatorsAndValidatorsMap<T>(core::marker::PhantomData<T>);
impl<T: Config> SortedListProvider<T::AccountId> for UseNominatorsAndValidatorsMap<T> {
	type Error = ();
	type Score = VoteWeight;

	fn iter() -> Box<dyn Iterator<Item = T::AccountId>> {
		Box::new(
			Validators::<T>::iter()
				.map(|(v, _)| v)
				.chain(Nominators::<T>::iter().map(|(n, _)| n)),
		)
	}
	fn iter_from(
		start: &T::AccountId,
	) -> Result<Box<dyn Iterator<Item = T::AccountId>>, Self::Error> {
		if Validators::<T>::contains_key(start) {
			let start_key = Validators::<T>::hashed_key_for(start);
			Ok(Box::new(
				Validators::<T>::iter_from(start_key)
					.map(|(n, _)| n)
					.chain(Nominators::<T>::iter().map(|(x, _)| x)),
			))
		} else if Nominators::<T>::contains_key(start) {
			let start_key = Nominators::<T>::hashed_key_for(start);
			Ok(Box::new(Nominators::<T>::iter_from(start_key).map(|(n, _)| n)))
		} else {
			Err(())
		}
	}
	fn count() -> u32 {
		Nominators::<T>::count().saturating_add(Validators::<T>::count())
	}
	fn lock() {}
	fn unlock() {}
	fn contains(id: &T::AccountId) -> bool {
		Nominators::<T>::contains_key(id) || Validators::<T>::contains_key(id)
	}
	fn on_insert(_: T::AccountId, _weight: Self::Score) -> Result<(), Self::Error> {
		// nothing to do on insert.
		Ok(())
	}
	fn get_score(id: &T::AccountId) -> Result<Self::Score, Self::Error> {
		Ok(Pallet::<T>::weight_of(id))
	}
	fn on_update(_: &T::AccountId, _weight: Self::Score) -> Result<(), Self::Error> {
		// nothing to do on update.
		Ok(())
	}
	fn on_remove(_: &T::AccountId) -> Result<(), Self::Error> {
		// nothing to do on remove.
		Ok(())
	}
	fn unsafe_regenerate(
		_: impl IntoIterator<Item = T::AccountId>,
		_: Box<dyn Fn(&T::AccountId) -> Option<Self::Score>>,
	) -> u32 {
		0
	}
	#[cfg(feature = "try-runtime")]
	fn try_state() -> Result<(), TryRuntimeError> {
		Ok(())
	}

	fn unsafe_clear() {
		// NOTE: Caller must ensure this doesn't lead to too many storage accesses. This is a
		// condition of SortedListProvider::unsafe_clear.
		#[allow(deprecated)]
		Nominators::<T>::remove_all();
		#[allow(deprecated)]
		Validators::<T>::remove_all();
	}

	#[cfg(feature = "runtime-benchmarks")]
	fn score_update_worst_case(_who: &T::AccountId, _is_increase: bool) -> Self::Score {
		unimplemented!()
	}
}

impl<T: Config> StakingInterface for Pallet<T> {
	type AccountId = T::AccountId;
	type Balance = BalanceOf<T>;
	type CurrencyToVote = T::CurrencyToVote;

	fn minimum_nominator_bond() -> Self::Balance {
		MinNominatorBond::<T>::get()
	}

	fn minimum_validator_bond() -> Self::Balance {
		MinValidatorBond::<T>::get()
	}

	fn stash_by_ctrl(controller: &Self::AccountId) -> Result<Self::AccountId, DispatchError> {
		Self::ledger(Controller(controller.clone()))
			.map(|l| l.stash)
			.map_err(|e| e.into())
	}

	fn bonding_duration() -> EraIndex {
		T::BondingDuration::get()
	}

	fn current_era() -> EraIndex {
		CurrentEra::<T>::get().unwrap_or(Zero::zero())
	}

	fn election_ongoing() -> bool {
		todo!("should be fixed by tsv's branch upstream")
	}

	fn stake(who: &Self::AccountId) -> Result<Stake<BalanceOf<T>>, DispatchError> {
		Self::ledger(Stash(who.clone()))
			.map(|l| Stake { total: l.total, active: l.active })
			.map_err(|e| e.into())
	}

	fn bond_extra(who: &Self::AccountId, extra: Self::Balance) -> DispatchResult {
		Self::bond_extra(RawOrigin::Signed(who.clone()).into(), extra)
	}

	fn unbond(who: &Self::AccountId, value: Self::Balance) -> DispatchResult {
		let ctrl = Self::bonded(who).ok_or(Error::<T>::NotStash)?;
		Self::unbond(RawOrigin::Signed(ctrl).into(), value)
			.map_err(|with_post| with_post.error)
			.map(|_| ())
	}

	fn set_payee(stash: &Self::AccountId, reward_acc: &Self::AccountId) -> DispatchResult {
		// Since virtual stakers are not allowed to compound their rewards as this pallet does not
		// manage their locks, we do not allow reward account to be set same as stash. For
		// external pallets that manage the virtual bond, they can claim rewards and re-bond them.
		ensure!(
			!Self::is_virtual_staker(stash) || stash != reward_acc,
			Error::<T>::RewardDestinationRestricted
		);

		let ledger = Self::ledger(Stash(stash.clone()))?;
		let _ = ledger
			.set_payee(RewardDestination::Account(reward_acc.clone()))
			.defensive_proof("ledger was retrieved from storage, thus its bonded; qed.")?;

		Ok(())
	}

	fn chill(who: &Self::AccountId) -> DispatchResult {
		// defensive-only: any account bonded via this interface has the stash set as the
		// controller, but we have to be sure. Same comment anywhere else that we read this.
		let ctrl = Self::bonded(who).ok_or(Error::<T>::NotStash)?;
		Self::chill(RawOrigin::Signed(ctrl).into())
	}

	fn withdraw_unbonded(
		who: Self::AccountId,
		num_slashing_spans: u32,
	) -> Result<bool, DispatchError> {
		let ctrl = Self::bonded(&who).ok_or(Error::<T>::NotStash)?;
		Self::withdraw_unbonded(RawOrigin::Signed(ctrl.clone()).into(), num_slashing_spans)
			.map(|_| !StakingLedger::<T>::is_bonded(StakingAccount::Controller(ctrl)))
			.map_err(|with_post| with_post.error)
	}

	fn bond(
		who: &Self::AccountId,
		value: Self::Balance,
		payee: &Self::AccountId,
	) -> DispatchResult {
		Self::bond(
			RawOrigin::Signed(who.clone()).into(),
			value,
			RewardDestination::Account(payee.clone()),
		)
	}

	fn nominate(who: &Self::AccountId, targets: Vec<Self::AccountId>) -> DispatchResult {
		let ctrl = Self::bonded(who).ok_or(Error::<T>::NotStash)?;
		let targets = targets.into_iter().map(T::Lookup::unlookup).collect::<Vec<_>>();
		Self::nominate(RawOrigin::Signed(ctrl).into(), targets)
	}

	fn desired_validator_count() -> u32 {
		ValidatorCount::<T>::get()
	}

<<<<<<< HEAD
=======
	fn election_ongoing() -> bool {
		T::ElectionProvider::ongoing()
	}

>>>>>>> f9fac6c2
	fn force_unstake(who: Self::AccountId) -> sp_runtime::DispatchResult {
		let num_slashing_spans =
			SlashingSpans::<T>::get(&who).map_or(0, |s| s.iter().count() as u32);
		Self::force_unstake(RawOrigin::Root.into(), who.clone(), num_slashing_spans)
	}

	fn is_exposed_in_era(who: &Self::AccountId, era: &EraIndex) -> bool {
		// look in the non paged exposures
		// FIXME: Can be cleaned up once non paged exposures are cleared (https://github.com/paritytech/polkadot-sdk/issues/433)
		ErasStakers::<T>::iter_prefix(era).any(|(validator, exposures)| {
			validator == *who || exposures.others.iter().any(|i| i.who == *who)
		})
			||
		// look in the paged exposures
		ErasStakersPaged::<T>::iter_prefix((era,)).any(|((validator, _), exposure_page)| {
			validator == *who || exposure_page.others.iter().any(|i| i.who == *who)
		})
	}
	fn status(
		who: &Self::AccountId,
	) -> Result<sp_staking::StakerStatus<Self::AccountId>, DispatchError> {
		if !StakingLedger::<T>::is_bonded(StakingAccount::Stash(who.clone())) {
			return Err(Error::<T>::NotStash.into())
		}

		let is_validator = Validators::<T>::contains_key(&who);
		let is_nominator = Nominators::<T>::get(&who);

		use sp_staking::StakerStatus;
		match (is_validator, is_nominator.is_some()) {
			(false, false) => Ok(StakerStatus::Idle),
			(true, false) => Ok(StakerStatus::Validator),
			(false, true) => Ok(StakerStatus::Nominator(
				is_nominator.expect("is checked above; qed").targets.into_inner(),
			)),
			(true, true) => {
				defensive!("cannot be both validators and nominator");
				Err(Error::<T>::BadState.into())
			},
		}
	}

	/// Whether `who` is a virtual staker whose funds are managed by another pallet.
	///
	/// There is an assumption that, this account is keyless and managed by another pallet in the
	/// runtime. Hence, it can never sign its own transactions.
	fn is_virtual_staker(who: &T::AccountId) -> bool {
		frame_system::Pallet::<T>::account_nonce(who).is_zero() &&
			VirtualStakers::<T>::contains_key(who)
	}

	fn slash_reward_fraction() -> Perbill {
		SlashRewardFraction::<T>::get()
	}

	sp_staking::runtime_benchmarks_enabled! {
		fn nominations(who: &Self::AccountId) -> Option<Vec<T::AccountId>> {
			Nominators::<T>::get(who).map(|n| n.targets.into_inner())
		}

		fn add_era_stakers(
			current_era: &EraIndex,
			stash: &T::AccountId,
			exposures: Vec<(Self::AccountId, Self::Balance)>,
		) {
			let others = exposures
				.iter()
				.map(|(who, value)| IndividualExposure { who: who.clone(), value: *value })
				.collect::<Vec<_>>();
			let exposure = Exposure { total: Default::default(), own: Default::default(), others };
			EraInfo::<T>::set_exposure(*current_era, stash, exposure);
		}

		fn set_current_era(era: EraIndex) {
			CurrentEra::<T>::put(era);
		}

		fn max_exposure_page_size() -> Page {
			T::MaxExposurePageSize::get()
		}
	}
}

impl<T: Config> sp_staking::StakingUnchecked for Pallet<T> {
	fn migrate_to_virtual_staker(who: &Self::AccountId) -> DispatchResult {
		asset::kill_stake::<T>(who)?;
		VirtualStakers::<T>::insert(who, ());
		Ok(())
	}

	/// Virtually bonds `keyless_who` to `payee` with `value`.
	///
	/// The payee must not be the same as the `keyless_who`.
	fn virtual_bond(
		keyless_who: &Self::AccountId,
		value: Self::Balance,
		payee: &Self::AccountId,
	) -> DispatchResult {
		if StakingLedger::<T>::is_bonded(StakingAccount::Stash(keyless_who.clone())) {
			return Err(Error::<T>::AlreadyBonded.into())
		}

		// check if payee not same as who.
		ensure!(keyless_who != payee, Error::<T>::RewardDestinationRestricted);

		// mark who as a virtual staker.
		VirtualStakers::<T>::insert(keyless_who, ());

		Self::deposit_event(Event::<T>::Bonded { stash: keyless_who.clone(), amount: value });
		let ledger = StakingLedger::<T>::new(keyless_who.clone(), value);

		ledger.bond(RewardDestination::Account(payee.clone()))?;

		Ok(())
	}

	/// Only meant to be used in tests.
	#[cfg(feature = "runtime-benchmarks")]
	fn migrate_to_direct_staker(who: &Self::AccountId) {
		assert!(VirtualStakers::<T>::contains_key(who));
		let ledger = StakingLedger::<T>::get(Stash(who.clone())).unwrap();
		let _ = asset::update_stake::<T>(who, ledger.total)
			.expect("funds must be transferred to stash");
		VirtualStakers::<T>::remove(who);
	}
}

#[cfg(any(test, feature = "try-runtime"))]
impl<T: Config> Pallet<T> {
	pub(crate) fn do_try_state(_: BlockNumberFor<T>) -> Result<(), TryRuntimeError> {
		ensure!(
			T::VoterList::iter()
				.all(|x| <Nominators<T>>::contains_key(&x) || <Validators<T>>::contains_key(&x)),
			"VoterList contains non-staker"
		);

		Self::check_ledgers()?;
		Self::check_bonded_consistency()?;
		Self::check_payees()?;
		Self::check_nominators()?;
		Self::check_exposures()?;
		Self::check_paged_exposures()?;
		Self::check_count()
	}

	/// Invariants:
	/// * A controller should not be associated with more than one ledger.
	/// * A bonded (stash, controller) pair should have only one associated ledger. I.e. if the
	///   ledger is bonded by stash, the controller account must not bond a different ledger.
	/// * A bonded (stash, controller) pair must have an associated ledger.
	///
	/// NOTE: these checks result in warnings only. Once
	/// <https://github.com/paritytech/polkadot-sdk/issues/3245> is resolved, turn warns into check
	/// failures.
	fn check_bonded_consistency() -> Result<(), TryRuntimeError> {
		use alloc::collections::btree_set::BTreeSet;

		let mut count_controller_double = 0;
		let mut count_double = 0;
		let mut count_none = 0;
		// sanity check to ensure that each controller in Bonded storage is associated with only one
		// ledger.
		let mut controllers = BTreeSet::new();

		for (stash, controller) in <Bonded<T>>::iter() {
			if !controllers.insert(controller.clone()) {
				count_controller_double += 1;
			}

			match (<Ledger<T>>::get(&stash), <Ledger<T>>::get(&controller)) {
				(Some(_), Some(_)) =>
				// if stash == controller, it means that the ledger has migrated to
				// post-controller. If no migration happened, we expect that the (stash,
				// controller) pair has only one associated ledger.
					if stash != controller {
						count_double += 1;
					},
				(None, None) => {
					count_none += 1;
				},
				_ => {},
			};
		}

		if count_controller_double != 0 {
			log!(
				warn,
				"a controller is associated with more than one ledger ({} occurrences)",
				count_controller_double
			);
		};

		if count_double != 0 {
			log!(warn, "single tuple of (stash, controller) pair bonds more than one ledger ({} occurrences)", count_double);
		}

		if count_none != 0 {
			log!(warn, "inconsistent bonded state: (stash, controller) pair missing associated ledger ({} occurrences)", count_none);
		}

		Ok(())
	}

	/// Invariants:
	/// * A bonded ledger should always have an assigned `Payee`.
	/// * The number of entries in `Payee` and of bonded staking ledgers *must* match.
	/// * The stash account in the ledger must match that of the bonded account.
	fn check_payees() -> Result<(), TryRuntimeError> {
		for (stash, _) in Bonded::<T>::iter() {
			ensure!(Payee::<T>::get(&stash).is_some(), "bonded ledger does not have payee set");
		}

		ensure!(
			(Ledger::<T>::iter().count() == Payee::<T>::iter().count()) &&
				(Ledger::<T>::iter().count() == Bonded::<T>::iter().count()),
			"number of entries in payee storage items does not match the number of bonded ledgers",
		);

		Ok(())
	}

	/// Invariants:
	/// * Number of voters in `VoterList` match that of the number of Nominators and Validators in
	/// the system (validator is both voter and target).
	/// * Number of targets in `TargetList` matches the number of validators in the system.
	/// * Current validator count is bounded by the election provider's max winners.
	fn check_count() -> Result<(), TryRuntimeError> {
		ensure!(
			<T as Config>::VoterList::count() ==
				Nominators::<T>::count() + Validators::<T>::count(),
			"wrong external count"
		);
		ensure!(
			<T as Config>::TargetList::count() == Validators::<T>::count(),
			"wrong external count"
		);
		ensure!(
			ValidatorCount::<T>::get() <=
				<T::ElectionProvider as frame_election_provider_support::ElectionProviderBase>::MaxWinners::get(),
			Error::<T>::TooManyValidators
		);
		Ok(())
	}

	/// Invariants:
	/// * Stake consistency: ledger.total == ledger.active + sum(ledger.unlocking).
	/// * The ledger's controller and stash matches the associated `Bonded` tuple.
	/// * Staking locked funds for every bonded stash (non virtual stakers) should be the same as
	/// its ledger's total.
	/// * For virtual stakers, locked funds should be zero and payee should be non-stash account.
	/// * Staking ledger and bond are not corrupted.
	fn check_ledgers() -> Result<(), TryRuntimeError> {
		Bonded::<T>::iter()
			.map(|(stash, ctrl)| {
				// ensure locks consistency.
				if VirtualStakers::<T>::contains_key(stash.clone()) {
					ensure!(
						asset::staked::<T>(&stash) == Zero::zero(),
						"virtual stakers should not have any staked balance"
					);
					ensure!(
						<Bonded<T>>::get(stash.clone()).unwrap() == stash.clone(),
						"stash and controller should be same"
					);
					ensure!(
						Ledger::<T>::get(stash.clone()).unwrap().stash == stash,
						"ledger corrupted for virtual staker"
					);
					ensure!(
						frame_system::Pallet::<T>::account_nonce(&stash).is_zero(),
						"virtual stakers are keyless and should not have any nonce"
					);
					let reward_destination = <Payee<T>>::get(stash.clone()).unwrap();
					if let RewardDestination::Account(payee) = reward_destination {
						ensure!(
							payee != stash.clone(),
							"reward destination should not be same as stash for virtual staker"
						);
					} else {
						return Err(DispatchError::Other(
							"reward destination must be of account variant for virtual staker",
						));
					}
				} else {
					ensure!(
						Self::inspect_bond_state(&stash) == Ok(LedgerIntegrityState::Ok),
						"bond, ledger and/or staking hold inconsistent for a bonded stash."
					);
				}

				// ensure ledger consistency.
				Self::ensure_ledger_consistent(ctrl)
			})
			.collect::<Result<Vec<_>, _>>()?;
		Ok(())
	}

	/// Invariants:
	/// * For each era exposed validator, check if the exposure total is sane (exposure.total  =
	/// exposure.own + exposure.own).
	fn check_exposures() -> Result<(), TryRuntimeError> {
		let era = ActiveEra::<T>::get().unwrap().index;
		ErasStakers::<T>::iter_prefix_values(era)
			.map(|expo| {
				ensure!(
					expo.total ==
						expo.own +
							expo.others
								.iter()
								.map(|e| e.value)
								.fold(Zero::zero(), |acc, x| acc + x),
					"wrong total exposure.",
				);
				Ok(())
			})
			.collect::<Result<(), TryRuntimeError>>()
	}

	/// Invariants:
	/// * For each paged era exposed validator, check if the exposure total is sane (exposure.total
	/// = exposure.own + exposure.own).
	/// * Paged exposures metadata (`ErasStakersOverview`) matches the paged exposures state.
	fn check_paged_exposures() -> Result<(), TryRuntimeError> {
		use alloc::collections::btree_map::BTreeMap;
		use sp_staking::PagedExposureMetadata;

		// Sanity check for the paged exposure of the active era.
		let mut exposures: BTreeMap<T::AccountId, PagedExposureMetadata<BalanceOf<T>>> =
			BTreeMap::new();
		let era = ActiveEra::<T>::get().unwrap().index;
		let accumulator_default = PagedExposureMetadata {
			total: Zero::zero(),
			own: Zero::zero(),
			nominator_count: 0,
			page_count: 0,
		};

		ErasStakersPaged::<T>::iter_prefix((era,))
			.map(|((validator, _page), expo)| {
				ensure!(
					expo.page_total ==
						expo.others.iter().map(|e| e.value).fold(Zero::zero(), |acc, x| acc + x),
					"wrong total exposure for the page.",
				);

				let metadata = exposures.get(&validator).unwrap_or(&accumulator_default);
				exposures.insert(
					validator,
					PagedExposureMetadata {
						total: metadata.total + expo.page_total,
						own: metadata.own,
						nominator_count: metadata.nominator_count + expo.others.len() as u32,
						page_count: metadata.page_count + 1,
					},
				);

				Ok(())
			})
			.collect::<Result<(), TryRuntimeError>>()?;

		exposures
			.iter()
			.map(|(validator, metadata)| {
				let actual_overview = ErasStakersOverview::<T>::get(era, validator);

				ensure!(actual_overview.is_some(), "No overview found for a paged exposure");
				let actual_overview = actual_overview.unwrap();

				ensure!(
					actual_overview.total == metadata.total + actual_overview.own,
					"Exposure metadata does not have correct total exposed stake."
				);
				ensure!(
					actual_overview.nominator_count == metadata.nominator_count,
					"Exposure metadata does not have correct count of nominators."
				);
				ensure!(
					actual_overview.page_count == metadata.page_count,
					"Exposure metadata does not have correct count of pages."
				);

				Ok(())
			})
			.collect::<Result<(), TryRuntimeError>>()
	}

	/// Invariants:
	/// * Checks that each nominator has its entire stake correctly distributed.
	fn check_nominators() -> Result<(), TryRuntimeError> {
		// a check per nominator to ensure their entire stake is correctly distributed. Will only
		// kick-in if the nomination was submitted before the current era.
		let era = ActiveEra::<T>::get().unwrap().index;

		// cache era exposures to avoid too many db reads.
		let era_exposures = T::SessionInterface::validators()
			.iter()
			.map(|v| Self::eras_stakers(era, v))
			.collect::<Vec<_>>();

		<Nominators<T>>::iter()
			.filter_map(
				|(nominator, nomination)| {
					if nomination.submitted_in < era {
						Some(nominator)
					} else {
						None
					}
				},
			)
			.map(|nominator| -> Result<(), TryRuntimeError> {
				// must be bonded.
				Self::ensure_is_stash(&nominator)?;
				let mut sum_exposed = BalanceOf::<T>::zero();
				era_exposures
					.iter()
					.map(|e| -> Result<(), TryRuntimeError> {
						let individual =
							e.others.iter().filter(|e| e.who == nominator).collect::<Vec<_>>();
						let len = individual.len();
						match len {
							0 => { /* not supporting this validator at all. */ },
							1 => sum_exposed += individual[0].value,
							_ =>
								return Err(
									"nominator cannot back a validator more than once.".into()
								),
						};
						Ok(())
					})
					.collect::<Result<Vec<_>, _>>()?;

				// We take total instead of active as the nominator might have requested to unbond
				// some of their stake that is still exposed in the current era.
				if sum_exposed > Self::ledger(Stash(nominator.clone()))?.total {
					// This can happen when there is a slash in the current era so we only warn.
					log!(
						warn,
						"nominator {:?} stake {:?} exceeds the sum_exposed of exposures {:?}.",
						nominator,
						Self::ledger(Stash(nominator.clone()))?.total,
						sum_exposed,
					);
				}

				Ok(())
			})
			.collect::<Result<Vec<_>, _>>()?;

		Ok(())
	}

	fn ensure_is_stash(who: &T::AccountId) -> Result<(), &'static str> {
		ensure!(Self::bonded(who).is_some(), "Not a stash.");
		Ok(())
	}

	fn ensure_ledger_consistent(ctrl: T::AccountId) -> Result<(), TryRuntimeError> {
		// ensures ledger.total == ledger.active + sum(ledger.unlocking).
		let ledger = Self::ledger(StakingAccount::Controller(ctrl.clone()))?;

		let real_total: BalanceOf<T> =
			ledger.unlocking.iter().fold(ledger.active, |a, c| a + c.value);
		ensure!(real_total == ledger.total, "ledger.total corrupt");

		Ok(())
	}
}<|MERGE_RESOLUTION|>--- conflicted
+++ resolved
@@ -1689,8 +1689,8 @@
 impl<T: Config> ScoreProvider<T::AccountId> for Pallet<T> {
 	type Score = VoteWeight;
 
-	fn score(_who: &T::AccountId) -> Option<Self::Score> {
-		todo!("should be fixed by tsv's PR")
+	fn score(who: &T::AccountId) -> Self::Score {
+		Self::weight_of(who)
 	}
 
 	#[cfg(feature = "runtime-benchmarks")]
@@ -1739,8 +1739,6 @@
 			Err(())
 		}
 	}
-	fn lock() {}
-	fn unlock() {}
 	fn count() -> u32 {
 		Validators::<T>::count()
 	}
@@ -1764,8 +1762,9 @@
 	}
 	fn unsafe_regenerate(
 		_: impl IntoIterator<Item = T::AccountId>,
-		_: Box<dyn Fn(&T::AccountId) -> Option<Self::Score>>,
+		_: Box<dyn Fn(&T::AccountId) -> Self::Score>,
 	) -> u32 {
+		// nothing to do upon regenerate.
 		0
 	}
 	#[cfg(feature = "try-runtime")]
@@ -1819,8 +1818,6 @@
 	fn count() -> u32 {
 		Nominators::<T>::count().saturating_add(Validators::<T>::count())
 	}
-	fn lock() {}
-	fn unlock() {}
 	fn contains(id: &T::AccountId) -> bool {
 		Nominators::<T>::contains_key(id) || Validators::<T>::contains_key(id)
 	}
@@ -1841,10 +1838,12 @@
 	}
 	fn unsafe_regenerate(
 		_: impl IntoIterator<Item = T::AccountId>,
-		_: Box<dyn Fn(&T::AccountId) -> Option<Self::Score>>,
+		_: Box<dyn Fn(&T::AccountId) -> Self::Score>,
 	) -> u32 {
+		// nothing to do upon regenerate.
 		0
 	}
+
 	#[cfg(feature = "try-runtime")]
 	fn try_state() -> Result<(), TryRuntimeError> {
 		Ok(())
@@ -1890,10 +1889,6 @@
 
 	fn current_era() -> EraIndex {
 		CurrentEra::<T>::get().unwrap_or(Zero::zero())
-	}
-
-	fn election_ongoing() -> bool {
-		todo!("should be fixed by tsv's branch upstream")
 	}
 
 	fn stake(who: &Self::AccountId) -> Result<Stake<BalanceOf<T>>, DispatchError> {
@@ -1969,13 +1964,10 @@
 		ValidatorCount::<T>::get()
 	}
 
-<<<<<<< HEAD
-=======
 	fn election_ongoing() -> bool {
 		T::ElectionProvider::ongoing()
 	}
 
->>>>>>> f9fac6c2
 	fn force_unstake(who: Self::AccountId) -> sp_runtime::DispatchResult {
 		let num_slashing_spans =
 			SlashingSpans::<T>::get(&who).map_or(0, |s| s.iter().count() as u32);
