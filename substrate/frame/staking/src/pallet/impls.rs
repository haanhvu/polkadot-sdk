--- conflicted
+++ resolved
@@ -979,10 +979,6 @@
 
 	/// Apply previously-unapplied slashes on the beginning of a new era, after a delay.
 	pub(crate) fn apply_unapplied_slashes(active_era: EraIndex) {
-<<<<<<< HEAD
-		// todo(ank4n): Make it multi block.
-=======
->>>>>>> 5c9fda56
 		let mut slashes = UnappliedSlashes::<T>::iter_prefix(&active_era).take(1);
 		if let Some((key, slash)) = slashes.next() {
 			log!(
@@ -991,13 +987,8 @@
 				slash,
 				active_era,
 			);
-<<<<<<< HEAD
-			let slash_era = active_era.saturating_sub(T::SlashDeferDuration::get());
-			slashing::apply_slash::<T>(slash, slash_era);
-=======
 			let offence_era = active_era.saturating_sub(T::SlashDeferDuration::get());
 			slashing::apply_slash::<T>(slash, offence_era);
->>>>>>> 5c9fda56
 			// remove the slash
 			UnappliedSlashes::<T>::remove(&active_era, &key);
 		}
@@ -1802,14 +1793,7 @@
 	for Pallet<T>
 where
 	T: pallet_session::Config<ValidatorId = <T as frame_system::Config>::AccountId>,
-<<<<<<< HEAD
-	T: pallet_session::historical::Config<
-		FullIdentification = <T as frame_system::Config>::AccountId,
-		FullIdentificationOf = IdentityOf<T>,
-	>,
-=======
 	T: pallet_session::historical::Config,
->>>>>>> 5c9fda56
 	T::SessionHandler: pallet_session::SessionHandler<<T as frame_system::Config>::AccountId>,
 	T::SessionManager: pallet_session::SessionManager<<T as frame_system::Config>::AccountId>,
 	T::ValidatorIdOf: Convert<
@@ -1820,17 +1804,8 @@
 	/// When an offence is reported, it is split into pages and put in the offence queue.
 	/// As offence queue is processed, computed slashes are queued to be applied after the
 	/// `SlashDeferDuration`.
-<<<<<<< HEAD
-	// todo(ank4n): Needs to be benched.
-	fn on_offence(
-		offenders: &[OffenceDetails<
-			T::AccountId,
-			pallet_session::historical::IdentificationTuple<T>,
-		>],
-=======
 	fn on_offence(
 		offenders: &[OffenceDetails<T::AccountId, historical::IdentificationTuple<T>>],
->>>>>>> 5c9fda56
 		slash_fractions: &[Perbill],
 		slash_session: SessionIndex,
 	) -> Weight {
@@ -1841,14 +1816,6 @@
 			slash_fractions,
 			slash_session,
 		);
-<<<<<<< HEAD
-
-		// Find the era to which offence belongs.
-		let Some(active_era) = ActiveEra::<T>::get() else {
-			log!(warn, "🦹 on_offence: no active era; ignoring offence");
-			return Weight::default();
-		};
-=======
 
 		// todo(ank4n): Needs to be properly benched.
 		let mut consumed_weight = Weight::zero();
@@ -1864,7 +1831,6 @@
 		};
 
 		add_db_reads_writes(1, 0);
->>>>>>> 5c9fda56
 		let active_era_start_session =
 			ErasStartSessionIndex::<T>::get(active_era.index).unwrap_or(0);
 
@@ -1873,10 +1839,7 @@
 		let offence_era = if slash_session >= active_era_start_session {
 			active_era.index
 		} else {
-<<<<<<< HEAD
-=======
 			add_db_reads_writes(1, 0);
->>>>>>> 5c9fda56
 			match BondedEras::<T>::get()
 				.iter()
 				// Reverse because it's more likely to find reports from recent eras.
@@ -1894,10 +1857,7 @@
 			}
 		};
 
-<<<<<<< HEAD
-=======
 		add_db_reads_writes(1, 0);
->>>>>>> 5c9fda56
 		let invulnerables = Invulnerables::<T>::get();
 
 		for (details, slash_fraction) in offenders.iter().zip(slash_fractions) {
@@ -1908,10 +1868,7 @@
 				continue
 			}
 
-<<<<<<< HEAD
-=======
 			add_db_reads_writes(1, 0);
->>>>>>> 5c9fda56
 			let Some(exposure_overview) = <ErasStakersOverview<T>>::get(&offence_era, validator)
 			else {
 				// defensive: this implies offence is for a discarded era, and should already be
@@ -1925,22 +1882,6 @@
 				continue;
 			};
 
-<<<<<<< HEAD
-			Self::deposit_event(Event::<T>::SlashReported {
-				validator: validator.clone(),
-				fraction: *slash_fraction,
-				slash_era: offence_era,
-			});
-
-			// add offending validator to the set of offenders.
-			slashing::add_offending_validator::<T>(validator, *slash_fraction, offence_era);
-
-			let prior_slash_fraction = ValidatorSlashInEra::<T>::get(offence_era, validator)
-				.map_or(Zero::zero(), |(f, _)| f);
-
-			if let Some(existing) = OffenceQueue::<T>::get(offence_era, validator) {
-				if slash_fraction.deconstruct() > existing.slash_fraction.deconstruct() {
-=======
 			Self::deposit_event(Event::<T>::OffenceReported {
 				validator: validator.clone(),
 				fraction: *slash_fraction,
@@ -1964,7 +1905,6 @@
 			if let Some(existing) = OffenceQueue::<T>::get(offence_era, validator) {
 				if slash_fraction.deconstruct() > existing.slash_fraction.deconstruct() {
 					add_db_reads_writes(0, 2);
->>>>>>> 5c9fda56
 					OffenceQueue::<T>::insert(
 						offence_era,
 						validator,
@@ -1975,8 +1915,6 @@
 							..existing
 						},
 					);
-<<<<<<< HEAD
-=======
 
 					// update the slash fraction in the `ValidatorSlashInEra` storage.
 					ValidatorSlashInEra::<T>::insert(
@@ -1984,7 +1922,6 @@
 						validator,
 						(slash_fraction, exposure_overview.own),
 					);
->>>>>>> 5c9fda56
 
 					log!(
 						debug,
@@ -2003,10 +1940,7 @@
 					);
 				}
 			} else if slash_fraction.deconstruct() > prior_slash_fraction.deconstruct() {
-<<<<<<< HEAD
-=======
 				add_db_reads_writes(0, 3);
->>>>>>> 5c9fda56
 				ValidatorSlashInEra::<T>::insert(
 					offence_era,
 					validator,
@@ -2019,13 +1953,8 @@
 					OffenceRecord {
 						reporter: details.reporters.first().cloned(),
 						reported_era: active_era.index,
-<<<<<<< HEAD
-						offence_era,
-						// there are cases of validator with no exposure, so we default to 1.
-=======
 						// there are cases of validator with no exposure, hence 0 page, so we
 						// saturate to avoid underflow.
->>>>>>> 5c9fda56
 						exposure_page: exposure_overview.page_count.saturating_sub(1),
 						slash_fraction: *slash_fraction,
 						prior_slash_fraction,
