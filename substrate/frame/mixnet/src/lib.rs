--- conflicted
+++ resolved
@@ -40,13 +40,6 @@
 	AuthorityId, AuthoritySignature, KxPublic, Mixnode, MixnodesErr, PeerId, SessionIndex,
 	SessionPhase, SessionStatus, KX_PUBLIC_SIZE,
 };
-<<<<<<< HEAD
-use sp_runtime::{
-	transaction_validity::{InvalidTransaction, TransactionValidity, ValidTransaction},
-	RuntimeDebug,
-};
-=======
->>>>>>> 59a5cdc7
 
 const LOG_TARGET: &str = "runtime::mixnet";
 
@@ -301,67 +294,6 @@
 			Ok(())
 		}
 	}
-<<<<<<< HEAD
-=======
-
-	#[pallet::validate_unsigned]
-	impl<T: Config> ValidateUnsigned for Pallet<T> {
-		type Call = Call<T>;
-
-		fn validate_unsigned(_source: TransactionSource, call: &Self::Call) -> TransactionValidity {
-			let Self::Call::register { registration, signature } = call else {
-				return InvalidTransaction::Call.into();
-			};
-
-			// Check session index matches
-			match registration.session_index.cmp(&CurrentSessionIndex::<T>::get()) {
-				Ordering::Greater => return InvalidTransaction::Future.into(),
-				Ordering::Less => return InvalidTransaction::Stale.into(),
-				Ordering::Equal => (),
-			}
-
-			// Check authority index is valid
-			if registration.authority_index >= T::MaxAuthorities::get() {
-				return InvalidTransaction::BadProof.into();
-			}
-			let Some(authority_id) = NextAuthorityIds::<T>::get(registration.authority_index)
-			else {
-				return InvalidTransaction::BadProof.into();
-			};
-
-			// Check the authority hasn't registered a mixnode yet
-			if Self::already_registered(registration.session_index, registration.authority_index) {
-				return InvalidTransaction::Stale.into();
-			}
-
-			// Check signature. Note that we don't use regular signed transactions for registration
-			// as we don't want validators to have to pay to register. Spam is prevented by only
-			// allowing one registration per session per validator (see above).
-			let signature_ok = registration.using_encoded(|encoded_registration| {
-				authority_id.verify(&encoded_registration, signature)
-			});
-			if !signature_ok {
-				return InvalidTransaction::BadProof.into();
-			}
-
-			ValidTransaction::with_tag_prefix("MixnetRegistration")
-				.priority(T::RegistrationPriority::get())
-				// Include both authority index _and_ ID in tag in case of forks with different
-				// authority lists
-				.and_provides((
-					registration.session_index,
-					registration.authority_index,
-					authority_id,
-				))
-				.longevity(
-					(T::NextSessionRotation::average_session_length() / 2_u32.into())
-						.try_into()
-						.unwrap_or(64_u64),
-				)
-				.build()
-		}
-	}
->>>>>>> 59a5cdc7
 }
 
 impl<T: Config> Pallet<T> {
