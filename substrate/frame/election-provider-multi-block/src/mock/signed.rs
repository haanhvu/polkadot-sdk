--- conflicted
+++ resolved
@@ -187,10 +187,6 @@
 		multi_block_events(),
 		vec![
 			Event::PhaseTransitioned { from: Phase::Off, to: Phase::Snapshot(3) },
-<<<<<<< HEAD
-			Event::PhaseTransitioned { from: Phase::Snapshot(0), to: Phase::Signed },
-			Event::PhaseTransitioned { from: Phase::Signed, to: Phase::SignedValidation(20) }
-=======
 			Event::PhaseTransitioned {
 				from: Phase::Snapshot(0),
 				to: Phase::Signed(SignedPhase::get() - 1)
@@ -199,7 +195,6 @@
 				from: Phase::Signed(0),
 				to: Phase::SignedValidation(SignedValidationPhase::get() - 1)
 			}
->>>>>>> 2d4ee7e9
 		]
 	);
 	assert_eq!(verifier_events(), vec![]);
@@ -221,11 +216,6 @@
 	assert_eq!(
 		multi_block_events(),
 		vec![
-<<<<<<< HEAD
-			Event::PhaseTransitioned { from: Phase::Off, to: Phase::Snapshot(3) },
-			Event::PhaseTransitioned { from: Phase::Snapshot(0), to: Phase::Signed },
-			Event::PhaseTransitioned { from: Phase::Signed, to: Phase::SignedValidation(20) }
-=======
 			Event::PhaseTransitioned { from: Phase::Off, to: Phase::Snapshot(Pages::get()) },
 			Event::PhaseTransitioned {
 				from: Phase::Snapshot(0),
@@ -235,7 +225,6 @@
 				from: Phase::Signed(0),
 				to: Phase::SignedValidation(SignedValidationPhase::get() - 1)
 			}
->>>>>>> 2d4ee7e9
 		]
 	);
 	assert_eq!(verifier_events(), vec![]);
