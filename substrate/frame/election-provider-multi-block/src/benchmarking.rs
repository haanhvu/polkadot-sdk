// This file is part of Substrate.

// Copyright (C) Parity Technologies (UK) Ltd.
// SPDX-License-Identifier: Apache-2.0

// Licensed under the Apache License, Version 2.0 (the "License");
// you may not use this file except in compliance with the License.
// You may obtain a copy of the License at
//
// 	http://www.apache.org/licenses/LICENSE-2.0
//
// Unless required by applicable law or agreed to in writing, software
// distributed under the License is distributed on an "AS IS" BASIS,
// WITHOUT WARRANTIES OR CONDITIONS OF ANY KIND, either express or implied.
// See the License for the specific language governing permissions and
// limitations under the License.

use crate::{
	verifier::{self, Verifier},
	Config, CurrentPhase, Pallet, Phase, Snapshot,
};
use frame_benchmarking::v2::*;
use frame_election_provider_support::{ElectionDataProvider, ElectionProvider};
use frame_support::pallet_prelude::*;

const SNAPSHOT_NOT_BIG_ENOUGH: &'static str = "Snapshot page is not full, you should run this \
benchmark with enough genesis stakers in staking (DataProvider) to fill a page of voters/targets \
as per VoterSnapshotPerBlock and TargetSnapshotPerBlock. Generate at least \
2 * VoterSnapshotPerBlock) nominators and TargetSnapshotPerBlock validators";

#[benchmarks(where T: crate::signed::Config + crate::unsigned::Config + crate::verifier::Config)]
mod benchmarks {
	use super::*;

	#[benchmark(pov_mode = Measured)]
	fn on_initialize_nothing() -> Result<(), BenchmarkError> {
		assert_eq!(CurrentPhase::<T>::get(), Phase::Off);

		#[block]
		{
			Pallet::<T>::roll_next(true, false);
		}

		assert_eq!(CurrentPhase::<T>::get(), Phase::Off);
		Ok(())
	}

	#[benchmark(pov_mode = Measured)]
	fn on_initialize_into_snapshot_msp() -> Result<(), BenchmarkError> {
		assert!(T::Pages::get() >= 2, "this benchmark only works in a runtime with 2 pages or more, set at least `type Pages = 2` for benchmark run");
<<<<<<< HEAD
		T::DataProvider::set_next_election(Pallet::<T>::reasonable_next_election());
=======
>>>>>>> 2d4ee7e9

		#[cfg(test)]
		crate::mock::ElectionStart::set(sp_runtime::traits::Bounded::max_value());
		crate::Pallet::<T>::start().unwrap();

		assert_eq!(CurrentPhase::<T>::get(), Phase::Snapshot(T::Pages::get()));

		#[block]
		{
			Pallet::<T>::roll_next(true, false);
		}

		// we have collected the target snapshot only
<<<<<<< HEAD
		assert_eq!(CurrentPhase::<T>::get(), Phase::Snapshot(T::Pages::get()));
=======
		assert_eq!(CurrentPhase::<T>::get(), Phase::Snapshot(T::Pages::get() - 1));
>>>>>>> 2d4ee7e9
		assert_eq!(
			Snapshot::<T>::targets_decode_len().unwrap() as u32,
			T::TargetSnapshotPerBlock::get(),
			"{}",
			SNAPSHOT_NOT_BIG_ENOUGH
		);
		assert_eq!(Snapshot::<T>::voters_decode_len(T::Pages::get() - 1), None);

		Ok(())
	}

	#[benchmark(pov_mode = Measured)]
	fn on_initialize_into_snapshot_rest() -> Result<(), BenchmarkError> {
		assert!(T::Pages::get() >= 2, "this benchmark only works in a runtime with 2 pages or more, set at least `type Pages = 2` for benchmark run");

		#[cfg(test)]
		crate::mock::ElectionStart::set(sp_runtime::traits::Bounded::max_value());
		crate::Pallet::<T>::start().unwrap();

		// roll to the first block of the snapshot.
		Pallet::<T>::roll_until_matches(|| {
			CurrentPhase::<T>::get() == Phase::Snapshot(T::Pages::get() - 1)
		});

<<<<<<< HEAD
		assert_eq!(CurrentPhase::<T>::get(), Phase::Snapshot(T::Pages::get()));
=======
>>>>>>> 2d4ee7e9
		// we have collected the target snapshot only
		assert_eq!(
			Snapshot::<T>::targets_decode_len().unwrap() as u32,
			T::TargetSnapshotPerBlock::get()
		);
		// and no voters yet.
		assert_eq!(Snapshot::<T>::voters_decode_len(T::Pages::get() - 1), None);

		// take one more snapshot page.
		#[block]
		{
			Pallet::<T>::roll_next(true, false);
		}

		// we have now collected the first page of voters.
<<<<<<< HEAD
		assert_eq!(CurrentPhase::<T>::get(), Phase::Snapshot(T::Pages::get() - 1));
=======
		assert_eq!(CurrentPhase::<T>::get(), Phase::Snapshot(T::Pages::get() - 2));
>>>>>>> 2d4ee7e9
		// it must be full
		assert_eq!(
			Snapshot::<T>::voters_decode_len(T::Pages::get() - 1).unwrap() as u32,
			T::VoterSnapshotPerBlock::get(),
			"{}",
			SNAPSHOT_NOT_BIG_ENOUGH
		);
		Ok(())
	}

	#[benchmark(pov_mode = Measured)]
	fn on_initialize_into_signed() -> Result<(), BenchmarkError> {
		#[cfg(test)]
		crate::mock::ElectionStart::set(sp_runtime::traits::Bounded::max_value());
		crate::Pallet::<T>::start().unwrap();

		Pallet::<T>::roll_until_before_matches(|| {
			matches!(CurrentPhase::<T>::get(), Phase::Signed(_))
		});

		assert_eq!(CurrentPhase::<T>::get(), Phase::Snapshot(0));

		#[block]
		{
			Pallet::<T>::roll_next(true, false);
		}

		assert!(CurrentPhase::<T>::get().is_signed());

		Ok(())
	}

	#[benchmark(pov_mode = Measured)]
	fn on_initialize_into_signed_validation() -> Result<(), BenchmarkError> {
		#[cfg(test)]
		crate::mock::ElectionStart::set(sp_runtime::traits::Bounded::max_value());
		crate::Pallet::<T>::start().unwrap();

		Pallet::<T>::roll_until_before_matches(|| {
			matches!(CurrentPhase::<T>::get(), Phase::SignedValidation(_))
		});

		assert!(CurrentPhase::<T>::get().is_signed());

		#[block]
		{
			Pallet::<T>::roll_next(true, false);
		}

		Ok(())
	}

	#[benchmark(pov_mode = Measured)]
	fn on_initialize_into_unsigned() -> Result<(), BenchmarkError> {
		#[cfg(test)]
		crate::mock::ElectionStart::set(sp_runtime::traits::Bounded::max_value());
		crate::Pallet::<T>::start().unwrap();

		Pallet::<T>::roll_until_before_matches(|| {
			matches!(CurrentPhase::<T>::get(), Phase::Unsigned(_))
		});
		assert!(matches!(CurrentPhase::<T>::get(), Phase::SignedValidation(_)));

		#[block]
		{
			Pallet::<T>::roll_next(true, false);
		}

		assert!(matches!(CurrentPhase::<T>::get(), Phase::Unsigned(_)));
		Ok(())
	}

<<<<<<< HEAD
	#[benchmark]
	fn export_non_terminal() -> Result<(), BenchmarkError> {
		T::DataProvider::set_next_election(Pallet::<T>::reasonable_next_election());
=======
	#[benchmark(pov_mode = Measured)]
	fn export_non_terminal() -> Result<(), BenchmarkError> {
		#[cfg(test)]
		crate::mock::ElectionStart::set(sp_runtime::traits::Bounded::max_value());
		crate::Pallet::<T>::start().unwrap();
>>>>>>> 2d4ee7e9

		// submit a full solution.
		crate::Pallet::<T>::roll_to_signed_and_submit_full_solution();

		// fully verify it in the signed validation phase.
		assert!(T::Verifier::queued_score().is_none());
		crate::Pallet::<T>::roll_until_matches(|| {
			matches!(CurrentPhase::<T>::get(), Phase::Unsigned(_))
		});

		// full solution is queued.
		assert!(T::Verifier::queued_score().is_some());
		assert_eq!(verifier::QueuedSolution::<T>::valid_iter().count() as u32, T::Pages::get());

		#[block]
		{
			// tell the data provider to do its election process for one page, while we are fully
			// ready.
			T::DataProvider::fetch_page(T::Pages::get() - 1)
		}

		// we should be in the export phase now.
		assert_eq!(CurrentPhase::<T>::get(), Phase::Export(T::Pages::get() - 1));

		Ok(())
	}

<<<<<<< HEAD
	#[benchmark]
	fn export_terminal() -> Result<(), BenchmarkError> {
		T::DataProvider::set_next_election(Pallet::<T>::reasonable_next_election());
=======
	#[benchmark(pov_mode = Measured)]
	fn export_terminal() -> Result<(), BenchmarkError> {
		#[cfg(test)]
		crate::mock::ElectionStart::set(sp_runtime::traits::Bounded::max_value());
		crate::Pallet::<T>::start().unwrap();
>>>>>>> 2d4ee7e9

		// submit a full solution.
		crate::Pallet::<T>::roll_to_signed_and_submit_full_solution();

		// fully verify it in the signed validation phase.
		assert!(T::Verifier::queued_score().is_none());
		crate::Pallet::<T>::roll_until_matches(|| {
			matches!(CurrentPhase::<T>::get(), Phase::Unsigned(_))
		});

		// full solution is queued.
		assert!(T::Verifier::queued_score().is_some());
		assert_eq!(verifier::QueuedSolution::<T>::valid_iter().count() as u32, T::Pages::get());

		// fetch all pages, except for the last one.
		for i in 1..T::Pages::get() {
			T::DataProvider::fetch_page(T::Pages::get() - i)
		}

		assert_eq!(CurrentPhase::<T>::get(), Phase::Export(1));

		#[block]
		{
			// tell the data provider to do its election process for one page, while we are fully
			// ready.
			T::DataProvider::fetch_page(0)
		}

		// we should be in the off phase now.
		assert_eq!(CurrentPhase::<T>::get(), Phase::Off);

		Ok(())
	}

<<<<<<< HEAD
	#[benchmark]
=======
	#[benchmark(pov_mode = Measured)]
>>>>>>> 2d4ee7e9
	fn manage() -> Result<(), BenchmarkError> {
		#[block]
		{}
		Ok(())
	}

	impl_benchmark_test_suite!(
		Pallet,
		crate::mock::ExtBuilder::full().build_unchecked(),
		crate::mock::Runtime
	);
}<|MERGE_RESOLUTION|>--- conflicted
+++ resolved
@@ -48,10 +48,6 @@
 	#[benchmark(pov_mode = Measured)]
 	fn on_initialize_into_snapshot_msp() -> Result<(), BenchmarkError> {
 		assert!(T::Pages::get() >= 2, "this benchmark only works in a runtime with 2 pages or more, set at least `type Pages = 2` for benchmark run");
-<<<<<<< HEAD
-		T::DataProvider::set_next_election(Pallet::<T>::reasonable_next_election());
-=======
->>>>>>> 2d4ee7e9
 
 		#[cfg(test)]
 		crate::mock::ElectionStart::set(sp_runtime::traits::Bounded::max_value());
@@ -65,11 +61,7 @@
 		}
 
 		// we have collected the target snapshot only
-<<<<<<< HEAD
-		assert_eq!(CurrentPhase::<T>::get(), Phase::Snapshot(T::Pages::get()));
-=======
 		assert_eq!(CurrentPhase::<T>::get(), Phase::Snapshot(T::Pages::get() - 1));
->>>>>>> 2d4ee7e9
 		assert_eq!(
 			Snapshot::<T>::targets_decode_len().unwrap() as u32,
 			T::TargetSnapshotPerBlock::get(),
@@ -94,10 +86,6 @@
 			CurrentPhase::<T>::get() == Phase::Snapshot(T::Pages::get() - 1)
 		});
 
-<<<<<<< HEAD
-		assert_eq!(CurrentPhase::<T>::get(), Phase::Snapshot(T::Pages::get()));
-=======
->>>>>>> 2d4ee7e9
 		// we have collected the target snapshot only
 		assert_eq!(
 			Snapshot::<T>::targets_decode_len().unwrap() as u32,
@@ -113,11 +101,7 @@
 		}
 
 		// we have now collected the first page of voters.
-<<<<<<< HEAD
-		assert_eq!(CurrentPhase::<T>::get(), Phase::Snapshot(T::Pages::get() - 1));
-=======
 		assert_eq!(CurrentPhase::<T>::get(), Phase::Snapshot(T::Pages::get() - 2));
->>>>>>> 2d4ee7e9
 		// it must be full
 		assert_eq!(
 			Snapshot::<T>::voters_decode_len(T::Pages::get() - 1).unwrap() as u32,
@@ -190,17 +174,11 @@
 		Ok(())
 	}
 
-<<<<<<< HEAD
-	#[benchmark]
+	#[benchmark(pov_mode = Measured)]
 	fn export_non_terminal() -> Result<(), BenchmarkError> {
-		T::DataProvider::set_next_election(Pallet::<T>::reasonable_next_election());
-=======
-	#[benchmark(pov_mode = Measured)]
-	fn export_non_terminal() -> Result<(), BenchmarkError> {
-		#[cfg(test)]
-		crate::mock::ElectionStart::set(sp_runtime::traits::Bounded::max_value());
-		crate::Pallet::<T>::start().unwrap();
->>>>>>> 2d4ee7e9
+		#[cfg(test)]
+		crate::mock::ElectionStart::set(sp_runtime::traits::Bounded::max_value());
+		crate::Pallet::<T>::start().unwrap();
 
 		// submit a full solution.
 		crate::Pallet::<T>::roll_to_signed_and_submit_full_solution();
@@ -228,17 +206,11 @@
 		Ok(())
 	}
 
-<<<<<<< HEAD
-	#[benchmark]
+	#[benchmark(pov_mode = Measured)]
 	fn export_terminal() -> Result<(), BenchmarkError> {
-		T::DataProvider::set_next_election(Pallet::<T>::reasonable_next_election());
-=======
-	#[benchmark(pov_mode = Measured)]
-	fn export_terminal() -> Result<(), BenchmarkError> {
-		#[cfg(test)]
-		crate::mock::ElectionStart::set(sp_runtime::traits::Bounded::max_value());
-		crate::Pallet::<T>::start().unwrap();
->>>>>>> 2d4ee7e9
+		#[cfg(test)]
+		crate::mock::ElectionStart::set(sp_runtime::traits::Bounded::max_value());
+		crate::Pallet::<T>::start().unwrap();
 
 		// submit a full solution.
 		crate::Pallet::<T>::roll_to_signed_and_submit_full_solution();
@@ -273,11 +245,7 @@
 		Ok(())
 	}
 
-<<<<<<< HEAD
-	#[benchmark]
-=======
-	#[benchmark(pov_mode = Measured)]
->>>>>>> 2d4ee7e9
+	#[benchmark(pov_mode = Measured)]
 	fn manage() -> Result<(), BenchmarkError> {
 		#[block]
 		{}
