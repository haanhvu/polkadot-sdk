--- conflicted
+++ resolved
@@ -30,11 +30,7 @@
 sp-debug-derive = { path = "../../primitives/debug-derive", default-features = false}
 sp-metadata-ir = { path = "../../primitives/metadata-ir", default-features = false}
 tt-call = "1.0.8"
-<<<<<<< HEAD
-macro_magic = "0.4.3"
-=======
 macro_magic = "0.5.0"
->>>>>>> e10de2e2
 frame-support-procedural = { path = "procedural", default-features = false}
 paste = "1.0"
 sp-state-machine = { path = "../../primitives/state-machine", default-features = false, optional = true}
