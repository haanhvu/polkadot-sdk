// This file is part of Substrate.

// Copyright (C) Parity Technologies (UK) Ltd.
// SPDX-License-Identifier: Apache-2.0

// Licensed under the Apache License, Version 2.0 (the "License");
// you may not use this file except in compliance with the License.
// You may obtain a copy of the License at
//
// 	http://www.apache.org/licenses/LICENSE-2.0
//
// Unless required by applicable law or agreed to in writing, software
// distributed under the License is distributed on an "AS IS" BASIS,
// WITHOUT WARRANTIES OR CONDITIONS OF ANY KIND, either express or implied.
// See the License for the specific language governing permissions and
// limitations under the License

use crate::construct_runtime::{parse::PalletPath, Pallet};
use proc_macro2::TokenStream;
use quote::quote;
use std::str::FromStr;
use syn::Ident;

pub fn expand_runtime_metadata(
	runtime: &Ident,
	pallet_declarations: &[Pallet],
	scrate: &TokenStream,
	extrinsic: &TokenStream,
	system_path: &PalletPath,
) -> TokenStream {
	let pallets = pallet_declarations
		.iter()
		.filter_map(|pallet_declaration| {
			pallet_declaration.find_part("Pallet").map(|_| {
				let filtered_names: Vec<_> = pallet_declaration
					.pallet_parts()
					.iter()
					.filter(|part| part.name() != "Pallet")
					.map(|part| part.name())
					.collect();
				(pallet_declaration, filtered_names)
			})
		})
		.map(|(decl, filtered_names)| {
			let name = &decl.name;
			let index = &decl.index;
			let storage = expand_pallet_metadata_storage(&filtered_names, runtime, decl);
			let calls = expand_pallet_metadata_calls(&filtered_names, runtime, decl);
			let event = expand_pallet_metadata_events(&filtered_names, runtime, decl);
			let constants = expand_pallet_metadata_constants(runtime, decl);
			let errors = expand_pallet_metadata_errors(runtime, decl);
			let associated_types = expand_pallet_metadata_associated_types(runtime, decl);
			let docs = expand_pallet_metadata_docs(runtime, decl);
			let attr = decl.cfg_pattern.iter().fold(TokenStream::new(), |acc, pattern| {
				let attr = TokenStream::from_str(&format!("#[cfg({})]", pattern.original()))
					.expect("was successfully parsed before; qed");
				quote! {
					#acc
					#attr
				}
			});
			let deprecation_info = expand_pallet_metadata_deprecation(runtime, decl);
			quote! {
				#attr
				#scrate::__private::metadata_ir::PalletMetadataIR {
					name: stringify!(#name),
					index: #index,
					storage: #storage,
					calls: #calls,
					event: #event,
					constants: #constants,
					error: #errors,
					docs: #docs,
					associated_types: #associated_types,
					deprecation_info: #deprecation_info,
				}
			}
		})
		.collect::<Vec<_>>();

	quote! {
		impl #runtime {
			fn metadata_ir() -> #scrate::__private::metadata_ir::MetadataIR {
				// Each runtime must expose the `runtime_metadata()` to fetch the runtime API metadata.
				// The function is implemented by calling `impl_runtime_apis!`.
				//
				// However, the `construct_runtime!` may be called without calling `impl_runtime_apis!`.
				// Rely on the `Deref` trait to differentiate between a runtime that implements
				// APIs (by macro impl_runtime_apis!) and a runtime that is simply created (by macro construct_runtime!).
				//
				// Both `InternalConstructRuntime` and `InternalImplRuntimeApis` expose a `runtime_metadata()` function.
				// `InternalConstructRuntime` is implemented by the `construct_runtime!` for Runtime references (`& Runtime`),
				// while `InternalImplRuntimeApis` is implemented by the `impl_runtime_apis!` for Runtime (`Runtime`).
				//
				// Therefore, the `Deref` trait will resolve the `runtime_metadata` from `impl_runtime_apis!`
				// when both macros are called; and will resolve an empty `runtime_metadata` when only the `construct_runtime!`
				// is called.
				//
				// `Deref` needs a reference for resolving the function call.
				let rt = #runtime;

				let ty = #scrate::__private::scale_info::meta_type::<#extrinsic>();
				let address_ty = #scrate::__private::scale_info::meta_type::<
						<#extrinsic as #scrate::traits::SignedTransactionBuilder>::Address
					>();
				let call_ty = #scrate::__private::scale_info::meta_type::<
						<#extrinsic as #scrate::traits::ExtrinsicCall>::Call
					>();
				let signature_ty = #scrate::__private::scale_info::meta_type::<
						<#extrinsic as #scrate::traits::SignedTransactionBuilder>::Signature
					>();
				let extra_ty = #scrate::__private::scale_info::meta_type::<
						<#extrinsic as #scrate::traits::SignedTransactionBuilder>::Extension
					>();

				#scrate::__private::metadata_ir::MetadataIR {
					pallets: #scrate::__private::vec![ #(#pallets),* ],
					extrinsic: #scrate::__private::metadata_ir::ExtrinsicMetadataIR {
						ty,
						version: <#extrinsic as #scrate::sp_runtime::traits::ExtrinsicMetadata>::VERSION,
						address_ty,
						call_ty,
						signature_ty,
						extra_ty,
						extensions: <
								<
									#extrinsic as #scrate::sp_runtime::traits::ExtrinsicMetadata
<<<<<<< HEAD
								>::Extra as #scrate::sp_runtime::traits::TransactionExtensionBase
=======
								>::TransactionExtensions
								as
								#scrate::sp_runtime::traits::TransactionExtension::<
									<#runtime as #system_path::Config>::RuntimeCall
								>
>>>>>>> b4732add
							>::metadata()
								.into_iter()
								.map(|meta| #scrate::__private::metadata_ir::TransactionExtensionMetadataIR {
									identifier: meta.identifier,
									ty: meta.ty,
<<<<<<< HEAD
									implicit: meta.additional_signed,
=======
									implicit: meta.implicit,
>>>>>>> b4732add
								})
								.collect(),
					},
					ty: #scrate::__private::scale_info::meta_type::<#runtime>(),
					apis: (&rt).runtime_metadata(),
					outer_enums: #scrate::__private::metadata_ir::OuterEnumsIR {
						call_enum_ty: #scrate::__private::scale_info::meta_type::<
								<#runtime as #system_path::Config>::RuntimeCall
							>(),
						event_enum_ty: #scrate::__private::scale_info::meta_type::<RuntimeEvent>(),
						error_enum_ty: #scrate::__private::scale_info::meta_type::<RuntimeError>(),
					}
				}
			}

			pub fn metadata() -> #scrate::__private::metadata::RuntimeMetadataPrefixed {
				// Note: this always returns the V14 version. The runtime API function
				// must be deprecated.
				#scrate::__private::metadata_ir::into_v14(#runtime::metadata_ir())
			}

			pub fn metadata_at_version(version: u32) -> Option<#scrate::__private::OpaqueMetadata> {
				#scrate::__private::metadata_ir::into_version(#runtime::metadata_ir(), version).map(|prefixed| {
					#scrate::__private::OpaqueMetadata::new(prefixed.into())
				})
			}

			pub fn metadata_versions() -> #scrate::__private::Vec<u32> {
				#scrate::__private::metadata_ir::supported_versions()
			}
		}
	}
}

fn expand_pallet_metadata_storage(
	filtered_names: &[&'static str],
	runtime: &Ident,
	decl: &Pallet,
) -> TokenStream {
	if filtered_names.contains(&"Storage") {
		let instance = decl.instance.as_ref().into_iter();
		let path = &decl.path;

		quote! {
			Some(#path::Pallet::<#runtime #(, #path::#instance)*>::storage_metadata())
		}
	} else {
		quote!(None)
	}
}

fn expand_pallet_metadata_calls(
	filtered_names: &[&'static str],
	runtime: &Ident,
	decl: &Pallet,
) -> TokenStream {
	if filtered_names.contains(&"Call") {
		let instance = decl.instance.as_ref().into_iter();
		let path = &decl.path;

		quote! {
			Some(#path::Pallet::<#runtime #(, #path::#instance)*>::call_functions())
		}
	} else {
		quote!(None)
	}
}

fn expand_pallet_metadata_events(
	filtered_names: &[&'static str],
	runtime: &Ident,
	decl: &Pallet,
) -> TokenStream {
	if filtered_names.contains(&"Event") {
		let path = &decl.path;
		let part_is_generic = !decl
			.find_part("Event")
			.expect("Event part exists; qed")
			.generics
			.params
			.is_empty();
		let pallet_event = match (decl.instance.as_ref(), part_is_generic) {
			(Some(inst), true) => quote!(#path::Event::<#runtime, #path::#inst>),
			(Some(inst), false) => quote!(#path::Event::<#path::#inst>),
			(None, true) => quote!(#path::Event::<#runtime>),
			(None, false) => quote!(#path::Event),
		};

		quote! {
			Some(
				#pallet_event::event_metadata::<#pallet_event>()
			)
		}
	} else {
		quote!(None)
	}
}

fn expand_pallet_metadata_deprecation(runtime: &Ident, decl: &Pallet) -> TokenStream {
	let path = &decl.path;
	let instance = decl.instance.as_ref().into_iter();

	quote! { #path::Pallet::<#runtime #(, #path::#instance)*>::deprecation_info() }
}

fn expand_pallet_metadata_constants(runtime: &Ident, decl: &Pallet) -> TokenStream {
	let path = &decl.path;
	let instance = decl.instance.as_ref().into_iter();

	quote! {
		#path::Pallet::<#runtime #(, #path::#instance)*>::pallet_constants_metadata()
	}
}

fn expand_pallet_metadata_errors(runtime: &Ident, decl: &Pallet) -> TokenStream {
	let path = &decl.path;
	let instance = decl.instance.as_ref().into_iter();

	quote! {
		#path::Pallet::<#runtime #(, #path::#instance)*>::error_metadata()
	}
}

fn expand_pallet_metadata_docs(runtime: &Ident, decl: &Pallet) -> TokenStream {
	let path = &decl.path;
	let instance = decl.instance.as_ref().into_iter();

	quote! {
		#path::Pallet::<#runtime #(, #path::#instance)*>::pallet_documentation_metadata()
	}
}

fn expand_pallet_metadata_associated_types(runtime: &Ident, decl: &Pallet) -> TokenStream {
	let path = &decl.path;
	let instance = decl.instance.as_ref().into_iter();

	quote! {
		#path::Pallet::<#runtime #(, #path::#instance)*>::pallet_associated_types_metadata()
	}
}<|MERGE_RESOLUTION|>--- conflicted
+++ resolved
@@ -125,25 +125,17 @@
 						extensions: <
 								<
 									#extrinsic as #scrate::sp_runtime::traits::ExtrinsicMetadata
-<<<<<<< HEAD
-								>::Extra as #scrate::sp_runtime::traits::TransactionExtensionBase
-=======
 								>::TransactionExtensions
 								as
 								#scrate::sp_runtime::traits::TransactionExtension::<
 									<#runtime as #system_path::Config>::RuntimeCall
 								>
->>>>>>> b4732add
 							>::metadata()
 								.into_iter()
 								.map(|meta| #scrate::__private::metadata_ir::TransactionExtensionMetadataIR {
 									identifier: meta.identifier,
 									ty: meta.ty,
-<<<<<<< HEAD
-									implicit: meta.additional_signed,
-=======
 									implicit: meta.implicit,
->>>>>>> b4732add
 								})
 								.collect(),
 					},
