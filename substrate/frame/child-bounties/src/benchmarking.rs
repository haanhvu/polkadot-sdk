--- conflicted
+++ resolved
@@ -367,14 +367,6 @@
 	// or if `BountyUpdatePeriod` is large enough and `RejectOrigin` executes the call.
 	#[benchmark]
 	fn unassign_curator() -> Result<(), BenchmarkError> {
-<<<<<<< HEAD
-		setup_pot_account::<T, I>();
-		let bounty_setup = activate_child_bounty::<T, I>(0, T::MaximumReasonLength::get())?;
-		set_block_number::<T, I>(
-			T::SpendPeriod::get() + T::BountyUpdatePeriod::get() + 1u32.into(),
-		);
-		let caller = whitelisted_caller();
-=======
 		setup_pot_account::<T>();
 		let bounty_setup = activate_child_bounty::<T>(0, T::MaximumReasonLength::get())?;
 		Treasury::<T>::on_initialize(frame_system::Pallet::<T>::block_number());
@@ -393,7 +385,6 @@
 			let caller = whitelisted_caller();
 			RawOrigin::Signed(caller).into()
 		};
->>>>>>> 123d31f0
 
 		#[extrinsic_call]
 		_(origin as T::RuntimeOrigin, bounty_setup.bounty_id, bounty_setup.child_bounty_id);
