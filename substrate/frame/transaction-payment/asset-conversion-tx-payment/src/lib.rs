// Copyright (C) Parity Technologies (UK) Ltd.
// SPDX-License-Identifier: Apache-2.0

// Licensed under the Apache License, Version 2.0 (the "License");
// you may not use this file except in compliance with the License.
// You may obtain a copy of the License at
//
// 	http://www.apache.org/licenses/LICENSE-2.0
//
// Unless required by applicable law or agreed to in writing, software
// distributed under the License is distributed on an "AS IS" BASIS,
// WITHOUT WARRANTIES OR CONDITIONS OF ANY KIND, either express or implied.
// See the License for the specific language governing permissions and
// limitations under the License.

//! # Asset Conversion Transaction Payment Pallet
//!
//! This pallet allows runtimes that include it to pay for transactions in assets other than the
//! chain's native asset.
//!
//! ## Overview
//!
//! This pallet provides a `TransactionExtension` with an optional `AssetId` that specifies the
//! asset to be used for payment (defaulting to the native token on `None`). It expects an
//! [`OnChargeAssetTransaction`] implementation analogous to [`pallet-transaction-payment`]. The
//! included [`SwapAssetAdapter`] (implementing [`OnChargeAssetTransaction`]) determines the
//! fee amount by converting the fee calculated by [`pallet-transaction-payment`] in the native
//! asset into the amount required of the specified asset.
//!
//! ## Pallet API
//!
//! This pallet does not have any dispatchable calls or storage. It wraps FRAME's Transaction
//! Payment pallet and functions as a replacement. This means you should include both pallets in
//! your `construct_runtime` macro, but only include this pallet's [`TransactionExtension`]
//! ([`ChargeAssetTxPayment`]).
//!
//! ## Terminology
//!
//! - Native Asset or Native Currency: The asset that a chain considers native, as in its default
//!   for transaction fee payment, deposits, inflation, etc.
//! - Other assets: Other assets that may exist on chain, for example under the Assets pallet.

#![cfg_attr(not(feature = "std"), no_std)]

extern crate alloc;

use codec::{Decode, Encode};
use frame_support::{
	dispatch::{DispatchInfo, DispatchResult, PostDispatchInfo},
	traits::IsType,
	DefaultNoBound,
};
use pallet_transaction_payment::{ChargeTransactionPayment, OnChargeTransaction};
use scale_info::TypeInfo;
use sp_runtime::{
	traits::{
<<<<<<< HEAD
		AsSystemOriginSigner, DispatchInfoOf, Dispatchable, PostDispatchInfoOf,
		TransactionExtension, TransactionExtensionBase, ValidateResult, Zero,
=======
		AsSystemOriginSigner, DispatchInfoOf, Dispatchable, PostDispatchInfoOf, RefundWeight,
		TransactionExtension, ValidateResult, Zero,
>>>>>>> b4732add
	},
	transaction_validity::{InvalidTransaction, TransactionValidityError, ValidTransaction},
};

#[cfg(test)]
mod mock;
#[cfg(test)]
mod tests;
pub mod weights;

#[cfg(feature = "runtime-benchmarks")]
mod benchmarking;

mod payment;
use frame_support::{pallet_prelude::Weight, traits::tokens::AssetId};
pub use payment::*;
pub use weights::WeightInfo;
<<<<<<< HEAD
=======

/// Balance type alias for balances of the chain's native asset.
pub(crate) type BalanceOf<T> = <OnChargeTransactionOf<T> as OnChargeTransaction<T>>::Balance;
>>>>>>> b4732add

/// Type aliases used for interaction with `OnChargeTransaction`.
pub(crate) type OnChargeTransactionOf<T> =
	<T as pallet_transaction_payment::Config>::OnChargeTransaction;

/// Liquidity info type alias for the chain's native asset.
pub(crate) type NativeLiquidityInfoOf<T> =
	<OnChargeTransactionOf<T> as OnChargeTransaction<T>>::LiquidityInfo;

/// Liquidity info type alias for the chain's assets.
pub(crate) type AssetLiquidityInfoOf<T> =
	<<T as Config>::OnChargeAssetTransaction as OnChargeAssetTransaction<T>>::LiquidityInfo;

/// Used to pass the initial payment info from pre- to post-dispatch.
#[derive(Encode, Decode, DefaultNoBound, TypeInfo)]
pub enum InitialPayment<T: Config> {
	/// No initial fee was paid.
	#[default]
	Nothing,
	/// The initial fee was paid in the native currency.
	Native(NativeLiquidityInfoOf<T>),
	/// The initial fee was paid in an asset.
	Asset((T::AssetId, AssetLiquidityInfoOf<T>)),
}

pub use pallet::*;

#[frame_support::pallet]
pub mod pallet {
	use super::*;

	#[pallet::config]
	pub trait Config: frame_system::Config + pallet_transaction_payment::Config {
		/// The overarching event type.
		type RuntimeEvent: From<Event<Self>> + IsType<<Self as frame_system::Config>::RuntimeEvent>;
		/// The asset ID type that can be used for transaction payments in addition to a
		/// native asset.
		type AssetId: AssetId;
		/// The actual transaction charging logic that charges the fees.
<<<<<<< HEAD
		type OnChargeAssetTransaction: OnChargeAssetTransaction<Self>;
=======
		type OnChargeAssetTransaction: OnChargeAssetTransaction<
			Self,
			Balance = BalanceOf<Self>,
			AssetId = Self::AssetId,
		>;
>>>>>>> b4732add
		/// The weight information of this pallet.
		type WeightInfo: WeightInfo;
		#[cfg(feature = "runtime-benchmarks")]
		/// Benchmark helper
		type BenchmarkHelper: BenchmarkHelperTrait<
			Self::AccountId,
<<<<<<< HEAD
			<<Self as Config>::Fungibles as Inspect<Self::AccountId>>::AssetId,
=======
			Self::AssetId,
>>>>>>> b4732add
			<<Self as Config>::OnChargeAssetTransaction as OnChargeAssetTransaction<Self>>::AssetId,
		>;
	}

	#[pallet::pallet]
	pub struct Pallet<T>(_);

	#[cfg(feature = "runtime-benchmarks")]
	/// Helper trait to benchmark the `ChargeAssetTxPayment` transaction extension.
	pub trait BenchmarkHelperTrait<AccountId, FunAssetIdParameter, AssetIdParameter> {
		/// Returns the `AssetId` to be used in the liquidity pool by the benchmarking code.
		fn create_asset_id_parameter(id: u32) -> (FunAssetIdParameter, AssetIdParameter);
		/// Create a liquidity pool for a given asset and sufficiently endow accounts to benchmark
		/// the extension.
		fn setup_balances_and_pool(asset_id: FunAssetIdParameter, account: AccountId);
	}

	#[pallet::event]
	#[pallet::generate_deposit(pub(super) fn deposit_event)]
	pub enum Event<T: Config> {
		/// A transaction fee `actual_fee`, of which `tip` was added to the minimum inclusion fee,
		/// has been paid by `who` in an asset `asset_id`.
		AssetTxFeePaid {
			who: T::AccountId,
			actual_fee: BalanceOf<T>,
			tip: BalanceOf<T>,
			asset_id: T::AssetId,
		},
		/// A swap of the refund in native currency back to asset failed.
		AssetRefundFailed { native_amount_kept: BalanceOf<T> },
	}
}

/// Require payment for transaction inclusion and optionally include a tip to gain additional
/// priority in the queue.
///
/// Wraps the transaction logic in [`pallet_transaction_payment`] and extends it with assets.
/// An asset ID of `None` falls back to the underlying transaction payment logic via the native
/// currency.
///
/// Transaction payments are processed using different handlers based on the asset type:
/// - Payments with a native asset are charged by
///   [pallet_transaction_payment::Config::OnChargeTransaction].
/// - Payments with other assets are charged by [Config::OnChargeAssetTransaction].
#[derive(Encode, Decode, Clone, Eq, PartialEq, TypeInfo)]
#[scale_info(skip_type_params(T))]
pub struct ChargeAssetTxPayment<T: Config> {
	#[codec(compact)]
	tip: BalanceOf<T>,
	asset_id: Option<T::AssetId>,
}

impl<T: Config> ChargeAssetTxPayment<T>
where
	T::RuntimeCall: Dispatchable<Info = DispatchInfo, PostInfo = PostDispatchInfo>,
{
	/// Utility constructor. Used only in client/factory code.
	pub fn from(tip: BalanceOf<T>, asset_id: Option<T::AssetId>) -> Self {
		Self { tip, asset_id }
	}

	/// Fee withdrawal logic that dispatches to either [`Config::OnChargeAssetTransaction`] or
	/// [`pallet_transaction_payment::Config::OnChargeTransaction`].
	fn withdraw_fee(
		&self,
		who: &T::AccountId,
		call: &T::RuntimeCall,
		info: &DispatchInfoOf<T::RuntimeCall>,
		fee: BalanceOf<T>,
	) -> Result<(BalanceOf<T>, InitialPayment<T>), TransactionValidityError> {
		debug_assert!(self.tip <= fee, "tip should be included in the computed fee");
		if fee.is_zero() {
			Ok((fee, InitialPayment::Nothing))
		} else if let Some(asset_id) = &self.asset_id {
			T::OnChargeAssetTransaction::withdraw_fee(
				who,
				call,
				info,
				asset_id.clone(),
				fee,
				self.tip,
			)
			.map(|payment| (fee, InitialPayment::Asset((asset_id.clone(), payment))))
		} else {
			T::OnChargeTransaction::withdraw_fee(who, call, info, fee, self.tip)
				.map(|payment| (fee, InitialPayment::Native(payment)))
		}
	}

	/// Fee withdrawal logic dry-run that dispatches to either `OnChargeAssetTransaction` or
	/// `OnChargeTransaction`.
	fn can_withdraw_fee(
		&self,
		who: &T::AccountId,
		call: &T::RuntimeCall,
		info: &DispatchInfoOf<T::RuntimeCall>,
		fee: BalanceOf<T>,
	) -> Result<(), TransactionValidityError> {
		debug_assert!(self.tip <= fee, "tip should be included in the computed fee");
		if fee.is_zero() {
			Ok(())
		} else if let Some(asset_id) = &self.asset_id {
			T::OnChargeAssetTransaction::can_withdraw_fee(who, asset_id.clone(), fee.into())
		} else {
			<OnChargeTransactionOf<T> as OnChargeTransaction<T>>::can_withdraw_fee(
				who, call, info, fee, self.tip,
			)
			.map_err(|_| -> TransactionValidityError { InvalidTransaction::Payment.into() })
		}
	}
}

impl<T: Config> core::fmt::Debug for ChargeAssetTxPayment<T> {
	#[cfg(feature = "std")]
	fn fmt(&self, f: &mut core::fmt::Formatter) -> core::fmt::Result {
		write!(f, "ChargeAssetTxPayment<{:?}, {:?}>", self.tip, self.asset_id.encode())
	}
	#[cfg(not(feature = "std"))]
	fn fmt(&self, _: &mut core::fmt::Formatter) -> core::fmt::Result {
		Ok(())
	}
}

<<<<<<< HEAD
impl<T: Config> TransactionExtensionBase for ChargeAssetTxPayment<T>
where
	AssetBalanceOf<T>: Send + Sync,
	BalanceOf<T>: Send
		+ Sync
		+ From<u64>
		+ Into<ChargeAssetBalanceOf<T>>
		+ Into<ChargeAssetLiquidityOf<T>>
		+ From<ChargeAssetLiquidityOf<T>>,
	ChargeAssetIdOf<T>: Send + Sync,
{
	const IDENTIFIER: &'static str = "ChargeAssetTxPayment";
	type Implicit = ();

	fn weight(&self) -> Weight {
		if self.asset_id.is_some() {
			<T as Config>::WeightInfo::charge_asset_tx_payment_asset()
		} else {
			<T as Config>::WeightInfo::charge_asset_tx_payment_native()
		}
	}
}

impl<T: Config, Context> TransactionExtension<T::RuntimeCall, Context> for ChargeAssetTxPayment<T>
where
	T::RuntimeCall: Dispatchable<Info = DispatchInfo, PostInfo = PostDispatchInfo>,
	AssetBalanceOf<T>: Send + Sync,
	BalanceOf<T>: Send
		+ Sync
		+ From<u64>
		+ Into<ChargeAssetBalanceOf<T>>
		+ Into<ChargeAssetLiquidityOf<T>>
		+ From<ChargeAssetLiquidityOf<T>>,
	ChargeAssetIdOf<T>: Send + Sync,
	<T::RuntimeCall as Dispatchable>::RuntimeOrigin: AsSystemOriginSigner<T::AccountId> + Clone,
{
	type Val = (
		// tip
		BalanceOf<T>,
		// who paid the fee
		T::AccountId,
		// transaction fee
		BalanceOf<T>,
	);
	type Pre = (
		// tip
		BalanceOf<T>,
		// who paid the fee
		T::AccountId,
		// imbalance resulting from withdrawing the fee
		InitialPayment<T>,
		// asset_id for the transaction payment
		Option<ChargeAssetIdOf<T>>,
	);

	fn validate(
		&self,
		origin: <T::RuntimeCall as Dispatchable>::RuntimeOrigin,
		_call: &T::RuntimeCall,
		info: &DispatchInfoOf<T::RuntimeCall>,
		len: usize,
		_context: &mut Context,
		_self_implicit: Self::Implicit,
		_inherited_implication: &impl Encode,
	) -> ValidateResult<Self::Val, T::RuntimeCall> {
		let who = origin.as_system_origin_signer().ok_or(InvalidTransaction::BadSigner)?;
		// Non-mutating call of `compute_fee` to calculate the fee used in the transaction priority.
		let fee = pallet_transaction_payment::Pallet::<T>::compute_fee(len as u32, info, self.tip);
		let priority = ChargeTransactionPayment::<T>::get_priority(info, len, self.tip, fee);
		let validity = ValidTransaction { priority, ..Default::default() };
		let val = (self.tip, who.clone(), fee);
=======
/// The info passed between the validate and prepare steps for the `ChargeAssetTxPayment` extension.
pub enum Val<T: Config> {
	Charge {
		tip: BalanceOf<T>,
		// who paid the fee
		who: T::AccountId,
		// transaction fee
		fee: BalanceOf<T>,
	},
	NoCharge,
}

/// The info passed between the prepare and post-dispatch steps for the `ChargeAssetTxPayment`
/// extension.
pub enum Pre<T: Config> {
	Charge {
		tip: BalanceOf<T>,
		// who paid the fee
		who: T::AccountId,
		// imbalance resulting from withdrawing the fee
		initial_payment: InitialPayment<T>,
		// weight used by the extension
		weight: Weight,
	},
	NoCharge {
		// weight initially estimated by the extension, to be refunded
		refund: Weight,
	},
}

impl<T: Config> TransactionExtension<T::RuntimeCall> for ChargeAssetTxPayment<T>
where
	T::RuntimeCall: Dispatchable<Info = DispatchInfo, PostInfo = PostDispatchInfo>,
	BalanceOf<T>: Send + Sync + From<u64>,
	T::AssetId: Send + Sync,
	<T::RuntimeCall as Dispatchable>::RuntimeOrigin: AsSystemOriginSigner<T::AccountId> + Clone,
{
	const IDENTIFIER: &'static str = "ChargeAssetTxPayment";
	type Implicit = ();
	type Val = Val<T>;
	type Pre = Pre<T>;

	fn weight(&self, _: &T::RuntimeCall) -> Weight {
		if self.asset_id.is_some() {
			<T as Config>::WeightInfo::charge_asset_tx_payment_asset()
		} else {
			<T as Config>::WeightInfo::charge_asset_tx_payment_native()
		}
	}

	fn validate(
		&self,
		origin: <T::RuntimeCall as Dispatchable>::RuntimeOrigin,
		call: &T::RuntimeCall,
		info: &DispatchInfoOf<T::RuntimeCall>,
		len: usize,
		_self_implicit: Self::Implicit,
		_inherited_implication: &impl Encode,
	) -> ValidateResult<Self::Val, T::RuntimeCall> {
		let Some(who) = origin.as_system_origin_signer() else {
			return Ok((ValidTransaction::default(), Val::NoCharge, origin))
		};
		// Non-mutating call of `compute_fee` to calculate the fee used in the transaction priority.
		let fee = pallet_transaction_payment::Pallet::<T>::compute_fee(len as u32, info, self.tip);
		self.can_withdraw_fee(&who, call, info, fee)?;
		let priority = ChargeTransactionPayment::<T>::get_priority(info, len, self.tip, fee);
		let validity = ValidTransaction { priority, ..Default::default() };
		let val = Val::Charge { tip: self.tip, who: who.clone(), fee };
>>>>>>> b4732add
		Ok((validity, val, origin))
	}

	fn prepare(
		self,
		val: Self::Val,
		_origin: &<T::RuntimeCall as Dispatchable>::RuntimeOrigin,
		call: &T::RuntimeCall,
		info: &DispatchInfoOf<T::RuntimeCall>,
		_len: usize,
<<<<<<< HEAD
		_context: &Context,
	) -> Result<Self::Pre, TransactionValidityError> {
		let (tip, who, fee) = val;
		// Mutating call of `withdraw_fee` to actually charge for the transaction.
		let (_fee, initial_payment) = self.withdraw_fee(&who, call, info, fee)?;
		Ok((tip, who, initial_payment, self.asset_id.clone()))
	}

	fn post_dispatch(
=======
	) -> Result<Self::Pre, TransactionValidityError> {
		match val {
			Val::Charge { tip, who, fee } => {
				// Mutating call of `withdraw_fee` to actually charge for the transaction.
				let (_fee, initial_payment) = self.withdraw_fee(&who, call, info, fee)?;
				Ok(Pre::Charge { tip, who, initial_payment, weight: self.weight(call) })
			},
			Val::NoCharge => Ok(Pre::NoCharge { refund: self.weight(call) }),
		}
	}

	fn post_dispatch_details(
>>>>>>> b4732add
		pre: Self::Pre,
		info: &DispatchInfoOf<T::RuntimeCall>,
		post_info: &PostDispatchInfoOf<T::RuntimeCall>,
		len: usize,
<<<<<<< HEAD
		result: &DispatchResult,
		_context: &Context,
	) -> Result<(), TransactionValidityError> {
		let (tip, who, initial_payment, asset_id) = pre;
		match initial_payment {
			InitialPayment::Native(already_withdrawn) => {
				debug_assert!(
					asset_id.is_none(),
					"For that payment type the `asset_id` should be None"
				);
				pallet_transaction_payment::ChargeTransactionPayment::<T>::post_dispatch(
					(tip, who, already_withdrawn),
					info,
					post_info,
					len,
					result,
					&(),
				)?;
			},
			InitialPayment::Asset(already_withdrawn) => {
				debug_assert!(
					asset_id.is_some(),
					"For that payment type the `asset_id` should be set"
				);
				let actual_fee = pallet_transaction_payment::Pallet::<T>::compute_actual_fee(
					len as u32, info, post_info, tip,
				);

				if let Some(asset_id) = asset_id {
					let (used_for_fee, received_exchanged, asset_consumed) = already_withdrawn;
					let converted_fee = T::OnChargeAssetTransaction::correct_and_deposit_fee(
						&who,
						info,
						post_info,
						actual_fee.into(),
						tip.into(),
						used_for_fee.into(),
						received_exchanged.into(),
						asset_id.clone(),
						asset_consumed.into(),
					)?;

					Pallet::<T>::deposit_event(Event::<T>::AssetTxFeePaid {
						who,
						actual_fee: converted_fee,
						tip,
						asset_id,
					});
				}
			},
			InitialPayment::Nothing => {
				// `actual_fee` should be zero here for any signed extrinsic. It would be
				// non-zero here in case of unsigned extrinsics as they don't pay fees but
				// `compute_actual_fee` is not aware of them. In both cases it's fine to just
				// move ahead without adjusting the fee, though, so we do nothing.
				debug_assert!(tip.is_zero(), "tip should be zero if initial fee was zero.");
			},
		}
=======
		_result: &DispatchResult,
	) -> Result<Weight, TransactionValidityError> {
		let (tip, who, initial_payment, extension_weight) = match pre {
			Pre::Charge { tip, who, initial_payment, weight } =>
				(tip, who, initial_payment, weight),
			Pre::NoCharge { refund } => {
				// No-op: Refund everything
				return Ok(refund)
			},
		};
>>>>>>> b4732add

		match initial_payment {
			InitialPayment::Native(already_withdrawn) => {
				// Take into account the weight used by this extension before calculating the
				// refund.
				let actual_ext_weight = <T as Config>::WeightInfo::charge_asset_tx_payment_native();
				let unspent_weight = extension_weight.saturating_sub(actual_ext_weight);
				let mut actual_post_info = *post_info;
				actual_post_info.refund(unspent_weight);
				let actual_fee = pallet_transaction_payment::Pallet::<T>::compute_actual_fee(
					len as u32,
					info,
					&actual_post_info,
					tip,
				);
				T::OnChargeTransaction::correct_and_deposit_fee(
					&who,
					info,
					&actual_post_info,
					actual_fee,
					tip,
					already_withdrawn,
				)?;
				pallet_transaction_payment::Pallet::<T>::deposit_fee_paid_event(
					who, actual_fee, tip,
				);
				Ok(unspent_weight)
			},
			InitialPayment::Asset((asset_id, already_withdrawn)) => {
				// Take into account the weight used by this extension before calculating the
				// refund.
				let actual_ext_weight = <T as Config>::WeightInfo::charge_asset_tx_payment_asset();
				let unspent_weight = extension_weight.saturating_sub(actual_ext_weight);
				let mut actual_post_info = *post_info;
				actual_post_info.refund(unspent_weight);
				let actual_fee = pallet_transaction_payment::Pallet::<T>::compute_actual_fee(
					len as u32,
					info,
					&actual_post_info,
					tip,
				);
				let converted_fee = T::OnChargeAssetTransaction::correct_and_deposit_fee(
					&who,
					info,
					&actual_post_info,
					actual_fee,
					tip,
					asset_id.clone(),
					already_withdrawn,
				)?;

				Pallet::<T>::deposit_event(Event::<T>::AssetTxFeePaid {
					who,
					actual_fee: converted_fee,
					tip,
					asset_id,
				});

				Ok(unspent_weight)
			},
			InitialPayment::Nothing => {
				// `actual_fee` should be zero here for any signed extrinsic. It would be
				// non-zero here in case of unsigned extrinsics as they don't pay fees but
				// `compute_actual_fee` is not aware of them. In both cases it's fine to just
				// move ahead without adjusting the fee, though, so we do nothing.
				debug_assert!(tip.is_zero(), "tip should be zero if initial fee was zero.");
				Ok(extension_weight
					.saturating_sub(<T as Config>::WeightInfo::charge_asset_tx_payment_zero()))
			},
		}
	}
}<|MERGE_RESOLUTION|>--- conflicted
+++ resolved
@@ -54,13 +54,8 @@
 use scale_info::TypeInfo;
 use sp_runtime::{
 	traits::{
-<<<<<<< HEAD
-		AsSystemOriginSigner, DispatchInfoOf, Dispatchable, PostDispatchInfoOf,
-		TransactionExtension, TransactionExtensionBase, ValidateResult, Zero,
-=======
 		AsSystemOriginSigner, DispatchInfoOf, Dispatchable, PostDispatchInfoOf, RefundWeight,
 		TransactionExtension, ValidateResult, Zero,
->>>>>>> b4732add
 	},
 	transaction_validity::{InvalidTransaction, TransactionValidityError, ValidTransaction},
 };
@@ -78,12 +73,9 @@
 use frame_support::{pallet_prelude::Weight, traits::tokens::AssetId};
 pub use payment::*;
 pub use weights::WeightInfo;
-<<<<<<< HEAD
-=======
 
 /// Balance type alias for balances of the chain's native asset.
 pub(crate) type BalanceOf<T> = <OnChargeTransactionOf<T> as OnChargeTransaction<T>>::Balance;
->>>>>>> b4732add
 
 /// Type aliases used for interaction with `OnChargeTransaction`.
 pub(crate) type OnChargeTransactionOf<T> =
@@ -123,26 +115,18 @@
 		/// native asset.
 		type AssetId: AssetId;
 		/// The actual transaction charging logic that charges the fees.
-<<<<<<< HEAD
-		type OnChargeAssetTransaction: OnChargeAssetTransaction<Self>;
-=======
 		type OnChargeAssetTransaction: OnChargeAssetTransaction<
 			Self,
 			Balance = BalanceOf<Self>,
 			AssetId = Self::AssetId,
 		>;
->>>>>>> b4732add
 		/// The weight information of this pallet.
 		type WeightInfo: WeightInfo;
 		#[cfg(feature = "runtime-benchmarks")]
 		/// Benchmark helper
 		type BenchmarkHelper: BenchmarkHelperTrait<
 			Self::AccountId,
-<<<<<<< HEAD
-			<<Self as Config>::Fungibles as Inspect<Self::AccountId>>::AssetId,
-=======
 			Self::AssetId,
->>>>>>> b4732add
 			<<Self as Config>::OnChargeAssetTransaction as OnChargeAssetTransaction<Self>>::AssetId,
 		>;
 	}
@@ -266,79 +250,6 @@
 	}
 }
 
-<<<<<<< HEAD
-impl<T: Config> TransactionExtensionBase for ChargeAssetTxPayment<T>
-where
-	AssetBalanceOf<T>: Send + Sync,
-	BalanceOf<T>: Send
-		+ Sync
-		+ From<u64>
-		+ Into<ChargeAssetBalanceOf<T>>
-		+ Into<ChargeAssetLiquidityOf<T>>
-		+ From<ChargeAssetLiquidityOf<T>>,
-	ChargeAssetIdOf<T>: Send + Sync,
-{
-	const IDENTIFIER: &'static str = "ChargeAssetTxPayment";
-	type Implicit = ();
-
-	fn weight(&self) -> Weight {
-		if self.asset_id.is_some() {
-			<T as Config>::WeightInfo::charge_asset_tx_payment_asset()
-		} else {
-			<T as Config>::WeightInfo::charge_asset_tx_payment_native()
-		}
-	}
-}
-
-impl<T: Config, Context> TransactionExtension<T::RuntimeCall, Context> for ChargeAssetTxPayment<T>
-where
-	T::RuntimeCall: Dispatchable<Info = DispatchInfo, PostInfo = PostDispatchInfo>,
-	AssetBalanceOf<T>: Send + Sync,
-	BalanceOf<T>: Send
-		+ Sync
-		+ From<u64>
-		+ Into<ChargeAssetBalanceOf<T>>
-		+ Into<ChargeAssetLiquidityOf<T>>
-		+ From<ChargeAssetLiquidityOf<T>>,
-	ChargeAssetIdOf<T>: Send + Sync,
-	<T::RuntimeCall as Dispatchable>::RuntimeOrigin: AsSystemOriginSigner<T::AccountId> + Clone,
-{
-	type Val = (
-		// tip
-		BalanceOf<T>,
-		// who paid the fee
-		T::AccountId,
-		// transaction fee
-		BalanceOf<T>,
-	);
-	type Pre = (
-		// tip
-		BalanceOf<T>,
-		// who paid the fee
-		T::AccountId,
-		// imbalance resulting from withdrawing the fee
-		InitialPayment<T>,
-		// asset_id for the transaction payment
-		Option<ChargeAssetIdOf<T>>,
-	);
-
-	fn validate(
-		&self,
-		origin: <T::RuntimeCall as Dispatchable>::RuntimeOrigin,
-		_call: &T::RuntimeCall,
-		info: &DispatchInfoOf<T::RuntimeCall>,
-		len: usize,
-		_context: &mut Context,
-		_self_implicit: Self::Implicit,
-		_inherited_implication: &impl Encode,
-	) -> ValidateResult<Self::Val, T::RuntimeCall> {
-		let who = origin.as_system_origin_signer().ok_or(InvalidTransaction::BadSigner)?;
-		// Non-mutating call of `compute_fee` to calculate the fee used in the transaction priority.
-		let fee = pallet_transaction_payment::Pallet::<T>::compute_fee(len as u32, info, self.tip);
-		let priority = ChargeTransactionPayment::<T>::get_priority(info, len, self.tip, fee);
-		let validity = ValidTransaction { priority, ..Default::default() };
-		let val = (self.tip, who.clone(), fee);
-=======
 /// The info passed between the validate and prepare steps for the `ChargeAssetTxPayment` extension.
 pub enum Val<T: Config> {
 	Charge {
@@ -407,7 +318,6 @@
 		let priority = ChargeTransactionPayment::<T>::get_priority(info, len, self.tip, fee);
 		let validity = ValidTransaction { priority, ..Default::default() };
 		let val = Val::Charge { tip: self.tip, who: who.clone(), fee };
->>>>>>> b4732add
 		Ok((validity, val, origin))
 	}
 
@@ -418,17 +328,6 @@
 		call: &T::RuntimeCall,
 		info: &DispatchInfoOf<T::RuntimeCall>,
 		_len: usize,
-<<<<<<< HEAD
-		_context: &Context,
-	) -> Result<Self::Pre, TransactionValidityError> {
-		let (tip, who, fee) = val;
-		// Mutating call of `withdraw_fee` to actually charge for the transaction.
-		let (_fee, initial_payment) = self.withdraw_fee(&who, call, info, fee)?;
-		Ok((tip, who, initial_payment, self.asset_id.clone()))
-	}
-
-	fn post_dispatch(
-=======
 	) -> Result<Self::Pre, TransactionValidityError> {
 		match val {
 			Val::Charge { tip, who, fee } => {
@@ -441,71 +340,10 @@
 	}
 
 	fn post_dispatch_details(
->>>>>>> b4732add
 		pre: Self::Pre,
 		info: &DispatchInfoOf<T::RuntimeCall>,
 		post_info: &PostDispatchInfoOf<T::RuntimeCall>,
 		len: usize,
-<<<<<<< HEAD
-		result: &DispatchResult,
-		_context: &Context,
-	) -> Result<(), TransactionValidityError> {
-		let (tip, who, initial_payment, asset_id) = pre;
-		match initial_payment {
-			InitialPayment::Native(already_withdrawn) => {
-				debug_assert!(
-					asset_id.is_none(),
-					"For that payment type the `asset_id` should be None"
-				);
-				pallet_transaction_payment::ChargeTransactionPayment::<T>::post_dispatch(
-					(tip, who, already_withdrawn),
-					info,
-					post_info,
-					len,
-					result,
-					&(),
-				)?;
-			},
-			InitialPayment::Asset(already_withdrawn) => {
-				debug_assert!(
-					asset_id.is_some(),
-					"For that payment type the `asset_id` should be set"
-				);
-				let actual_fee = pallet_transaction_payment::Pallet::<T>::compute_actual_fee(
-					len as u32, info, post_info, tip,
-				);
-
-				if let Some(asset_id) = asset_id {
-					let (used_for_fee, received_exchanged, asset_consumed) = already_withdrawn;
-					let converted_fee = T::OnChargeAssetTransaction::correct_and_deposit_fee(
-						&who,
-						info,
-						post_info,
-						actual_fee.into(),
-						tip.into(),
-						used_for_fee.into(),
-						received_exchanged.into(),
-						asset_id.clone(),
-						asset_consumed.into(),
-					)?;
-
-					Pallet::<T>::deposit_event(Event::<T>::AssetTxFeePaid {
-						who,
-						actual_fee: converted_fee,
-						tip,
-						asset_id,
-					});
-				}
-			},
-			InitialPayment::Nothing => {
-				// `actual_fee` should be zero here for any signed extrinsic. It would be
-				// non-zero here in case of unsigned extrinsics as they don't pay fees but
-				// `compute_actual_fee` is not aware of them. In both cases it's fine to just
-				// move ahead without adjusting the fee, though, so we do nothing.
-				debug_assert!(tip.is_zero(), "tip should be zero if initial fee was zero.");
-			},
-		}
-=======
 		_result: &DispatchResult,
 	) -> Result<Weight, TransactionValidityError> {
 		let (tip, who, initial_payment, extension_weight) = match pre {
@@ -516,7 +354,6 @@
 				return Ok(refund)
 			},
 		};
->>>>>>> b4732add
 
 		match initial_payment {
 			InitialPayment::Native(already_withdrawn) => {
