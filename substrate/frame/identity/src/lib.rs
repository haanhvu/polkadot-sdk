// This file is part of Substrate.

// Copyright (C) Parity Technologies (UK) Ltd.
// SPDX-License-Identifier: Apache-2.0

// Licensed under the Apache License, Version 2.0 (the "License");
// you may not use this file except in compliance with the License.
// You may obtain a copy of the License at
//
// 	http://www.apache.org/licenses/LICENSE-2.0
//
// Unless required by applicable law or agreed to in writing, software
// distributed under the License is distributed on an "AS IS" BASIS,
// WITHOUT WARRANTIES OR CONDITIONS OF ANY KIND, either express or implied.
// See the License for the specific language governing permissions and
// limitations under the License.

//! # Identity Pallet
//!
//! - [`Config`]
//! - [`Call`]
//!
//! ## Overview
//!
//! A federated naming system, allowing for multiple registrars to be added from a specified origin.
//! Registrars can set a fee to provide identity-verification service. Anyone can put forth a
//! proposed identity for a fixed deposit and ask for review by any number of registrars (paying
//! each of their fees). Registrar judgements are given as an `enum`, allowing for sophisticated,
//! multi-tier opinions.
//!
//! Some judgements are identified as *sticky*, which means they cannot be removed except by
//! complete removal of the identity, or by the registrar. Judgements are allowed to represent a
//! portion of funds that have been reserved for the registrar.
//!
//! A super-user can remove accounts and in doing so, slash the deposit.
//!
//! All accounts may also have a limited number of sub-accounts which may be specified by the owner;
//! by definition, these have equivalent ownership and each has an individual name.
//!
//! The number of registrars should be limited, and the deposit made sufficiently large, to ensure
//! no state-bloat attack is viable.
//!
//! ## Interface
//!
//! ### Dispatchable Functions
//!
//! #### For general users
//! * `set_identity` - Set the associated identity of an account; a small deposit is reserved if not
//!   already taken.
//! * `clear_identity` - Remove an account's associated identity; the deposit is returned.
//! * `request_judgement` - Request a judgement from a registrar, paying a fee.
//! * `cancel_request` - Cancel the previous request for a judgement.
//!
//! #### For general users with sub-identities
//! * `set_subs` - Set the sub-accounts of an identity.
//! * `add_sub` - Add a sub-identity to an identity.
//! * `remove_sub` - Remove a sub-identity of an identity.
//! * `rename_sub` - Rename a sub-identity of an identity.
//! * `quit_sub` - Remove a sub-identity of an identity (called by the sub-identity).
//!
//! #### For registrars
//! * `set_fee` - Set the fee required to be paid for a judgement to be given by the registrar.
//! * `set_fields` - Set the fields that a registrar cares about in their judgements.
//! * `provide_judgement` - Provide a judgement to an identity.
//!
//! #### For super-users
//! * `add_registrar` - Add a new registrar to the system.
//! * `kill_identity` - Forcibly remove the associated identity; the deposit is lost.
//!
//! [`Call`]: ./enum.Call.html
//! [`Config`]: ./trait.Config.html

#![cfg_attr(not(feature = "std"), no_std)]

mod benchmarking;
pub mod legacy;
#[cfg(test)]
mod tests;
mod types;
pub mod weights;

use frame_support::{
	pallet_prelude::DispatchResult,
	traits::{BalanceStatus, Currency, Get, OnUnbalanced, ReservableCurrency},
};
use sp_runtime::traits::{AppendZerosInput, Hash, Saturating, StaticLookup, Zero};
use sp_std::prelude::*;
pub use weights::WeightInfo;

pub use pallet::*;
pub use types::{
<<<<<<< HEAD
	Data, IdentityFields, IdentityInformationProvider, Judgement, RegistrarIndex, RegistrarInfo,
	Registration, U64BitFlag,
=======
	Data, IdentityInformationProvider, Judgement, RegistrarIndex, RegistrarInfo, Registration,
>>>>>>> 21fbc00d
};

type BalanceOf<T> =
	<<T as Config>::Currency as Currency<<T as frame_system::Config>::AccountId>>::Balance;
type NegativeImbalanceOf<T> = <<T as Config>::Currency as Currency<
	<T as frame_system::Config>::AccountId,
>>::NegativeImbalance;
type AccountIdLookupOf<T> = <<T as frame_system::Config>::Lookup as StaticLookup>::Source;

#[frame_support::pallet]
pub mod pallet {
	use super::*;
	use frame_support::pallet_prelude::*;
	use frame_system::pallet_prelude::*;

	#[pallet::config]
	pub trait Config: frame_system::Config {
		/// The overarching event type.
		type RuntimeEvent: From<Event<Self>> + IsType<<Self as frame_system::Config>::RuntimeEvent>;

		/// The currency trait.
		type Currency: ReservableCurrency<Self::AccountId>;

		/// The amount held on deposit for a registered identity
		#[pallet::constant]
		type BasicDeposit: Get<BalanceOf<Self>>;

		/// The amount held on deposit per encoded byte for a registered identity.
		#[pallet::constant]
		type ByteDeposit: Get<BalanceOf<Self>>;

		/// The amount held on deposit for a registered subaccount. This should account for the fact
		/// that one storage item's value will increase by the size of an account ID, and there will
		/// be another trie item whose value is the size of an account ID plus 32 bytes.
		#[pallet::constant]
		type SubAccountDeposit: Get<BalanceOf<Self>>;

		/// The maximum number of sub-accounts allowed per identified account.
		#[pallet::constant]
		type MaxSubAccounts: Get<u32>;

		/// Structure holding information about an identity.
		type IdentityInformation: IdentityInformationProvider;

		/// Maxmimum number of registrars allowed in the system. Needed to bound the complexity
		/// of, e.g., updating judgements.
		#[pallet::constant]
		type MaxRegistrars: Get<u32>;

		/// What to do with slashed funds.
		type Slashed: OnUnbalanced<NegativeImbalanceOf<Self>>;

		/// The origin which may forcibly set or remove a name. Root can always do this.
		type ForceOrigin: EnsureOrigin<Self::RuntimeOrigin>;

		/// The origin which may add or remove registrars. Root can always do this.
		type RegistrarOrigin: EnsureOrigin<Self::RuntimeOrigin>;

		/// Weight information for extrinsics in this pallet.
		type WeightInfo: WeightInfo;
	}

	#[pallet::pallet]
	pub struct Pallet<T>(_);

	/// Information that is pertinent to identify the entity behind an account.
	///
	/// TWOX-NOTE: OK ― `AccountId` is a secure hash.
	#[pallet::storage]
	#[pallet::getter(fn identity)]
	pub(super) type IdentityOf<T: Config> = StorageMap<
		_,
		Twox64Concat,
		T::AccountId,
		Registration<BalanceOf<T>, T::MaxRegistrars, T::IdentityInformation>,
		OptionQuery,
	>;

	/// The super-identity of an alternative "sub" identity together with its name, within that
	/// context. If the account is not some other account's sub-identity, then just `None`.
	#[pallet::storage]
	#[pallet::getter(fn super_of)]
	pub(super) type SuperOf<T: Config> =
		StorageMap<_, Blake2_128Concat, T::AccountId, (T::AccountId, Data), OptionQuery>;

	/// Alternative "sub" identities of this account.
	///
	/// The first item is the deposit, the second is a vector of the accounts.
	///
	/// TWOX-NOTE: OK ― `AccountId` is a secure hash.
	#[pallet::storage]
	#[pallet::getter(fn subs_of)]
	pub(super) type SubsOf<T: Config> = StorageMap<
		_,
		Twox64Concat,
		T::AccountId,
		(BalanceOf<T>, BoundedVec<T::AccountId, T::MaxSubAccounts>),
		ValueQuery,
	>;

	/// The set of registrars. Not expected to get very big as can only be added through a
	/// special origin (likely a council motion).
	///
	/// The index into this can be cast to `RegistrarIndex` to get a valid value.
	#[pallet::storage]
	#[pallet::getter(fn registrars)]
	pub(super) type Registrars<T: Config> = StorageValue<
		_,
		BoundedVec<
			Option<
				RegistrarInfo<
					BalanceOf<T>,
					T::AccountId,
					<T::IdentityInformation as IdentityInformationProvider>::FieldsIdentifier,
				>,
			>,
			T::MaxRegistrars,
		>,
		ValueQuery,
	>;

	#[pallet::error]
	pub enum Error<T> {
		/// Too many subs-accounts.
		TooManySubAccounts,
		/// Account isn't found.
		NotFound,
		/// Account isn't named.
		NotNamed,
		/// Empty index.
		EmptyIndex,
		/// Fee is changed.
		FeeChanged,
		/// No identity found.
		NoIdentity,
		/// Sticky judgement.
		StickyJudgement,
		/// Judgement given.
		JudgementGiven,
		/// Invalid judgement.
		InvalidJudgement,
		/// The index is invalid.
		InvalidIndex,
		/// The target is invalid.
		InvalidTarget,
		/// Maximum amount of registrars reached. Cannot add any more.
		TooManyRegistrars,
		/// Account ID is already named.
		AlreadyClaimed,
		/// Sender is not a sub-account.
		NotSub,
		/// Sub-account isn't owned by sender.
		NotOwned,
		/// The provided judgement was for a different identity.
		JudgementForDifferentIdentity,
		/// Error that occurs when there is an issue paying for judgement.
		JudgementPaymentFailed,
	}

	#[pallet::event]
	#[pallet::generate_deposit(pub(super) fn deposit_event)]
	pub enum Event<T: Config> {
		/// A name was set or reset (which will remove all judgements).
		IdentitySet { who: T::AccountId },
		/// A name was cleared, and the given balance returned.
		IdentityCleared { who: T::AccountId, deposit: BalanceOf<T> },
		/// A name was removed and the given balance slashed.
		IdentityKilled { who: T::AccountId, deposit: BalanceOf<T> },
		/// A judgement was asked from a registrar.
		JudgementRequested { who: T::AccountId, registrar_index: RegistrarIndex },
		/// A judgement request was retracted.
		JudgementUnrequested { who: T::AccountId, registrar_index: RegistrarIndex },
		/// A judgement was given by a registrar.
		JudgementGiven { target: T::AccountId, registrar_index: RegistrarIndex },
		/// A registrar was added.
		RegistrarAdded { registrar_index: RegistrarIndex },
		/// A sub-identity was added to an identity and the deposit paid.
		SubIdentityAdded { sub: T::AccountId, main: T::AccountId, deposit: BalanceOf<T> },
		/// A sub-identity was removed from an identity and the deposit freed.
		SubIdentityRemoved { sub: T::AccountId, main: T::AccountId, deposit: BalanceOf<T> },
		/// A sub-identity was cleared, and the given deposit repatriated from the
		/// main identity account to the sub-identity account.
		SubIdentityRevoked { sub: T::AccountId, main: T::AccountId, deposit: BalanceOf<T> },
	}

	#[pallet::call]
	/// Identity pallet declaration.
	impl<T: Config> Pallet<T> {
		/// Add a registrar to the system.
		///
		/// The dispatch origin for this call must be `T::RegistrarOrigin`.
		///
		/// - `account`: the account of the registrar.
		///
		/// Emits `RegistrarAdded` if successful.
		#[pallet::call_index(0)]
		#[pallet::weight(T::WeightInfo::add_registrar(T::MaxRegistrars::get()))]
		pub fn add_registrar(
			origin: OriginFor<T>,
			account: AccountIdLookupOf<T>,
		) -> DispatchResultWithPostInfo {
			T::RegistrarOrigin::ensure_origin(origin)?;
			let account = T::Lookup::lookup(account)?;

			let (i, registrar_count) = <Registrars<T>>::try_mutate(
				|registrars| -> Result<(RegistrarIndex, usize), DispatchError> {
					registrars
						.try_push(Some(RegistrarInfo {
							account,
							fee: Zero::zero(),
							fields: Default::default(),
						}))
						.map_err(|_| Error::<T>::TooManyRegistrars)?;
					Ok(((registrars.len() - 1) as RegistrarIndex, registrars.len()))
				},
			)?;

			Self::deposit_event(Event::RegistrarAdded { registrar_index: i });

			Ok(Some(T::WeightInfo::add_registrar(registrar_count as u32)).into())
		}

		/// Set an account's identity information and reserve the appropriate deposit.
		///
		/// If the account already has identity information, the deposit is taken as part payment
		/// for the new deposit.
		///
		/// The dispatch origin for this call must be _Signed_.
		///
		/// - `info`: The identity information.
		///
		/// Emits `IdentitySet` if successful.
		#[pallet::call_index(1)]
		#[pallet::weight(T::WeightInfo::set_identity(T::MaxRegistrars::get()))]
		pub fn set_identity(
			origin: OriginFor<T>,
			info: Box<T::IdentityInformation>,
		) -> DispatchResultWithPostInfo {
			let sender = ensure_signed(origin)?;
			let encoded_byte_size = info.encoded_size() as u32;
			let byte_deposit =
				T::ByteDeposit::get().saturating_mul(<BalanceOf<T>>::from(encoded_byte_size));

			let mut id = match <IdentityOf<T>>::get(&sender) {
				Some(mut id) => {
					// Only keep non-positive judgements.
					id.judgements.retain(|j| j.1.is_sticky());
					id.info = *info;
					id
				},
				None => Registration {
					info: *info,
					judgements: BoundedVec::default(),
					deposit: Zero::zero(),
				},
			};

			let old_deposit = id.deposit;
			id.deposit = T::BasicDeposit::get().saturating_add(byte_deposit);
			if id.deposit > old_deposit {
				T::Currency::reserve(&sender, id.deposit - old_deposit)?;
			}
			if old_deposit > id.deposit {
				let err_amount = T::Currency::unreserve(&sender, old_deposit - id.deposit);
				debug_assert!(err_amount.is_zero());
			}

			let judgements = id.judgements.len();
			<IdentityOf<T>>::insert(&sender, id);
			Self::deposit_event(Event::IdentitySet { who: sender });

			Ok(Some(T::WeightInfo::set_identity(judgements as u32)).into())
		}

		/// Set the sub-accounts of the sender.
		///
		/// Payment: Any aggregate balance reserved by previous `set_subs` calls will be returned
		/// and an amount `SubAccountDeposit` will be reserved for each item in `subs`.
		///
		/// The dispatch origin for this call must be _Signed_ and the sender must have a registered
		/// identity.
		///
		/// - `subs`: The identity's (new) sub-accounts.
		// TODO: This whole extrinsic screams "not optimized". For example we could
		// filter any overlap between new and old subs, and avoid reading/writing
		// to those values... We could also ideally avoid needing to write to
		// N storage items for N sub accounts. Right now the weight on this function
		// is a large overestimate due to the fact that it could potentially write
		// to 2 x T::MaxSubAccounts::get().
		#[pallet::call_index(2)]
		#[pallet::weight(T::WeightInfo::set_subs_old(T::MaxSubAccounts::get())
			.saturating_add(T::WeightInfo::set_subs_new(subs.len() as u32))
		)]
		pub fn set_subs(
			origin: OriginFor<T>,
			subs: Vec<(T::AccountId, Data)>,
		) -> DispatchResultWithPostInfo {
			let sender = ensure_signed(origin)?;
			ensure!(<IdentityOf<T>>::contains_key(&sender), Error::<T>::NotFound);
			ensure!(
				subs.len() <= T::MaxSubAccounts::get() as usize,
				Error::<T>::TooManySubAccounts
			);

			let (old_deposit, old_ids) = <SubsOf<T>>::get(&sender);
			let new_deposit =
				T::SubAccountDeposit::get().saturating_mul(<BalanceOf<T>>::from(subs.len() as u32));

			let not_other_sub =
				subs.iter().filter_map(|i| SuperOf::<T>::get(&i.0)).all(|i| i.0 == sender);
			ensure!(not_other_sub, Error::<T>::AlreadyClaimed);

			if old_deposit < new_deposit {
				T::Currency::reserve(&sender, new_deposit - old_deposit)?;
			} else if old_deposit > new_deposit {
				let err_amount = T::Currency::unreserve(&sender, old_deposit - new_deposit);
				debug_assert!(err_amount.is_zero());
			}
			// do nothing if they're equal.

			for s in old_ids.iter() {
				<SuperOf<T>>::remove(s);
			}
			let mut ids = BoundedVec::<T::AccountId, T::MaxSubAccounts>::default();
			for (id, name) in subs {
				<SuperOf<T>>::insert(&id, (sender.clone(), name));
				ids.try_push(id).expect("subs length is less than T::MaxSubAccounts; qed");
			}
			let new_subs = ids.len();

			if ids.is_empty() {
				<SubsOf<T>>::remove(&sender);
			} else {
				<SubsOf<T>>::insert(&sender, (new_deposit, ids));
			}

			Ok(Some(
				T::WeightInfo::set_subs_old(old_ids.len() as u32) // P: Real number of old accounts removed.
					// S: New subs added
					.saturating_add(T::WeightInfo::set_subs_new(new_subs as u32)),
			)
			.into())
		}

		/// Clear an account's identity info and all sub-accounts and return all deposits.
		///
		/// Payment: All reserved balances on the account are returned.
		///
		/// The dispatch origin for this call must be _Signed_ and the sender must have a registered
		/// identity.
		///
		/// Emits `IdentityCleared` if successful.
		#[pallet::call_index(3)]
		#[pallet::weight(T::WeightInfo::clear_identity(
			T::MaxRegistrars::get(),
			T::MaxSubAccounts::get(),
		))]
		pub fn clear_identity(origin: OriginFor<T>) -> DispatchResultWithPostInfo {
			let sender = ensure_signed(origin)?;

			let (subs_deposit, sub_ids) = <SubsOf<T>>::take(&sender);
			let id = <IdentityOf<T>>::take(&sender).ok_or(Error::<T>::NotNamed)?;
			let deposit = id.total_deposit().saturating_add(subs_deposit);
			for sub in sub_ids.iter() {
				<SuperOf<T>>::remove(sub);
			}

			let err_amount = T::Currency::unreserve(&sender, deposit);
			debug_assert!(err_amount.is_zero());

			Self::deposit_event(Event::IdentityCleared { who: sender, deposit });

			#[allow(deprecated)]
			Ok(Some(T::WeightInfo::clear_identity(
				id.judgements.len() as u32,
				sub_ids.len() as u32,
			))
			.into())
		}

		/// Request a judgement from a registrar.
		///
		/// Payment: At most `max_fee` will be reserved for payment to the registrar if judgement
		/// given.
		///
		/// The dispatch origin for this call must be _Signed_ and the sender must have a
		/// registered identity.
		///
		/// - `reg_index`: The index of the registrar whose judgement is requested.
		/// - `max_fee`: The maximum fee that may be paid. This should just be auto-populated as:
		///
		/// ```nocompile
		/// Self::registrars().get(reg_index).unwrap().fee
		/// ```
		///
		/// Emits `JudgementRequested` if successful.
		#[pallet::call_index(4)]
		#[pallet::weight(T::WeightInfo::request_judgement(T::MaxRegistrars::get(),))]
		pub fn request_judgement(
			origin: OriginFor<T>,
			#[pallet::compact] reg_index: RegistrarIndex,
			#[pallet::compact] max_fee: BalanceOf<T>,
		) -> DispatchResultWithPostInfo {
			let sender = ensure_signed(origin)?;
			let registrars = <Registrars<T>>::get();
			let registrar = registrars
				.get(reg_index as usize)
				.and_then(Option::as_ref)
				.ok_or(Error::<T>::EmptyIndex)?;
			ensure!(max_fee >= registrar.fee, Error::<T>::FeeChanged);
			let mut id = <IdentityOf<T>>::get(&sender).ok_or(Error::<T>::NoIdentity)?;

			let item = (reg_index, Judgement::FeePaid(registrar.fee));
			match id.judgements.binary_search_by_key(&reg_index, |x| x.0) {
				Ok(i) =>
					if id.judgements[i].1.is_sticky() {
						return Err(Error::<T>::StickyJudgement.into())
					} else {
						id.judgements[i] = item
					},
				Err(i) =>
					id.judgements.try_insert(i, item).map_err(|_| Error::<T>::TooManyRegistrars)?,
			}

			T::Currency::reserve(&sender, registrar.fee)?;

			let judgements = id.judgements.len();
			<IdentityOf<T>>::insert(&sender, id);

			Self::deposit_event(Event::JudgementRequested {
				who: sender,
				registrar_index: reg_index,
			});

			Ok(Some(T::WeightInfo::request_judgement(judgements as u32)).into())
		}

		/// Cancel a previous request.
		///
		/// Payment: A previously reserved deposit is returned on success.
		///
		/// The dispatch origin for this call must be _Signed_ and the sender must have a
		/// registered identity.
		///
		/// - `reg_index`: The index of the registrar whose judgement is no longer requested.
		///
		/// Emits `JudgementUnrequested` if successful.
		#[pallet::call_index(5)]
		#[pallet::weight(T::WeightInfo::cancel_request(T::MaxRegistrars::get()))]
		pub fn cancel_request(
			origin: OriginFor<T>,
			reg_index: RegistrarIndex,
		) -> DispatchResultWithPostInfo {
			let sender = ensure_signed(origin)?;
			let mut id = <IdentityOf<T>>::get(&sender).ok_or(Error::<T>::NoIdentity)?;

			let pos = id
				.judgements
				.binary_search_by_key(&reg_index, |x| x.0)
				.map_err(|_| Error::<T>::NotFound)?;
			let fee = if let Judgement::FeePaid(fee) = id.judgements.remove(pos).1 {
				fee
			} else {
				return Err(Error::<T>::JudgementGiven.into())
			};

			let err_amount = T::Currency::unreserve(&sender, fee);
			debug_assert!(err_amount.is_zero());
			let judgements = id.judgements.len();
			<IdentityOf<T>>::insert(&sender, id);

			Self::deposit_event(Event::JudgementUnrequested {
				who: sender,
				registrar_index: reg_index,
			});

			Ok(Some(T::WeightInfo::cancel_request(judgements as u32)).into())
		}

		/// Set the fee required for a judgement to be requested from a registrar.
		///
		/// The dispatch origin for this call must be _Signed_ and the sender must be the account
		/// of the registrar whose index is `index`.
		///
		/// - `index`: the index of the registrar whose fee is to be set.
		/// - `fee`: the new fee.
		#[pallet::call_index(6)]
		#[pallet::weight(T::WeightInfo::set_fee(T::MaxRegistrars::get()))]
		pub fn set_fee(
			origin: OriginFor<T>,
			#[pallet::compact] index: RegistrarIndex,
			#[pallet::compact] fee: BalanceOf<T>,
		) -> DispatchResultWithPostInfo {
			let who = ensure_signed(origin)?;

			let registrars = <Registrars<T>>::mutate(|rs| -> Result<usize, DispatchError> {
				rs.get_mut(index as usize)
					.and_then(|x| x.as_mut())
					.and_then(|r| {
						if r.account == who {
							r.fee = fee;
							Some(())
						} else {
							None
						}
					})
					.ok_or_else(|| DispatchError::from(Error::<T>::InvalidIndex))?;
				Ok(rs.len())
			})?;
			Ok(Some(T::WeightInfo::set_fee(registrars as u32)).into())
		}

		/// Change the account associated with a registrar.
		///
		/// The dispatch origin for this call must be _Signed_ and the sender must be the account
		/// of the registrar whose index is `index`.
		///
		/// - `index`: the index of the registrar whose fee is to be set.
		/// - `new`: the new account ID.
		#[pallet::call_index(7)]
		#[pallet::weight(T::WeightInfo::set_account_id(T::MaxRegistrars::get()))]
		pub fn set_account_id(
			origin: OriginFor<T>,
			#[pallet::compact] index: RegistrarIndex,
			new: AccountIdLookupOf<T>,
		) -> DispatchResultWithPostInfo {
			let who = ensure_signed(origin)?;
			let new = T::Lookup::lookup(new)?;

			let registrars = <Registrars<T>>::mutate(|rs| -> Result<usize, DispatchError> {
				rs.get_mut(index as usize)
					.and_then(|x| x.as_mut())
					.and_then(|r| {
						if r.account == who {
							r.account = new;
							Some(())
						} else {
							None
						}
					})
					.ok_or_else(|| DispatchError::from(Error::<T>::InvalidIndex))?;
				Ok(rs.len())
			})?;
			Ok(Some(T::WeightInfo::set_account_id(registrars as u32)).into())
		}

		/// Set the field information for a registrar.
		///
		/// The dispatch origin for this call must be _Signed_ and the sender must be the account
		/// of the registrar whose index is `index`.
		///
		/// - `index`: the index of the registrar whose fee is to be set.
		/// - `fields`: the fields that the registrar concerns themselves with.
		#[pallet::call_index(8)]
		#[pallet::weight(T::WeightInfo::set_fields(T::MaxRegistrars::get()))]
		pub fn set_fields(
			origin: OriginFor<T>,
			#[pallet::compact] index: RegistrarIndex,
			fields: <T::IdentityInformation as IdentityInformationProvider>::FieldsIdentifier,
		) -> DispatchResultWithPostInfo {
			let who = ensure_signed(origin)?;

			let registrars =
				<Registrars<T>>::mutate(|registrars| -> Result<usize, DispatchError> {
					let registrar = registrars
						.get_mut(index as usize)
						.and_then(|r| r.as_mut())
						.filter(|r| r.account == who)
						.ok_or_else(|| DispatchError::from(Error::<T>::InvalidIndex))?;
					registrar.fields = fields;

					Ok(registrars.len())
				})?;
			Ok(Some(T::WeightInfo::set_fields(registrars as u32)).into())
		}

		/// Provide a judgement for an account's identity.
		///
		/// The dispatch origin for this call must be _Signed_ and the sender must be the account
		/// of the registrar whose index is `reg_index`.
		///
		/// - `reg_index`: the index of the registrar whose judgement is being made.
		/// - `target`: the account whose identity the judgement is upon. This must be an account
		///   with a registered identity.
		/// - `judgement`: the judgement of the registrar of index `reg_index` about `target`.
		/// - `identity`: The hash of the [`IdentityInformationProvider`] for that the judgement is
		///   provided.
		///
		/// Emits `JudgementGiven` if successful.
		#[pallet::call_index(9)]
		#[pallet::weight(T::WeightInfo::provide_judgement(T::MaxRegistrars::get()))]
		pub fn provide_judgement(
			origin: OriginFor<T>,
			#[pallet::compact] reg_index: RegistrarIndex,
			target: AccountIdLookupOf<T>,
			judgement: Judgement<BalanceOf<T>>,
			identity: T::Hash,
		) -> DispatchResultWithPostInfo {
			let sender = ensure_signed(origin)?;
			let target = T::Lookup::lookup(target)?;
			ensure!(!judgement.has_deposit(), Error::<T>::InvalidJudgement);
			<Registrars<T>>::get()
				.get(reg_index as usize)
				.and_then(Option::as_ref)
				.filter(|r| r.account == sender)
				.ok_or(Error::<T>::InvalidIndex)?;
			let mut id = <IdentityOf<T>>::get(&target).ok_or(Error::<T>::InvalidTarget)?;

			if T::Hashing::hash_of(&id.info) != identity {
				return Err(Error::<T>::JudgementForDifferentIdentity.into())
			}

			let item = (reg_index, judgement);
			match id.judgements.binary_search_by_key(&reg_index, |x| x.0) {
				Ok(position) => {
					if let Judgement::FeePaid(fee) = id.judgements[position].1 {
						T::Currency::repatriate_reserved(
							&target,
							&sender,
							fee,
							BalanceStatus::Free,
						)
						.map_err(|_| Error::<T>::JudgementPaymentFailed)?;
					}
					id.judgements[position] = item
				},
				Err(position) => id
					.judgements
					.try_insert(position, item)
					.map_err(|_| Error::<T>::TooManyRegistrars)?,
			}

			let judgements = id.judgements.len();
			<IdentityOf<T>>::insert(&target, id);
			Self::deposit_event(Event::JudgementGiven { target, registrar_index: reg_index });

			Ok(Some(T::WeightInfo::provide_judgement(judgements as u32)).into())
		}

		/// Remove an account's identity and sub-account information and slash the deposits.
		///
		/// Payment: Reserved balances from `set_subs` and `set_identity` are slashed and handled by
		/// `Slash`. Verification request deposits are not returned; they should be cancelled
		/// manually using `cancel_request`.
		///
		/// The dispatch origin for this call must match `T::ForceOrigin`.
		///
		/// - `target`: the account whose identity the judgement is upon. This must be an account
		///   with a registered identity.
		///
		/// Emits `IdentityKilled` if successful.
		#[pallet::call_index(10)]
		#[pallet::weight(T::WeightInfo::kill_identity(
			T::MaxRegistrars::get(),
			T::MaxSubAccounts::get(),
		))]
		pub fn kill_identity(
			origin: OriginFor<T>,
			target: AccountIdLookupOf<T>,
		) -> DispatchResultWithPostInfo {
			T::ForceOrigin::ensure_origin(origin)?;

			// Figure out who we're meant to be clearing.
			let target = T::Lookup::lookup(target)?;
			// Grab their deposit (and check that they have one).
			let (subs_deposit, sub_ids) = <SubsOf<T>>::take(&target);
			let id = <IdentityOf<T>>::take(&target).ok_or(Error::<T>::NotNamed)?;
			let deposit = id.total_deposit().saturating_add(subs_deposit);
			for sub in sub_ids.iter() {
				<SuperOf<T>>::remove(sub);
			}
			// Slash their deposit from them.
			T::Slashed::on_unbalanced(T::Currency::slash_reserved(&target, deposit).0);

			Self::deposit_event(Event::IdentityKilled { who: target, deposit });

			#[allow(deprecated)]
			Ok(Some(T::WeightInfo::kill_identity(id.judgements.len() as u32, sub_ids.len() as u32))
				.into())
		}

		/// Add the given account to the sender's subs.
		///
		/// Payment: Balance reserved by a previous `set_subs` call for one sub will be repatriated
		/// to the sender.
		///
		/// The dispatch origin for this call must be _Signed_ and the sender must have a registered
		/// sub identity of `sub`.
		#[pallet::call_index(11)]
		#[pallet::weight(T::WeightInfo::add_sub(T::MaxSubAccounts::get()))]
		pub fn add_sub(
			origin: OriginFor<T>,
			sub: AccountIdLookupOf<T>,
			data: Data,
		) -> DispatchResult {
			let sender = ensure_signed(origin)?;
			let sub = T::Lookup::lookup(sub)?;
			ensure!(IdentityOf::<T>::contains_key(&sender), Error::<T>::NoIdentity);

			// Check if it's already claimed as sub-identity.
			ensure!(!SuperOf::<T>::contains_key(&sub), Error::<T>::AlreadyClaimed);

			SubsOf::<T>::try_mutate(&sender, |(ref mut subs_deposit, ref mut sub_ids)| {
				// Ensure there is space and that the deposit is paid.
				ensure!(
					sub_ids.len() < T::MaxSubAccounts::get() as usize,
					Error::<T>::TooManySubAccounts
				);
				let deposit = T::SubAccountDeposit::get();
				T::Currency::reserve(&sender, deposit)?;

				SuperOf::<T>::insert(&sub, (sender.clone(), data));
				sub_ids.try_push(sub.clone()).expect("sub ids length checked above; qed");
				*subs_deposit = subs_deposit.saturating_add(deposit);

				Self::deposit_event(Event::SubIdentityAdded { sub, main: sender.clone(), deposit });
				Ok(())
			})
		}

		/// Alter the associated name of the given sub-account.
		///
		/// The dispatch origin for this call must be _Signed_ and the sender must have a registered
		/// sub identity of `sub`.
		#[pallet::call_index(12)]
		#[pallet::weight(T::WeightInfo::rename_sub(T::MaxSubAccounts::get()))]
		pub fn rename_sub(
			origin: OriginFor<T>,
			sub: AccountIdLookupOf<T>,
			data: Data,
		) -> DispatchResult {
			let sender = ensure_signed(origin)?;
			let sub = T::Lookup::lookup(sub)?;
			ensure!(IdentityOf::<T>::contains_key(&sender), Error::<T>::NoIdentity);
			ensure!(SuperOf::<T>::get(&sub).map_or(false, |x| x.0 == sender), Error::<T>::NotOwned);
			SuperOf::<T>::insert(&sub, (sender, data));
			Ok(())
		}

		/// Remove the given account from the sender's subs.
		///
		/// Payment: Balance reserved by a previous `set_subs` call for one sub will be repatriated
		/// to the sender.
		///
		/// The dispatch origin for this call must be _Signed_ and the sender must have a registered
		/// sub identity of `sub`.
		#[pallet::call_index(13)]
		#[pallet::weight(T::WeightInfo::remove_sub(T::MaxSubAccounts::get()))]
		pub fn remove_sub(origin: OriginFor<T>, sub: AccountIdLookupOf<T>) -> DispatchResult {
			let sender = ensure_signed(origin)?;
			ensure!(IdentityOf::<T>::contains_key(&sender), Error::<T>::NoIdentity);
			let sub = T::Lookup::lookup(sub)?;
			let (sup, _) = SuperOf::<T>::get(&sub).ok_or(Error::<T>::NotSub)?;
			ensure!(sup == sender, Error::<T>::NotOwned);
			SuperOf::<T>::remove(&sub);
			SubsOf::<T>::mutate(&sup, |(ref mut subs_deposit, ref mut sub_ids)| {
				sub_ids.retain(|x| x != &sub);
				let deposit = T::SubAccountDeposit::get().min(*subs_deposit);
				*subs_deposit -= deposit;
				let err_amount = T::Currency::unreserve(&sender, deposit);
				debug_assert!(err_amount.is_zero());
				Self::deposit_event(Event::SubIdentityRemoved { sub, main: sender, deposit });
			});
			Ok(())
		}

		/// Remove the sender as a sub-account.
		///
		/// Payment: Balance reserved by a previous `set_subs` call for one sub will be repatriated
		/// to the sender (*not* the original depositor).
		///
		/// The dispatch origin for this call must be _Signed_ and the sender must have a registered
		/// super-identity.
		///
		/// NOTE: This should not normally be used, but is provided in the case that the non-
		/// controller of an account is maliciously registered as a sub-account.
		#[pallet::call_index(14)]
		#[pallet::weight(T::WeightInfo::quit_sub(T::MaxSubAccounts::get()))]
		pub fn quit_sub(origin: OriginFor<T>) -> DispatchResult {
			let sender = ensure_signed(origin)?;
			let (sup, _) = SuperOf::<T>::take(&sender).ok_or(Error::<T>::NotSub)?;
			SubsOf::<T>::mutate(&sup, |(ref mut subs_deposit, ref mut sub_ids)| {
				sub_ids.retain(|x| x != &sender);
				let deposit = T::SubAccountDeposit::get().min(*subs_deposit);
				*subs_deposit -= deposit;
				let _ =
					T::Currency::repatriate_reserved(&sup, &sender, deposit, BalanceStatus::Free);
				Self::deposit_event(Event::SubIdentityRevoked {
					sub: sender,
					main: sup.clone(),
					deposit,
				});
			});
			Ok(())
		}
	}
}

impl<T: Config> Pallet<T> {
	/// Get the subs of an account.
	pub fn subs(who: &T::AccountId) -> Vec<(T::AccountId, Data)> {
		SubsOf::<T>::get(who)
			.1
			.into_iter()
			.filter_map(|a| SuperOf::<T>::get(&a).map(|x| (a, x.1)))
			.collect()
	}

	/// Check if the account has corresponding identity information by the identity field.
	pub fn has_identity(
		who: &T::AccountId,
		fields: <T::IdentityInformation as IdentityInformationProvider>::FieldsIdentifier,
	) -> bool {
		IdentityOf::<T>::get(who)
			.map_or(false, |registration| (registration.info.has_identity(fields)))
	}
}<|MERGE_RESOLUTION|>--- conflicted
+++ resolved
@@ -89,12 +89,7 @@
 
 pub use pallet::*;
 pub use types::{
-<<<<<<< HEAD
-	Data, IdentityFields, IdentityInformationProvider, Judgement, RegistrarIndex, RegistrarInfo,
-	Registration, U64BitFlag,
-=======
 	Data, IdentityInformationProvider, Judgement, RegistrarIndex, RegistrarInfo, Registration,
->>>>>>> 21fbc00d
 };
 
 type BalanceOf<T> =
