--- conflicted
+++ resolved
@@ -45,17 +45,6 @@
 #[derive_impl(frame_system::config_preludes::TestDefaultConfig as frame_system::DefaultConfig)]
 impl frame_system::Config for Test {
 	type Block = Block;
-<<<<<<< HEAD
-	type BlockHashCount = ConstU64<250>;
-	type RuntimeOrigin = RuntimeOrigin;
-	type RuntimeCall = RuntimeCall;
-	type RuntimeTask = RuntimeTask;
-	type RuntimeEvent = RuntimeEvent;
-	type PalletInfo = PalletInfo;
-	type OnSetCode = ();
-
-=======
->>>>>>> 86955eef
 	type BaseCallFilter = BaseFilter;
 	type AccountData = pallet_balances::AccountData<u64>;
 }
@@ -64,11 +53,7 @@
 impl pallet_balances::Config for Test {
 	type ReserveIdentifier = [u8; 8];
 	type AccountStore = System;
-<<<<<<< HEAD
-	type ExistentialDeposit = ConstU64<1>;
 	type RuntimeTask = RuntimeTask;
-=======
->>>>>>> 86955eef
 }
 
 impl pallet_utility::Config for Test {
