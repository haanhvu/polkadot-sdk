--- conflicted
+++ resolved
@@ -33,24 +33,14 @@
 frame-support = { workspace = true, default-features = true }
 frame-election-provider-support = { workspace = true, default-features = true }
 
-<<<<<<< HEAD
-pallet-election-provider-multi-phase = { path = ".." }
-pallet-staking = { path = "../../staking" }
-pallet-stake-tracker = { path = "../../staking/stake-tracker", default-features = false }
-pallet-nomination-pools = { path = "../../nomination-pools" }
-pallet-bags-list = { path = "../../bags-list" }
-pallet-balances = { path = "../../balances" }
-pallet-timestamp = { path = "../../timestamp" }
-pallet-session = { path = "../../session" }
-=======
 pallet-election-provider-multi-phase = { workspace = true, default-features = true }
+pallet-stake-tracker = { workspace = true, default-features = true }
 pallet-staking = { workspace = true, default-features = true }
 pallet-nomination-pools = { workspace = true, default-features = true }
 pallet-bags-list = { workspace = true, default-features = true }
 pallet-balances = { workspace = true, default-features = true }
 pallet-timestamp = { workspace = true, default-features = true }
 pallet-session = { workspace = true, default-features = true }
->>>>>>> 1f8e4483
 
 [features]
 try-runtime = [
