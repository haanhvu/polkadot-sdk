// This file is part of Substrate.

// Copyright (C) Parity Technologies (UK) Ltd.
// SPDX-License-Identifier: Apache-2.0

// Licensed under the Apache License, Version 2.0 (the "License");
// you may not use this file except in compliance with the License.
// You may obtain a copy of the License at
//
// 	http://www.apache.org/licenses/LICENSE-2.0
//
// Unless required by applicable law or agreed to in writing, software
// distributed under the License is distributed on an "AS IS" BASIS,
// WITHOUT WARRANTIES OR CONDITIONS OF ANY KIND, either express or implied.
// See the License for the specific language governing permissions and
// limitations under the License.

//! The unsigned phase, and its miner.

use crate::{
	helpers, Call, Config, CurrentPhase, DesiredTargets, ElectionCompute, Error, FeasibilityError,
	Pallet, QueuedSolution, RawSolution, ReadySolution, ReadySolutionOf, Round, RoundSnapshot,
	Snapshot, SolutionAccuracyOf, SolutionOf, SolutionOrSnapshotSize, Weight,
};
use alloc::{boxed::Box, vec::Vec};
use codec::Encode;
use frame_election_provider_support::{NposSolution, NposSolver, PerThing128, VoteWeight};
use frame_support::{
	dispatch::DispatchResult,
	ensure,
	traits::{DefensiveResult, Get},
	BoundedVec,
};
use frame_system::{
	offchain::{CreateInherent, SubmitTransaction},
	pallet_prelude::BlockNumberFor,
};
use scale_info::TypeInfo;
use sp_npos_elections::{
	assignment_ratio_to_staked_normalized, assignment_staked_to_ratio_normalized, ElectionResult,
	ElectionScore, EvaluateSupport,
};
use sp_runtime::{
	offchain::storage::{MutateStorageError, StorageValueRef},
	DispatchError, SaturatedConversion,
};

/// Storage key used to store the last block number at which offchain worker ran.
pub(crate) const OFFCHAIN_LAST_BLOCK: &[u8] = b"parity/multi-phase-unsigned-election";
/// Storage key used to store the offchain worker running status.
pub(crate) const OFFCHAIN_LOCK: &[u8] = b"parity/multi-phase-unsigned-election/lock";

/// Storage key used to cache the solution `call`.
pub(crate) const OFFCHAIN_CACHED_CALL: &[u8] = b"parity/multi-phase-unsigned-election/call";

/// A voter's fundamental data: their ID, their stake, and the list of candidates for whom they
/// voted.
pub type VoterOf<T> = frame_election_provider_support::VoterOf<<T as Config>::DataProvider>;

/// Same as [`VoterOf`], but parameterized by the `MinerConfig`.
pub type MinerVoterOf<T> = frame_election_provider_support::Voter<
	<T as MinerConfig>::AccountId,
	<T as MinerConfig>::MaxVotesPerVoter,
>;

/// The relative distribution of a voter's stake among the winning targets.
pub type Assignment<T> =
	sp_npos_elections::Assignment<<T as frame_system::Config>::AccountId, SolutionAccuracyOf<T>>;

/// The [`IndexAssignment`][frame_election_provider_support::IndexAssignment] type specialized for a
/// particular runtime `T`.
pub type IndexAssignmentOf<T> = frame_election_provider_support::IndexAssignmentOf<SolutionOf<T>>;

/// Error type of the pallet's [`crate::Config::Solver`].
pub type SolverErrorOf<T> = <<T as Config>::Solver as NposSolver>::Error;
/// Error type for operations related to the OCW npos solution miner.
#[derive(frame_support::DebugNoBound, frame_support::PartialEqNoBound)]
pub enum MinerError {
	/// An internal error in the NPoS elections crate.
	NposElections(sp_npos_elections::Error),
	/// Snapshot data was unavailable unexpectedly.
	SnapshotUnAvailable,
	/// Submitting a transaction to the pool failed.
	PoolSubmissionFailed,
	/// The pre-dispatch checks failed for the mined solution.
	PreDispatchChecksFailed(DispatchError),
	/// The solution generated from the miner is not feasible.
	Feasibility(FeasibilityError),
	/// Something went wrong fetching the lock.
	Lock(&'static str),
	/// Cannot restore a solution that was not stored.
	NoStoredSolution,
	/// Cached solution is not a `submit_unsigned` call.
	SolutionCallInvalid,
	/// Failed to store a solution.
	FailedToStoreSolution,
	/// There are no more voters to remove to trim the solution.
	NoMoreVoters,
	/// An error from the solver.
	Solver,
	/// Desired targets are mire than the maximum allowed winners.
	TooManyDesiredTargets,
}

impl From<sp_npos_elections::Error> for MinerError {
	fn from(e: sp_npos_elections::Error) -> Self {
		MinerError::NposElections(e)
	}
}

impl From<FeasibilityError> for MinerError {
	fn from(e: FeasibilityError) -> Self {
		MinerError::Feasibility(e)
	}
}

/// Reports the trimming result of a mined solution.
#[derive(Debug, Clone)]
pub struct TrimmingStatus {
	/// Number of voters trimmed due to the solution weight limits.
	weight: usize,
	/// Number of voters trimmed due to the solution length limits.
	length: usize,
	/// Number of edges (voter -> target) trimmed due to the max backers per winner bound.
	edges: usize,
}

impl TrimmingStatus {
	pub fn is_trimmed(&self) -> bool {
		self.weight > 0 || self.length > 0 || self.edges > 0
	}

	pub fn trimmed_weight(&self) -> usize {
		self.weight
	}

	pub fn trimmed_length(&self) -> usize {
		self.length
	}

	pub fn trimmed_edges(&self) -> usize {
		self.edges
	}
}

/// Save a given call into OCW storage.
fn save_solution<T: Config>(call: &Call<T>) -> Result<(), MinerError> {
	log!(debug, "saving a call to the offchain storage.");
	let storage = StorageValueRef::persistent(OFFCHAIN_CACHED_CALL);
	match storage.mutate::<_, (), _>(|_| Ok(call.clone())) {
		Ok(_) => Ok(()),
		Err(MutateStorageError::ConcurrentModification(_)) =>
			Err(MinerError::FailedToStoreSolution),
		Err(MutateStorageError::ValueFunctionFailed(_)) => {
			// this branch should be unreachable according to the definition of
			// `StorageValueRef::mutate`: that function should only ever `Err` if the closure we
			// pass it returns an error. however, for safety in case the definition changes, we do
			// not optimize the branch away or panic.
			Err(MinerError::FailedToStoreSolution)
		},
	}
}

/// Get a saved solution from OCW storage if it exists.
fn restore_solution<T: Config>() -> Result<Call<T>, MinerError> {
	StorageValueRef::persistent(OFFCHAIN_CACHED_CALL)
		.get()
		.ok()
		.flatten()
		.ok_or(MinerError::NoStoredSolution)
}

/// Clear a saved solution from OCW storage.
pub(super) fn kill_ocw_solution<T: Config>() {
	log!(debug, "clearing offchain call cache storage.");
	let mut storage = StorageValueRef::persistent(OFFCHAIN_CACHED_CALL);
	storage.clear();
}

/// Clear the offchain repeat storage.
///
/// After calling this, the next offchain worker is guaranteed to work, with respect to the
/// frequency repeat.
fn clear_offchain_repeat_frequency() {
	let mut last_block = StorageValueRef::persistent(OFFCHAIN_LAST_BLOCK);
	last_block.clear();
}

/// `true` when OCW storage contains a solution
#[cfg(test)]
fn ocw_solution_exists<T: Config>() -> bool {
	matches!(StorageValueRef::persistent(OFFCHAIN_CACHED_CALL).get::<Call<T>>(), Ok(Some(_)))
}

impl<T: Config + CreateInherent<Call<T>>> Pallet<T> {
	/// Mine a new npos solution.
	///
	/// The Npos Solver type, `S`, must have the same AccountId and Error type as the
	/// [`crate::Config::Solver`] in order to create a unified return type.
	pub fn mine_solution() -> Result<
		(RawSolution<SolutionOf<T::MinerConfig>>, SolutionOrSnapshotSize, TrimmingStatus),
		MinerError,
	> {
		let RoundSnapshot { voters, targets } =
			Snapshot::<T>::get().ok_or(MinerError::SnapshotUnAvailable)?;
		let desired_targets = DesiredTargets::<T>::get().ok_or(MinerError::SnapshotUnAvailable)?;
		ensure!(desired_targets <= T::MaxWinners::get(), MinerError::TooManyDesiredTargets);
		let (solution, score, size, is_trimmed) =
			Miner::<T::MinerConfig>::mine_solution_with_snapshot::<T::Solver>(
				voters,
				targets,
				desired_targets,
			)?;
		let round = Round::<T>::get();
		Ok((RawSolution { solution, score, round }, size, is_trimmed))
	}

	/// Attempt to restore a solution from cache. Otherwise, compute it fresh. Either way, submit
	/// if our call's score is greater than that of the cached solution.
	pub fn restore_or_compute_then_maybe_submit() -> Result<(), MinerError> {
		log!(debug, "miner attempting to restore or compute an unsigned solution.");

		let call = restore_solution::<T>()
			.and_then(|call| {
				// ensure the cached call is still current before submitting
				if let Call::submit_unsigned { raw_solution, .. } = &call {
					// prevent errors arising from state changes in a forkful chain
					Self::basic_checks(raw_solution, "restored")?;
					Ok(call)
				} else {
					Err(MinerError::SolutionCallInvalid)
				}
			})
			.or_else::<MinerError, _>(|error| {
				log!(debug, "restoring solution failed due to {:?}", error);
				match error {
					MinerError::NoStoredSolution => {
						log!(trace, "mining a new solution.");
						// if not present or cache invalidated due to feasibility, regenerate.
						// note that failing `Feasibility` can only mean that the solution was
						// computed over a snapshot that has changed due to a fork.
						let call = Self::mine_checked_call()?;
						save_solution(&call)?;
						Ok(call)
					},
					MinerError::Feasibility(_) => {
						log!(trace, "wiping infeasible solution.");
						// kill the infeasible solution, hopefully in the next runs (whenever they
						// may be) we mine a new one.
						kill_ocw_solution::<T>();
						clear_offchain_repeat_frequency();
						Err(error)
					},
					_ => {
						// nothing to do. Return the error as-is.
						Err(error)
					},
				}
			})?;

		Self::submit_call(call)
	}

	/// Mine a new solution, cache it, and submit it back to the chain as an unsigned transaction.
	pub fn mine_check_save_submit() -> Result<(), MinerError> {
		log!(debug, "miner attempting to compute an unsigned solution.");

		let call = Self::mine_checked_call()?;
		save_solution(&call)?;
		Self::submit_call(call)
	}

	/// Mine a new solution as a call. Performs all checks.
	pub fn mine_checked_call() -> Result<Call<T>, MinerError> {
		// get the solution, with a load of checks to ensure if submitted, IT IS ABSOLUTELY VALID.
		let (raw_solution, witness, _trimming) = Self::mine_and_check()?;

		let score = raw_solution.score;
		let call: Call<T> = Call::submit_unsigned { raw_solution: Box::new(raw_solution), witness };

		log!(
			debug,
			"mined a solution with score {:?} and size {} and trimming {:?}",
			score,
			call.using_encoded(|b| b.len()),
			_trimming
		);

		Ok(call)
	}

	fn submit_call(call: Call<T>) -> Result<(), MinerError> {
		log!(debug, "miner submitting a solution as an unsigned transaction");

		let xt = T::create_inherent(call.into());
		SubmitTransaction::<T, Call<T>>::submit_transaction(xt)
			.map_err(|_| MinerError::PoolSubmissionFailed)
	}

	// perform basic checks of a solution's validity
	//
	// Performance: note that it internally clones the provided solution.
	pub fn basic_checks(
		raw_solution: &RawSolution<SolutionOf<T::MinerConfig>>,
		solution_type: &str,
	) -> Result<(), MinerError> {
		Self::unsigned_pre_dispatch_checks(raw_solution).map_err(|err| {
			log!(debug, "pre-dispatch checks failed for {} solution: {:?}", solution_type, err);
			MinerError::PreDispatchChecksFailed(err)
		})?;

		Self::feasibility_check(raw_solution.clone(), ElectionCompute::Unsigned).map_err(
			|err| {
				log!(debug, "feasibility check failed for {} solution: {:?}", solution_type, err);
				err
			},
		)?;

		Ok(())
	}

	/// Mine a new npos solution, with all the relevant checks to make sure that it will be accepted
	/// to the chain.
	///
	/// If you want an unchecked solution, use [`Pallet::mine_solution`].
	/// If you want a checked solution and submit it at the same time, use
	/// [`Pallet::mine_check_save_submit`].
	pub fn mine_and_check() -> Result<
		(RawSolution<SolutionOf<T::MinerConfig>>, SolutionOrSnapshotSize, TrimmingStatus),
		MinerError,
	> {
		let (raw_solution, witness, is_trimmed) = Self::mine_solution()?;
		Self::basic_checks(&raw_solution, "mined")?;
		Ok((raw_solution, witness, is_trimmed))
	}

	/// Checks if an execution of the offchain worker is permitted at the given block number, or
	/// not.
	///
	/// This makes sure that
	/// 1. we don't run on previous blocks in case of a re-org
	/// 2. we don't run twice within a window of length `T::OffchainRepeat`.
	///
	/// Returns `Ok(())` if offchain worker limit is respected, `Err(reason)` otherwise. If `Ok()`
	/// is returned, `now` is written in storage and will be used in further calls as the baseline.
	pub fn ensure_offchain_repeat_frequency(now: BlockNumberFor<T>) -> Result<(), MinerError> {
		let threshold = T::OffchainRepeat::get();
		let last_block = StorageValueRef::persistent(OFFCHAIN_LAST_BLOCK);

		let mutate_stat = last_block.mutate::<_, &'static str, _>(
			|maybe_head: Result<Option<BlockNumberFor<T>>, _>| {
				match maybe_head {
					Ok(Some(head)) if now < head => Err("fork."),
					Ok(Some(head)) if now >= head && now <= head + threshold =>
						Err("recently executed."),
					Ok(Some(head)) if now > head + threshold => {
						// we can run again now. Write the new head.
						Ok(now)
					},
					_ => {
						// value doesn't exists. Probably this node just booted up. Write, and run
						Ok(now)
					},
				}
			},
		);

		match mutate_stat {
			// all good
			Ok(_) => Ok(()),
			// failed to write.
			Err(MutateStorageError::ConcurrentModification(_)) =>
				Err(MinerError::Lock("failed to write to offchain db (concurrent modification).")),
			// fork etc.
			Err(MutateStorageError::ValueFunctionFailed(why)) => Err(MinerError::Lock(why)),
		}
	}

	/// Do the basics checks that MUST happen during the validation and pre-dispatch of an unsigned
	/// transaction.
	///
	/// Can optionally also be called during dispatch, if needed.
	///
	/// NOTE: Ideally, these tests should move more and more outside of this and more to the miner's
	/// code, so that we do less and less storage reads here.
	pub fn unsigned_pre_dispatch_checks(
		raw_solution: &RawSolution<SolutionOf<T::MinerConfig>>,
	) -> DispatchResult {
		// ensure solution is timely. Don't panic yet. This is a cheap check.
		ensure!(
			CurrentPhase::<T>::get().is_unsigned_open(),
			Error::<T>::PreDispatchEarlySubmission
		);

		// ensure round is current
		ensure!(Round::<T>::get() == raw_solution.round, Error::<T>::OcwCallWrongEra);

		// ensure correct number of winners.
		ensure!(
			DesiredTargets::<T>::get().unwrap_or_default() ==
				raw_solution.solution.unique_targets().len() as u32,
			Error::<T>::PreDispatchWrongWinnerCount,
		);

		// ensure score is being improved. Panic henceforth.
		ensure!(
			QueuedSolution::<T>::get()
				.map_or(true, |q: ReadySolution<_, _, _>| raw_solution.score > q.score),
			Error::<T>::PreDispatchWeakSubmission,
		);

		Ok(())
	}
}

/// Configurations for a miner that comes with this pallet.
pub trait MinerConfig {
	/// The account id type.
	type AccountId: Ord + Clone + codec::Codec + core::fmt::Debug;
	/// The solution that the miner is mining.
	type Solution: codec::Codec
		+ Default
		+ PartialEq
		+ Eq
		+ Clone
		+ core::fmt::Debug
		+ Ord
		+ NposSolution
		+ TypeInfo;
	/// Maximum number of votes per voter in the snapshots.
	type MaxVotesPerVoter;
	/// Maximum length of the solution that the miner is allowed to generate.
	///
	/// Solutions are trimmed to respect this.
	type MaxLength: Get<u32>;
	/// Maximum weight of the solution that the miner is allowed to generate.
	///
	/// Solutions are trimmed to respect this.
	///
	/// The weight is computed using `solution_weight`.
	type MaxWeight: Get<Weight>;
	/// The maximum number of winners that can be elected in the single page supported by this
	/// pallet.
	type MaxWinners: Get<u32>;
<<<<<<< HEAD
	/// The maximum number of backers per winner in a solution.
=======
	/// The maximum number of backers per winner in the last solution.
>>>>>>> 90807e22
	type MaxBackersPerWinner: Get<u32>;
	/// Something that can compute the weight of a solution.
	///
	/// This weight estimate is then used to trim the solution, based on [`MinerConfig::MaxWeight`].
	fn solution_weight(voters: u32, targets: u32, active_voters: u32, degree: u32) -> Weight;
}

/// A base miner, suitable to be used for both signed and unsigned submissions.
pub struct Miner<T: MinerConfig>(core::marker::PhantomData<T>);
impl<T: MinerConfig> Miner<T> {
	/// Same as [`Pallet::mine_solution`], but the input snapshot data must be given.
	pub fn mine_solution_with_snapshot<S>(
		voters: Vec<(T::AccountId, VoteWeight, BoundedVec<T::AccountId, T::MaxVotesPerVoter>)>,
		targets: Vec<T::AccountId>,
		desired_targets: u32,
	) -> Result<(SolutionOf<T>, ElectionScore, SolutionOrSnapshotSize, TrimmingStatus), MinerError>
	where
		S: NposSolver<AccountId = T::AccountId>,
	{
		S::solve(desired_targets as usize, targets.clone(), voters.clone())
			.map_err(|e| {
				log_no_system!(error, "solver error: {:?}", e);
				MinerError::Solver
			})
			.and_then(|e| {
				Self::prepare_election_result_with_snapshot::<S::Accuracy>(
					e,
					voters,
					targets,
					desired_targets,
				)
			})
	}

	/// Convert a raw solution from [`sp_npos_elections::ElectionResult`] to [`RawSolution`], which
	/// is ready to be submitted to the chain.
	///
	/// Will always reduce the solution as well.
	pub fn prepare_election_result_with_snapshot<Accuracy: PerThing128>(
		election_result: ElectionResult<T::AccountId, Accuracy>,
		voters: Vec<(T::AccountId, VoteWeight, BoundedVec<T::AccountId, T::MaxVotesPerVoter>)>,
		targets: Vec<T::AccountId>,
		desired_targets: u32,
	) -> Result<(SolutionOf<T>, ElectionScore, SolutionOrSnapshotSize, TrimmingStatus), MinerError>
	{
		// now make some helper closures.
		let cache = helpers::generate_voter_cache::<T>(&voters);
		let voter_index = helpers::voter_index_fn::<T>(&cache);
		let target_index = helpers::target_index_fn::<T>(&targets);
		let voter_at = helpers::voter_at_fn::<T>(&voters);
		let target_at = helpers::target_at_fn::<T>(&targets);
		let stake_of = helpers::stake_of_fn::<T>(&voters, &cache);

		// Compute the size of a solution comprised of the selected arguments.
		//
		// This function completes in `O(edges)`; it's expensive, but linear.
		let encoded_size_of = |assignments: &[IndexAssignmentOf<T>]| {
			SolutionOf::<T>::try_from(assignments).map(|s| s.encoded_size())
		};

		let ElectionResult { assignments, winners: _ } = election_result;

		// keeps track of how many edges were trimmed out.
		let mut edges_trimmed = 0;

		// Reduce (requires round-trip to staked form) and ensures the max backer per winner bound
		// requirements are met.
		let sorted_assignments = {
			// convert to staked and reduce.
			let mut staked = assignment_ratio_to_staked_normalized(assignments, &stake_of)?;

			// we reduce before sorting in order to ensure that the reduction process doesn't
			// accidentally change the sort order
			sp_npos_elections::reduce(&mut staked);

			// Sort the assignments by reversed voter stake. This ensures that we can efficiently
			// truncate the list.
			staked.sort_by_key(
				|sp_npos_elections::StakedAssignment::<T::AccountId> { who, .. }| {
					// though staked assignments are expressed in terms of absolute stake, we'd
					// still need to iterate over all votes in order to actually compute the total
					// stake. it should be faster to look it up from the cache.
					let stake = cache
						.get(who)
						.map(|idx| {
							let (_, stake, _) = voters[*idx];
							stake
						})
						.unwrap_or_default();
					core::cmp::Reverse(stake)
				},
			);

			// ensures that the max backers per winner bounds are respected given the supports
			// generated from the assignments. We achieve that by removing edges (voter ->
			// target) in the assignments with lower stake until the total number of backers per
			// winner fits within the expected bounded supports. This should be performed *after*
			// applying reduce over the assignments to avoid over-trimming.
			//
			// a potential trimming does not affect the desired targets of the solution as the
			// targets have *too many* edges by definition if trimmed.
			let max_backers_per_winner = T::MaxBackersPerWinner::get().saturated_into::<usize>();

			let _ = sp_npos_elections::to_supports(&staked)
				.iter_mut()
				.filter(|(_, support)| support.voters.len() > max_backers_per_winner)
				.for_each(|(target, ref mut support)| {
					// first sort by support stake, lowest at the tail.
					support.voters.sort_by(|a, b| b.1.cmp(&a.1));

					// filter out lowest stake edge in this support.
					// optimization note: collects edge voters to remove from assignments into a
					// btree set to optimize the search in the next loop.
					let filtered: alloc::collections::BTreeSet<_> = support
						.voters
						.split_off(max_backers_per_winner)
						.into_iter()
						.map(|(who, _stake)| who)
						.collect();

					// remove lowest stake edges calculated above from assignments.
					staked.iter_mut().for_each(|assignment| {
						if filtered.contains(&assignment.who) {
							assignment.distribution.retain(|(t, _)| t != target);
						}
					});

					edges_trimmed += filtered.len();
				});

			debug_assert!({
				// at this point we expect the supports generated from the assignments to fit within
				// the expected bounded supports.
				let expected_ok: Result<
					crate::BoundedSupports<_, T::MaxWinners, T::MaxBackersPerWinner>,
					_,
				> = sp_npos_elections::to_supports(&staked).try_into();
				expected_ok.is_ok()
			});

			// convert back.
			assignment_staked_to_ratio_normalized(staked)?
		};

		// convert to `IndexAssignment`. This improves the runtime complexity of repeatedly
		// converting to `Solution`.
		let mut index_assignments = sorted_assignments
			.into_iter()
			.map(|assignment| IndexAssignmentOf::<T>::new(&assignment, &voter_index, &target_index))
			.collect::<Result<Vec<_>, _>>()?;

		// trim assignments list for weight and length.
		let size =
			SolutionOrSnapshotSize { voters: voters.len() as u32, targets: targets.len() as u32 };
		let weight_trimmed = Self::trim_assignments_weight(
			desired_targets,
			size,
			T::MaxWeight::get(),
			&mut index_assignments,
		);
		let length_trimmed = Self::trim_assignments_length(
			T::MaxLength::get(),
			&mut index_assignments,
			&encoded_size_of,
		)?;

		// now make solution.
		let solution = SolutionOf::<T>::try_from(&index_assignments)?;

		// re-calc score.
		let score = solution.clone().score(stake_of, voter_at, target_at)?;

		let is_trimmed =
			TrimmingStatus { weight: weight_trimmed, length: length_trimmed, edges: edges_trimmed };

		Ok((solution, score, size, is_trimmed))
	}

	/// Greedily reduce the size of the solution to fit into the block w.r.t length.
	///
	/// The length of the solution is largely a function of the number of voters. The number of
	/// winners cannot be changed. Thus, to reduce the solution size, we need to strip voters.
	///
	/// Note that this solution is already computed, and winners are elected based on the merit of
	/// the total stake in the system. Nevertheless, some of the voters may be removed here.
	///
	/// Sometimes, removing a voter can cause a validator to also be implicitly removed, if
	/// that voter was the only backer of that winner. In such cases, this solution is invalid,
	/// which will be caught prior to submission.
	///
	/// The score must be computed **after** this step. If this step reduces the score too much,
	/// then the solution must be discarded.
	pub fn trim_assignments_length(
		max_allowed_length: u32,
		assignments: &mut Vec<IndexAssignmentOf<T>>,
		encoded_size_of: impl Fn(&[IndexAssignmentOf<T>]) -> Result<usize, sp_npos_elections::Error>,
	) -> Result<usize, MinerError> {
		// Perform a binary search for the max subset of which can fit into the allowed
		// length. Having discovered that, we can truncate efficiently.
		let max_allowed_length: usize = max_allowed_length.saturated_into();
		let mut high = assignments.len();
		let mut low = 0;

		// not much we can do if assignments are already empty.
		if high == low {
			return Ok(0)
		}

		while high - low > 1 {
			let test = (high + low) / 2;
			if encoded_size_of(&assignments[..test])? <= max_allowed_length {
				low = test;
			} else {
				high = test;
			}
		}
		let maximum_allowed_voters = if low < assignments.len() &&
			encoded_size_of(&assignments[..low + 1])? <= max_allowed_length
		{
			low + 1
		} else {
			low
		};

		// ensure our post-conditions are correct
		debug_assert!(
			encoded_size_of(&assignments[..maximum_allowed_voters]).unwrap() <= max_allowed_length
		);
		debug_assert!(if maximum_allowed_voters < assignments.len() {
			encoded_size_of(&assignments[..maximum_allowed_voters + 1]).unwrap() >
				max_allowed_length
		} else {
			true
		});

		// NOTE: before this point, every access was immutable.
		// after this point, we never error.
		// check before edit.

		let remove = assignments.len().saturating_sub(maximum_allowed_voters);

		log_no_system!(
			trace,
			"from {} assignments, truncating to {} for length, removing {}",
			assignments.len(),
			maximum_allowed_voters,
			remove
		);
		assignments.truncate(maximum_allowed_voters);

		Ok(remove)
	}

	/// Greedily reduce the size of the solution to fit into the block w.r.t. weight.
	///
	/// The weight of the solution is foremost a function of the number of voters (i.e.
	/// `assignments.len()`). Aside from this, the other components of the weight are invariant. The
	/// number of winners shall not be changed (otherwise the solution is invalid) and the
	/// `ElectionSize` is merely a representation of the total number of stakers.
	///
	/// Thus, we reside to stripping away some voters from the `assignments`.
	///
	/// Note that the solution is already computed, and the winners are elected based on the merit
	/// of the entire stake in the system. Nonetheless, some of the voters will be removed further
	/// down the line.
	///
	/// Indeed, the score must be computed **after** this step. If this step reduces the score too
	/// much or remove a winner, then the solution must be discarded **after** this step.
	pub fn trim_assignments_weight(
		desired_targets: u32,
		size: SolutionOrSnapshotSize,
		max_weight: Weight,
		assignments: &mut Vec<IndexAssignmentOf<T>>,
	) -> usize {
		let maximum_allowed_voters =
			Self::maximum_voter_for_weight(desired_targets, size, max_weight);
		let removing: usize =
			assignments.len().saturating_sub(maximum_allowed_voters.saturated_into());
		log_no_system!(
			debug,
			"from {} assignments, truncating to {} for weight, removing {}",
			assignments.len(),
			maximum_allowed_voters,
			removing,
		);
		assignments.truncate(maximum_allowed_voters as usize);

		removing
	}

	/// Find the maximum `len` that a solution can have in order to fit into the block weight.
	///
	/// This only returns a value between zero and `size.nominators`.
	pub fn maximum_voter_for_weight(
		desired_winners: u32,
		size: SolutionOrSnapshotSize,
		max_weight: Weight,
	) -> u32 {
		if size.voters < 1 {
			return size.voters
		}

		let max_voters = size.voters.max(1);
		let mut voters = max_voters;

		// helper closures.
		let weight_with = |active_voters: u32| -> Weight {
			T::solution_weight(size.voters, size.targets, active_voters, desired_winners)
		};

		let next_voters = |current_weight: Weight, voters: u32, step: u32| -> Result<u32, ()> {
			if current_weight.all_lt(max_weight) {
				let next_voters = voters.checked_add(step);
				match next_voters {
					Some(voters) if voters < max_voters => Ok(voters),
					_ => Err(()),
				}
			} else if current_weight.any_gt(max_weight) {
				voters.checked_sub(step).ok_or(())
			} else {
				// If any of the constituent weights is equal to the max weight, we're at max
				Ok(voters)
			}
		};

		// First binary-search the right amount of voters
		let mut step = voters / 2;
		let mut current_weight = weight_with(voters);

		while step > 0 {
			match next_voters(current_weight, voters, step) {
				// proceed with the binary search
				Ok(next) if next != voters => {
					voters = next;
				},
				// we are out of bounds, break out of the loop.
				Err(()) => break,
				// we found the right value - early exit the function.
				Ok(next) => return next,
			}
			step /= 2;
			current_weight = weight_with(voters);
		}

		// Time to finish. We might have reduced less than expected due to rounding error. Increase
		// one last time if we have any room left, the reduce until we are sure we are below limit.
		while voters < max_voters && weight_with(voters + 1).all_lt(max_weight) {
			voters += 1;
		}
		while voters.checked_sub(1).is_some() && weight_with(voters).any_gt(max_weight) {
			voters -= 1;
		}

		let final_decision = voters.min(size.voters);
		debug_assert!(
			weight_with(final_decision).all_lte(max_weight),
			"weight_with({}) <= {}",
			final_decision,
			max_weight,
		);
		final_decision
	}

	/// Checks the feasibility of a solution.
	pub fn feasibility_check(
		raw_solution: RawSolution<SolutionOf<T>>,
		compute: ElectionCompute,
		desired_targets: u32,
		snapshot: RoundSnapshot<T::AccountId, MinerVoterOf<T>>,
		current_round: u32,
		minimum_untrusted_score: Option<ElectionScore>,
	) -> Result<ReadySolutionOf<T>, FeasibilityError> {
		let RawSolution { solution, score, round } = raw_solution;
		let RoundSnapshot { voters: snapshot_voters, targets: snapshot_targets } = snapshot;

		// First, check round.
		ensure!(current_round == round, FeasibilityError::InvalidRound);

		// Winners are not directly encoded in the solution.
		let winners = solution.unique_targets();

		ensure!(winners.len() as u32 == desired_targets, FeasibilityError::WrongWinnerCount);
		// Fail early if targets requested by data provider exceed maximum winners supported.
		ensure!(desired_targets <= T::MaxWinners::get(), FeasibilityError::TooManyDesiredTargets);

		// Ensure that the solution's score can pass absolute min-score.
		let submitted_score = raw_solution.score;
		ensure!(
			minimum_untrusted_score.map_or(true, |min_score| {
				submitted_score.strict_threshold_better(min_score, sp_runtime::Perbill::zero())
			}),
			FeasibilityError::UntrustedScoreTooLow
		);

		// ----- Start building. First, we need some closures.
		let cache = helpers::generate_voter_cache::<T>(&snapshot_voters);
		let voter_at = helpers::voter_at_fn::<T>(&snapshot_voters);
		let target_at = helpers::target_at_fn::<T>(&snapshot_targets);
		let voter_index = helpers::voter_index_fn_usize::<T>(&cache);

		// Then convert solution -> assignment. This will fail if any of the indices are gibberish,
		// namely any of the voters or targets.
		let assignments = solution
			.into_assignment(voter_at, target_at)
			.map_err::<FeasibilityError, _>(Into::into)?;

		// Ensure that assignments is correct.
		let _ = assignments.iter().try_for_each(|assignment| {
			// Check that assignment.who is actually a voter (defensive-only).
			// NOTE: while using the index map from `voter_index` is better than a blind linear
			// search, this *still* has room for optimization. Note that we had the index when
			// we did `solution -> assignment` and we lost it. Ideal is to keep the index
			// around.

			// Defensive-only: must exist in the snapshot.
			let snapshot_index =
				voter_index(&assignment.who).ok_or(FeasibilityError::InvalidVoter)?;
			// Defensive-only: index comes from the snapshot, must exist.
			let (_voter, _stake, targets) =
				snapshot_voters.get(snapshot_index).ok_or(FeasibilityError::InvalidVoter)?;

			// Check that all of the targets are valid based on the snapshot.
			if assignment.distribution.iter().any(|(d, _)| !targets.contains(d)) {
				return Err(FeasibilityError::InvalidVote)
			}
			Ok(())
		})?;

		// ----- Start building support. First, we need one more closure.
		let stake_of = helpers::stake_of_fn::<T>(&snapshot_voters, &cache);

		// This might fail if the normalization fails. Very unlikely. See `integrity_test`.
		let staked_assignments = assignment_ratio_to_staked_normalized(assignments, stake_of)
			.map_err::<FeasibilityError, _>(Into::into)?;
		let supports = sp_npos_elections::to_supports(&staked_assignments);

		// Finally, check that the claimed score was indeed correct.
		let known_score = supports.evaluate();

		ensure!(known_score == score, FeasibilityError::InvalidScore);

		// Size of winners in miner solution is equal to `desired_targets` <= `MaxWinners`. In
		// addition, the miner should have ensured that the MaxBackerPerWinner bound in respected,
		// thus this conversion should not fail.
		let supports = supports
			.try_into()
			.defensive_map_err(|_| FeasibilityError::BoundedConversionFailed)?;

		Ok(ReadySolution { supports, compute, score })
	}
}

#[cfg(test)]
mod max_weight {
	#![allow(unused_variables)]
	use super::*;
	use crate::mock::{MockWeightInfo, Runtime};
	#[test]
	fn find_max_voter_binary_search_works() {
		let w = SolutionOrSnapshotSize { voters: 10, targets: 0 };
		MockWeightInfo::set(crate::mock::MockedWeightInfo::Complex);
		assert_eq!(
			Miner::<Runtime>::maximum_voter_for_weight(0, w, Weight::from_parts(0, u64::MAX)),
			0
		);
		assert_eq!(
			Miner::<Runtime>::maximum_voter_for_weight(0, w, Weight::from_parts(1, u64::MAX)),
			0
		);
		assert_eq!(
			Miner::<Runtime>::maximum_voter_for_weight(0, w, Weight::from_parts(999, u64::MAX)),
			0
		);
		assert_eq!(
			Miner::<Runtime>::maximum_voter_for_weight(0, w, Weight::from_parts(1000, u64::MAX)),
			1
		);
		assert_eq!(
			Miner::<Runtime>::maximum_voter_for_weight(0, w, Weight::from_parts(1001, u64::MAX)),
			1
		);
		assert_eq!(
			Miner::<Runtime>::maximum_voter_for_weight(0, w, Weight::from_parts(1990, u64::MAX)),
			1
		);
		assert_eq!(
			Miner::<Runtime>::maximum_voter_for_weight(0, w, Weight::from_parts(1999, u64::MAX)),
			1
		);
		assert_eq!(
			Miner::<Runtime>::maximum_voter_for_weight(0, w, Weight::from_parts(2000, u64::MAX)),
			2
		);
		assert_eq!(
			Miner::<Runtime>::maximum_voter_for_weight(0, w, Weight::from_parts(2001, u64::MAX)),
			2
		);
		assert_eq!(
			Miner::<Runtime>::maximum_voter_for_weight(0, w, Weight::from_parts(2010, u64::MAX)),
			2
		);
		assert_eq!(
			Miner::<Runtime>::maximum_voter_for_weight(0, w, Weight::from_parts(2990, u64::MAX)),
			2
		);
		assert_eq!(
			Miner::<Runtime>::maximum_voter_for_weight(0, w, Weight::from_parts(2999, u64::MAX)),
			2
		);
		assert_eq!(
			Miner::<Runtime>::maximum_voter_for_weight(0, w, Weight::from_parts(3000, u64::MAX)),
			3
		);
		assert_eq!(
			Miner::<Runtime>::maximum_voter_for_weight(0, w, Weight::from_parts(3333, u64::MAX)),
			3
		);
		assert_eq!(
			Miner::<Runtime>::maximum_voter_for_weight(0, w, Weight::from_parts(5500, u64::MAX)),
			5
		);
		assert_eq!(
			Miner::<Runtime>::maximum_voter_for_weight(0, w, Weight::from_parts(7777, u64::MAX)),
			7
		);
		assert_eq!(
			Miner::<Runtime>::maximum_voter_for_weight(0, w, Weight::from_parts(9999, u64::MAX)),
			9
		);
		assert_eq!(
			Miner::<Runtime>::maximum_voter_for_weight(0, w, Weight::from_parts(10_000, u64::MAX)),
			10
		);
		assert_eq!(
			Miner::<Runtime>::maximum_voter_for_weight(0, w, Weight::from_parts(10_999, u64::MAX)),
			10
		);
		assert_eq!(
			Miner::<Runtime>::maximum_voter_for_weight(0, w, Weight::from_parts(11_000, u64::MAX)),
			10
		);
		assert_eq!(
			Miner::<Runtime>::maximum_voter_for_weight(0, w, Weight::from_parts(22_000, u64::MAX)),
			10
		);

		let w = SolutionOrSnapshotSize { voters: 1, targets: 0 };

		assert_eq!(
			Miner::<Runtime>::maximum_voter_for_weight(0, w, Weight::from_parts(0, u64::MAX)),
			0
		);
		assert_eq!(
			Miner::<Runtime>::maximum_voter_for_weight(0, w, Weight::from_parts(1, u64::MAX)),
			0
		);
		assert_eq!(
			Miner::<Runtime>::maximum_voter_for_weight(0, w, Weight::from_parts(999, u64::MAX)),
			0
		);
		assert_eq!(
			Miner::<Runtime>::maximum_voter_for_weight(0, w, Weight::from_parts(1000, u64::MAX)),
			1
		);
		assert_eq!(
			Miner::<Runtime>::maximum_voter_for_weight(0, w, Weight::from_parts(1001, u64::MAX)),
			1
		);
		assert_eq!(
			Miner::<Runtime>::maximum_voter_for_weight(0, w, Weight::from_parts(1990, u64::MAX)),
			1
		);
		assert_eq!(
			Miner::<Runtime>::maximum_voter_for_weight(0, w, Weight::from_parts(1999, u64::MAX)),
			1
		);
		assert_eq!(
			Miner::<Runtime>::maximum_voter_for_weight(0, w, Weight::from_parts(2000, u64::MAX)),
			1
		);
		assert_eq!(
			Miner::<Runtime>::maximum_voter_for_weight(0, w, Weight::from_parts(2001, u64::MAX)),
			1
		);
		assert_eq!(
			Miner::<Runtime>::maximum_voter_for_weight(0, w, Weight::from_parts(2010, u64::MAX)),
			1
		);
		assert_eq!(
			Miner::<Runtime>::maximum_voter_for_weight(0, w, Weight::from_parts(3333, u64::MAX)),
			1
		);

		let w = SolutionOrSnapshotSize { voters: 2, targets: 0 };

		assert_eq!(
			Miner::<Runtime>::maximum_voter_for_weight(0, w, Weight::from_parts(0, u64::MAX)),
			0
		);
		assert_eq!(
			Miner::<Runtime>::maximum_voter_for_weight(0, w, Weight::from_parts(1, u64::MAX)),
			0
		);
		assert_eq!(
			Miner::<Runtime>::maximum_voter_for_weight(0, w, Weight::from_parts(999, u64::MAX)),
			0
		);
		assert_eq!(
			Miner::<Runtime>::maximum_voter_for_weight(0, w, Weight::from_parts(1000, u64::MAX)),
			1
		);
		assert_eq!(
			Miner::<Runtime>::maximum_voter_for_weight(0, w, Weight::from_parts(1001, u64::MAX)),
			1
		);
		assert_eq!(
			Miner::<Runtime>::maximum_voter_for_weight(0, w, Weight::from_parts(1999, u64::MAX)),
			1
		);
		assert_eq!(
			Miner::<Runtime>::maximum_voter_for_weight(0, w, Weight::from_parts(2000, u64::MAX)),
			2
		);
		assert_eq!(
			Miner::<Runtime>::maximum_voter_for_weight(0, w, Weight::from_parts(2001, u64::MAX)),
			2
		);
		assert_eq!(
			Miner::<Runtime>::maximum_voter_for_weight(0, w, Weight::from_parts(2010, u64::MAX)),
			2
		);
		assert_eq!(
			Miner::<Runtime>::maximum_voter_for_weight(0, w, Weight::from_parts(3333, u64::MAX)),
			2
		);
	}
}

#[cfg(test)]
mod tests {
	use super::*;
	use crate::{
		mock::{
			multi_phase_events, roll_to, roll_to_signed, roll_to_unsigned, roll_to_with_ocw,
			trim_helpers, witness, BlockNumber, ExtBuilder, Extrinsic, MinerMaxWeight, MultiPhase,
			Runtime, RuntimeCall, RuntimeOrigin, System, TestNposSolution, TrimHelpers,
			UnsignedPhase,
		},
		Event, InvalidTransaction, Phase, QueuedSolution, TransactionSource,
		TransactionValidityError,
	};
	use alloc::vec;
	use codec::Decode;
	use frame_election_provider_support::IndexAssignment;
	use frame_support::{assert_noop, assert_ok, traits::OffchainWorker};
	use sp_npos_elections::ElectionScore;
	use sp_runtime::{
		bounded_vec,
		offchain::storage_lock::{BlockAndTime, StorageLock},
		traits::{Dispatchable, ValidateUnsigned, Zero},
		ModuleError, PerU16,
	};

	type Assignment = crate::unsigned::Assignment<Runtime>;

	#[test]
	fn validate_unsigned_retracts_wrong_phase() {
		ExtBuilder::default().desired_targets(0).build_and_execute(|| {
			let solution = RawSolution::<TestNposSolution> {
				score: ElectionScore { minimal_stake: 5, ..Default::default() },
				..Default::default()
			};
			let call = Call::submit_unsigned {
				raw_solution: Box::new(solution.clone()),
				witness: witness(),
			};

			// initial
			assert_eq!(CurrentPhase::<Runtime>::get(), Phase::Off);
			assert!(matches!(
				<MultiPhase as ValidateUnsigned>::validate_unsigned(
					TransactionSource::Local,
					&call
				)
				.unwrap_err(),
				TransactionValidityError::Invalid(InvalidTransaction::Custom(0))
			));
			assert!(matches!(
				<MultiPhase as ValidateUnsigned>::pre_dispatch(&call).unwrap_err(),
				TransactionValidityError::Invalid(InvalidTransaction::Custom(0))
			));

			// signed
			roll_to_signed();
			assert_eq!(CurrentPhase::<Runtime>::get(), Phase::Signed);
			assert!(matches!(
				<MultiPhase as ValidateUnsigned>::validate_unsigned(
					TransactionSource::Local,
					&call
				)
				.unwrap_err(),
				TransactionValidityError::Invalid(InvalidTransaction::Custom(0))
			));
			assert!(matches!(
				<MultiPhase as ValidateUnsigned>::pre_dispatch(&call).unwrap_err(),
				TransactionValidityError::Invalid(InvalidTransaction::Custom(0))
			));

			// unsigned
			roll_to_unsigned();
			assert!(CurrentPhase::<Runtime>::get().is_unsigned());

			assert!(<MultiPhase as ValidateUnsigned>::validate_unsigned(
				TransactionSource::Local,
				&call
			)
			.is_ok());
			assert!(<MultiPhase as ValidateUnsigned>::pre_dispatch(&call).is_ok());

			// unsigned -- but not enabled.
			MultiPhase::phase_transition(Phase::Unsigned((false, 25)));
			assert!(CurrentPhase::<Runtime>::get().is_unsigned());
			assert!(matches!(
				<MultiPhase as ValidateUnsigned>::validate_unsigned(
					TransactionSource::Local,
					&call
				)
				.unwrap_err(),
				TransactionValidityError::Invalid(InvalidTransaction::Custom(0))
			));
			assert!(matches!(
				<MultiPhase as ValidateUnsigned>::pre_dispatch(&call).unwrap_err(),
				TransactionValidityError::Invalid(InvalidTransaction::Custom(0))
			));
		})
	}

	#[test]
	fn validate_unsigned_retracts_low_score() {
		ExtBuilder::default().desired_targets(0).build_and_execute(|| {
			roll_to_unsigned();
			assert!(CurrentPhase::<Runtime>::get().is_unsigned());

			let solution = RawSolution::<TestNposSolution> {
				score: ElectionScore { minimal_stake: 5, ..Default::default() },
				..Default::default()
			};
			let call = Call::submit_unsigned {
				raw_solution: Box::new(solution.clone()),
				witness: witness(),
			};

			// initial
			assert!(<MultiPhase as ValidateUnsigned>::validate_unsigned(
				TransactionSource::Local,
				&call
			)
			.is_ok());
			assert!(<MultiPhase as ValidateUnsigned>::pre_dispatch(&call).is_ok());

			// set a better score
			let ready = ReadySolution {
				score: ElectionScore { minimal_stake: 10, ..Default::default() },
				..Default::default()
			};
			QueuedSolution::<Runtime>::put(ready);

			// won't work anymore.
			assert!(matches!(
				<MultiPhase as ValidateUnsigned>::validate_unsigned(
					TransactionSource::Local,
					&call
				)
				.unwrap_err(),
				TransactionValidityError::Invalid(InvalidTransaction::Custom(2))
			));
			assert!(matches!(
				<MultiPhase as ValidateUnsigned>::pre_dispatch(&call).unwrap_err(),
				TransactionValidityError::Invalid(InvalidTransaction::Custom(2))
			));
		})
	}

	#[test]
	fn validate_unsigned_retracts_incorrect_winner_count() {
		ExtBuilder::default().desired_targets(1).build_and_execute(|| {
			roll_to_unsigned();
			assert!(CurrentPhase::<Runtime>::get().is_unsigned());

			let raw = RawSolution::<TestNposSolution> {
				score: ElectionScore { minimal_stake: 5, ..Default::default() },
				..Default::default()
			};
			let call =
				Call::submit_unsigned { raw_solution: Box::new(raw.clone()), witness: witness() };
			assert_eq!(raw.solution.unique_targets().len(), 0);

			// won't work anymore.
			assert!(matches!(
				<MultiPhase as ValidateUnsigned>::validate_unsigned(
					TransactionSource::Local,
					&call
				)
				.unwrap_err(),
				TransactionValidityError::Invalid(InvalidTransaction::Custom(1))
			));
		})
	}

	#[test]
	fn priority_is_set() {
		ExtBuilder::default()
			.miner_tx_priority(20)
			.desired_targets(0)
			.build_and_execute(|| {
				roll_to_unsigned();
				assert!(CurrentPhase::<Runtime>::get().is_unsigned());

				let solution = RawSolution::<TestNposSolution> {
					score: ElectionScore { minimal_stake: 5, ..Default::default() },
					..Default::default()
				};
				let call = Call::submit_unsigned {
					raw_solution: Box::new(solution.clone()),
					witness: witness(),
				};

				assert_eq!(
					<MultiPhase as ValidateUnsigned>::validate_unsigned(
						TransactionSource::Local,
						&call
					)
					.unwrap()
					.priority,
					25
				);
			})
	}

	#[test]
	#[should_panic(expected = "Invalid unsigned submission must produce invalid block and \
	                           deprive validator from their authoring reward.: \
	                           Module(ModuleError { index: 2, error: [1, 0, 0, 0], message: \
	                           Some(\"PreDispatchWrongWinnerCount\") })")]
	fn unfeasible_solution_panics() {
		ExtBuilder::default().build_and_execute(|| {
			roll_to_unsigned();
			assert!(CurrentPhase::<Runtime>::get().is_unsigned());

			// This is in itself an invalid BS solution.
			let solution = RawSolution::<TestNposSolution> {
				score: ElectionScore { minimal_stake: 5, ..Default::default() },
				..Default::default()
			};
			let call = Call::submit_unsigned {
				raw_solution: Box::new(solution.clone()),
				witness: witness(),
			};
			let runtime_call: RuntimeCall = call.into();
			let _ = runtime_call.dispatch(RuntimeOrigin::none());
		})
	}

	#[test]
	#[should_panic(expected = "Invalid unsigned submission must produce invalid block and \
	                           deprive validator from their authoring reward.")]
	fn wrong_witness_panics() {
		ExtBuilder::default().build_and_execute(|| {
			roll_to_unsigned();
			assert!(CurrentPhase::<Runtime>::get().is_unsigned());

			// This solution is unfeasible as well, but we won't even get there.
			let solution = RawSolution::<TestNposSolution> {
				score: ElectionScore { minimal_stake: 5, ..Default::default() },
				..Default::default()
			};

			let mut correct_witness = witness();
			correct_witness.voters += 1;
			correct_witness.targets -= 1;
			let call = Call::submit_unsigned {
				raw_solution: Box::new(solution.clone()),
				witness: correct_witness,
			};
			let runtime_call: RuntimeCall = call.into();
			let _ = runtime_call.dispatch(RuntimeOrigin::none());
		})
	}

	#[test]
	fn miner_works() {
		ExtBuilder::default().build_and_execute(|| {
			roll_to_unsigned();
			assert!(CurrentPhase::<Runtime>::get().is_unsigned());

			// ensure we have snapshots in place.
			assert!(Snapshot::<Runtime>::get().is_some());
			assert_eq!(DesiredTargets::<Runtime>::get().unwrap(), 2);

			// mine seq_phragmen solution with 2 iters.
			let (solution, witness, _) = MultiPhase::mine_solution().unwrap();

			// ensure this solution is valid.
			assert!(QueuedSolution::<Runtime>::get().is_none());
			assert_ok!(MultiPhase::submit_unsigned(
				RuntimeOrigin::none(),
				Box::new(solution),
				witness
			));
			assert!(QueuedSolution::<Runtime>::get().is_some());
			assert_eq!(
				multi_phase_events(),
				vec![
					Event::PhaseTransitioned { from: Phase::Off, to: Phase::Signed, round: 1 },
					Event::PhaseTransitioned {
						from: Phase::Signed,
						to: Phase::Unsigned((true, 25)),
						round: 1
					},
					Event::SolutionStored {
						compute: ElectionCompute::Unsigned,
						origin: None,
						prev_ejected: false
					}
				]
			);
		})
	}

	#[test]
	fn miner_trims_weight() {
		ExtBuilder::default()
			.miner_weight(Weight::from_parts(100, u64::MAX))
			.mock_weight_info(crate::mock::MockedWeightInfo::Basic)
			.build_and_execute(|| {
				roll_to_unsigned();
				assert!(CurrentPhase::<Runtime>::get().is_unsigned());

				let (raw, witness, t) = MultiPhase::mine_solution().unwrap();
				let solution_weight = <Runtime as MinerConfig>::solution_weight(
					witness.voters,
					witness.targets,
					raw.solution.voter_count() as u32,
					raw.solution.unique_targets().len() as u32,
				);
				// default solution will have 5 edges (5 * 5 + 10)
				assert_eq!(solution_weight, Weight::from_parts(35, 0));
				assert_eq!(raw.solution.voter_count(), 5);
				assert_eq!(t.trimmed_weight(), 0);

				// now reduce the max weight
				<MinerMaxWeight>::set(Weight::from_parts(25, u64::MAX));

				let (raw, witness, t) = MultiPhase::mine_solution().unwrap();
				let solution_weight = <Runtime as MinerConfig>::solution_weight(
					witness.voters,
					witness.targets,
					raw.solution.voter_count() as u32,
					raw.solution.unique_targets().len() as u32,
				);
				// default solution will have 5 edges (5 * 5 + 10)
				assert_eq!(solution_weight, Weight::from_parts(25, 0));
				assert_eq!(raw.solution.voter_count(), 3);
				assert_eq!(t.trimmed_weight(), 2);
			})
	}

	#[test]
	fn miner_will_not_submit_if_not_enough_winners() {
		let (mut ext, _) = ExtBuilder::default().desired_targets(8).build_offchainify(0);
		ext.execute_with(|| {
			roll_to_unsigned();
			assert!(CurrentPhase::<Runtime>::get().is_unsigned());

			// Force the number of winners to be bigger to fail
			let (mut solution, _, _) = MultiPhase::mine_solution().unwrap();
			solution.solution.votes1[0].1 = 4;

			assert_eq!(
				MultiPhase::basic_checks(&solution, "mined").unwrap_err(),
				MinerError::PreDispatchChecksFailed(DispatchError::Module(ModuleError {
					index: 2,
					error: [1, 0, 0, 0],
					message: Some("PreDispatchWrongWinnerCount"),
				})),
			);
		})
	}

	#[test]
	fn unsigned_per_dispatch_checks_can_only_submit_threshold_better() {
		ExtBuilder::default()
			.desired_targets(1)
			.add_voter(7, 2, bounded_vec![10])
			.add_voter(8, 5, bounded_vec![10])
			.add_voter(9, 1, bounded_vec![10])
			.build_and_execute(|| {
				roll_to_unsigned();
				assert!(CurrentPhase::<Runtime>::get().is_unsigned());
				assert_eq!(DesiredTargets::<Runtime>::get().unwrap(), 1);

				// an initial solution
				let result = ElectionResult {
					winners: vec![(10, 12)],
					assignments: vec![
						Assignment { who: 10, distribution: vec![(10, PerU16::one())] },
						Assignment {
							who: 7,
							// note: this percent doesn't even matter, in solution it is 100%.
							distribution: vec![(10, PerU16::one())],
						},
					],
				};

				let RoundSnapshot { voters, targets } = Snapshot::<Runtime>::get().unwrap();
				let desired_targets = DesiredTargets::<Runtime>::get().unwrap();

				let (raw, score, witness, _) =
					Miner::<Runtime>::prepare_election_result_with_snapshot(
						result,
						voters.clone(),
						targets.clone(),
						desired_targets,
					)
					.unwrap();
				let solution = RawSolution { solution: raw, score, round: Round::<Runtime>::get() };
				assert_ok!(MultiPhase::unsigned_pre_dispatch_checks(&solution));
				assert_ok!(MultiPhase::submit_unsigned(
					RuntimeOrigin::none(),
					Box::new(solution),
					witness
				));
				assert_eq!(QueuedSolution::<Runtime>::get().unwrap().score.minimal_stake, 12);

				// trial 1: a solution who's minimal stake is 10, i.e. worse than the first solution
				// of 12.
				let result = ElectionResult {
					winners: vec![(10, 10)],
					assignments: vec![Assignment {
						who: 10,
						distribution: vec![(10, PerU16::one())],
					}],
				};
				let (raw, score, _, _) = Miner::<Runtime>::prepare_election_result_with_snapshot(
					result,
					voters.clone(),
					targets.clone(),
					desired_targets,
				)
				.unwrap();
				let solution = RawSolution { solution: raw, score, round: Round::<Runtime>::get() };
				// 10 is not better than 12
				assert_eq!(solution.score.minimal_stake, 10);
				// submitting this will actually panic.
				assert_noop!(
					MultiPhase::unsigned_pre_dispatch_checks(&solution),
					Error::<Runtime>::PreDispatchWeakSubmission,
				);

				// trial 2: try resubmitting another solution with same score (12) as the queued
				// solution.
				let result = ElectionResult {
					winners: vec![(10, 12)],
					assignments: vec![
						Assignment { who: 10, distribution: vec![(10, PerU16::one())] },
						Assignment {
							who: 7,
							// note: this percent doesn't even matter, in solution it is 100%.
							distribution: vec![(10, PerU16::one())],
						},
					],
				};

				let (raw, score, _, _) = Miner::<Runtime>::prepare_election_result_with_snapshot(
					result,
					voters.clone(),
					targets.clone(),
					desired_targets,
				)
				.unwrap();
				let solution = RawSolution { solution: raw, score, round: Round::<Runtime>::get() };
				// 12 is not better than 12. We need score of at least 13 to be accepted.
				assert_eq!(solution.score.minimal_stake, 12);
				// submitting this will panic.
				assert_noop!(
					MultiPhase::unsigned_pre_dispatch_checks(&solution),
					Error::<Runtime>::PreDispatchWeakSubmission,
				);

				// trial 3: a solution who's minimal stake is 13, i.e. 1 better than the queued
				// solution of 12.
				let result = ElectionResult {
					winners: vec![(10, 12)],
					assignments: vec![
						Assignment { who: 10, distribution: vec![(10, PerU16::one())] },
						Assignment { who: 7, distribution: vec![(10, PerU16::one())] },
						Assignment { who: 9, distribution: vec![(10, PerU16::one())] },
					],
				};
				let (raw, score, witness, _) =
					Miner::<Runtime>::prepare_election_result_with_snapshot(
						result,
						voters.clone(),
						targets.clone(),
						desired_targets,
					)
					.unwrap();
				let solution = RawSolution { solution: raw, score, round: Round::<Runtime>::get() };
				assert_eq!(solution.score.minimal_stake, 13);

				// this should work
				assert_ok!(MultiPhase::unsigned_pre_dispatch_checks(&solution));
				assert_ok!(MultiPhase::submit_unsigned(
					RuntimeOrigin::none(),
					Box::new(solution),
					witness
				));

				// trial 4: a solution who's minimal stake is 17, i.e. 4 better than the last
				// solution.
				let result = ElectionResult {
					winners: vec![(10, 12)],
					assignments: vec![
						Assignment { who: 10, distribution: vec![(10, PerU16::one())] },
						Assignment { who: 7, distribution: vec![(10, PerU16::one())] },
						Assignment {
							who: 8,
							// note: this percent doesn't even matter, in solution it is 100%.
							distribution: vec![(10, PerU16::one())],
						},
					],
				};
				let (raw, score, witness, _) =
					Miner::<Runtime>::prepare_election_result_with_snapshot(
						result,
						voters.clone(),
						targets.clone(),
						desired_targets,
					)
					.unwrap();
				let solution = RawSolution { solution: raw, score, round: Round::<Runtime>::get() };
				assert_eq!(solution.score.minimal_stake, 17);

				// and it is fine
				assert_ok!(MultiPhase::unsigned_pre_dispatch_checks(&solution));
				assert_ok!(MultiPhase::submit_unsigned(
					RuntimeOrigin::none(),
					Box::new(solution),
					witness
				));
			})
	}

	#[test]
	fn ocw_lock_prevents_frequent_execution() {
		let (mut ext, _) = ExtBuilder::default().build_offchainify(0);
		ext.execute_with(|| {
			let offchain_repeat = <Runtime as Config>::OffchainRepeat::get();

			roll_to_unsigned();
			assert!(CurrentPhase::<Runtime>::get().is_unsigned());

			// first execution -- okay.
			assert!(MultiPhase::ensure_offchain_repeat_frequency(25).is_ok());

			// next block: rejected.
			assert_noop!(
				MultiPhase::ensure_offchain_repeat_frequency(26),
				MinerError::Lock("recently executed.")
			);

			// allowed after `OFFCHAIN_REPEAT`
			assert!(
				MultiPhase::ensure_offchain_repeat_frequency((26 + offchain_repeat).into()).is_ok()
			);

			// a fork like situation: re-execute last 3.
			assert!(MultiPhase::ensure_offchain_repeat_frequency(
				(26 + offchain_repeat - 3).into()
			)
			.is_err());
			assert!(MultiPhase::ensure_offchain_repeat_frequency(
				(26 + offchain_repeat - 2).into()
			)
			.is_err());
			assert!(MultiPhase::ensure_offchain_repeat_frequency(
				(26 + offchain_repeat - 1).into()
			)
			.is_err());
		})
	}

	#[test]
	fn ocw_lock_released_after_successful_execution() {
		// first, ensure that a successful execution releases the lock
		let (mut ext, pool) = ExtBuilder::default().build_offchainify(0);
		ext.execute_with(|| {
			let guard = StorageValueRef::persistent(&OFFCHAIN_LOCK);
			let last_block = StorageValueRef::persistent(OFFCHAIN_LAST_BLOCK);

			roll_to_unsigned();
			assert!(CurrentPhase::<Runtime>::get().is_unsigned());

			// initially, the lock is not set.
			assert!(guard.get::<bool>().unwrap().is_none());

			// a successful a-z execution.
			MultiPhase::offchain_worker(25);
			assert_eq!(pool.read().transactions.len(), 1);

			// afterwards, the lock is not set either..
			assert!(guard.get::<bool>().unwrap().is_none());
			assert_eq!(last_block.get::<BlockNumber>().unwrap(), Some(25));
		});
	}

	#[test]
	fn ocw_lock_prevents_overlapping_execution() {
		// ensure that if the guard is in hold, a new execution is not allowed.
		let (mut ext, pool) = ExtBuilder::default().build_offchainify(0);
		ext.execute_with(|| {
			roll_to_unsigned();
			assert!(CurrentPhase::<Runtime>::get().is_unsigned());

			// artificially set the value, as if another thread is mid-way.
			let mut lock = StorageLock::<BlockAndTime<System>>::with_block_deadline(
				OFFCHAIN_LOCK,
				UnsignedPhase::get().saturated_into(),
			);
			let guard = lock.lock();

			// nothing submitted.
			MultiPhase::offchain_worker(25);
			assert_eq!(pool.read().transactions.len(), 0);
			MultiPhase::offchain_worker(26);
			assert_eq!(pool.read().transactions.len(), 0);

			drop(guard);

			// 🎉 !
			MultiPhase::offchain_worker(25);
			assert_eq!(pool.read().transactions.len(), 1);
		});
	}

	#[test]
	fn ocw_only_runs_when_unsigned_open_now() {
		let (mut ext, pool) = ExtBuilder::default().build_offchainify(0);
		ext.execute_with(|| {
			roll_to_unsigned();
			assert_eq!(CurrentPhase::<Runtime>::get(), Phase::Unsigned((true, 25)));

			// we must clear the offchain storage to ensure the offchain execution check doesn't get
			// in the way.
			let mut storage = StorageValueRef::persistent(&OFFCHAIN_LAST_BLOCK);

			MultiPhase::offchain_worker(24);
			assert!(pool.read().transactions.len().is_zero());
			storage.clear();

			// creates, caches, submits without expecting previous cache value
			MultiPhase::offchain_worker(25);
			assert_eq!(pool.read().transactions.len(), 1);
			// assume that the tx has been processed
			pool.try_write().unwrap().transactions.clear();

			// locked, but also, has previously cached.
			MultiPhase::offchain_worker(26);
			assert!(pool.read().transactions.len().is_zero());
		})
	}

	#[test]
	fn ocw_clears_cache_on_unsigned_phase_open() {
		let (mut ext, pool) = ExtBuilder::default().build_offchainify(0);
		ext.execute_with(|| {
			const BLOCK: u64 = 25;
			let block_plus = |delta: u64| BLOCK + delta;
			let offchain_repeat = <Runtime as Config>::OffchainRepeat::get();

			roll_to(BLOCK);
			// we are on the first block of the unsigned phase
			assert_eq!(CurrentPhase::<Runtime>::get(), Phase::Unsigned((true, BLOCK)));

			assert!(
				!ocw_solution_exists::<Runtime>(),
				"no solution should be present before we mine one",
			);

			// create and cache a solution on the first block of the unsigned phase
			MultiPhase::offchain_worker(BLOCK);
			assert!(
				ocw_solution_exists::<Runtime>(),
				"a solution must be cached after running the worker",
			);

			// record the submitted tx,
			let tx_cache_1 = pool.read().transactions[0].clone();
			// and assume it has been processed.
			pool.try_write().unwrap().transactions.clear();

			// after an election, the solution is not cleared
			// we don't actually care about the result of the election
			let _ = MultiPhase::do_elect();
			MultiPhase::offchain_worker(block_plus(1));
			assert!(ocw_solution_exists::<Runtime>(), "elections does not clear the ocw cache");

			// submit a solution with the offchain worker after the repeat interval
			MultiPhase::offchain_worker(block_plus(offchain_repeat + 1));

			// record the submitted tx,
			let tx_cache_2 = pool.read().transactions[0].clone();
			// and assume it has been processed.
			pool.try_write().unwrap().transactions.clear();

			// the OCW submitted the same solution twice since the cache was not cleared.
			assert_eq!(tx_cache_1, tx_cache_2);

			let current_block = block_plus(offchain_repeat * 2 + 2);
			// force the unsigned phase to start on the current block.
			MultiPhase::phase_transition(Phase::Unsigned((true, current_block)));

			// clear the cache and create a solution since we are on the first block of the unsigned
			// phase.
			MultiPhase::offchain_worker(current_block);
			let tx_cache_3 = pool.read().transactions[0].clone();

			// the submitted solution changes because the cache was cleared.
			assert_eq!(tx_cache_1, tx_cache_3);
			assert_eq!(
				multi_phase_events(),
				vec![
					Event::PhaseTransitioned { from: Phase::Off, to: Phase::Signed, round: 1 },
					Event::PhaseTransitioned {
						from: Phase::Signed,
						to: Phase::Unsigned((true, 25)),
						round: 1
					},
					Event::ElectionFinalized {
						compute: ElectionCompute::Fallback,
						score: ElectionScore {
							minimal_stake: 0,
							sum_stake: 0,
							sum_stake_squared: 0
						}
					},
					Event::PhaseTransitioned {
						from: Phase::Unsigned((true, 25)),
						to: Phase::Unsigned((true, 37)),
						round: 1
					},
				]
			);
		})
	}

	#[test]
	fn ocw_resubmits_after_offchain_repeat() {
		let (mut ext, pool) = ExtBuilder::default().build_offchainify(0);
		ext.execute_with(|| {
			const BLOCK: u64 = 25;
			let block_plus = |delta: i32| ((BLOCK as i32) + delta) as u64;
			let offchain_repeat = <Runtime as Config>::OffchainRepeat::get();

			roll_to(BLOCK);
			assert_eq!(CurrentPhase::<Runtime>::get(), Phase::Unsigned((true, BLOCK)));

			// we must clear the offchain storage to ensure the offchain execution check doesn't get
			// in the way.
			let mut storage = StorageValueRef::persistent(&OFFCHAIN_LAST_BLOCK);

			MultiPhase::offchain_worker(block_plus(-1));
			assert!(pool.read().transactions.len().is_zero());
			storage.clear();

			// creates, caches, submits without expecting previous cache value
			MultiPhase::offchain_worker(BLOCK);
			assert_eq!(pool.read().transactions.len(), 1);
			let tx_cache = pool.read().transactions[0].clone();
			// assume that the tx has been processed
			pool.try_write().unwrap().transactions.clear();

			// attempts to resubmit the tx after the threshold has expired
			// note that we have to add 1: the semantics forbid resubmission at
			// BLOCK + offchain_repeat
			MultiPhase::offchain_worker(block_plus(1 + offchain_repeat as i32));
			assert_eq!(pool.read().transactions.len(), 1);

			// resubmitted tx is identical to first submission
			let tx = &pool.read().transactions[0];
			assert_eq!(&tx_cache, tx);
		})
	}

	#[test]
	fn ocw_regenerates_and_resubmits_after_offchain_repeat() {
		let (mut ext, pool) = ExtBuilder::default().build_offchainify(0);
		ext.execute_with(|| {
			const BLOCK: u64 = 25;
			let block_plus = |delta: i32| ((BLOCK as i32) + delta) as u64;
			let offchain_repeat = <Runtime as Config>::OffchainRepeat::get();

			roll_to(BLOCK);
			assert_eq!(CurrentPhase::<Runtime>::get(), Phase::Unsigned((true, BLOCK)));

			// we must clear the offchain storage to ensure the offchain execution check doesn't get
			// in the way.
			let mut storage = StorageValueRef::persistent(&OFFCHAIN_LAST_BLOCK);

			MultiPhase::offchain_worker(block_plus(-1));
			assert!(pool.read().transactions.len().is_zero());
			storage.clear();

			// creates, caches, submits without expecting previous cache value
			MultiPhase::offchain_worker(BLOCK);
			assert_eq!(pool.read().transactions.len(), 1);
			let tx_cache = pool.read().transactions[0].clone();
			// assume that the tx has been processed
			pool.try_write().unwrap().transactions.clear();

			// remove the cached submitted tx
			// this ensures that when the resubmit window rolls around, we're ready to regenerate
			// from scratch if necessary
			let mut call_cache = StorageValueRef::persistent(&OFFCHAIN_CACHED_CALL);
			assert!(matches!(call_cache.get::<Call<Runtime>>(), Ok(Some(_call))));
			call_cache.clear();

			// attempts to resubmit the tx after the threshold has expired
			// note that we have to add 1: the semantics forbid resubmission at
			// BLOCK + offchain_repeat
			MultiPhase::offchain_worker(block_plus(1 + offchain_repeat as i32));
			assert_eq!(pool.read().transactions.len(), 1);

			// resubmitted tx is identical to first submission
			let tx = &pool.read().transactions[0];
			assert_eq!(&tx_cache, tx);
		})
	}

	#[test]
	fn ocw_can_submit_to_pool() {
		let (mut ext, pool) = ExtBuilder::default().build_offchainify(0);
		ext.execute_with(|| {
			roll_to_with_ocw(25);
			assert_eq!(CurrentPhase::<Runtime>::get(), Phase::Unsigned((true, 25)));
			// OCW must have submitted now

			let encoded = pool.read().transactions[0].clone();
			let extrinsic: Extrinsic = codec::Decode::decode(&mut &*encoded).unwrap();
			let call = extrinsic.function;
			assert!(matches!(call, RuntimeCall::MultiPhase(Call::submit_unsigned { .. })));
		})
	}

	#[test]
	fn ocw_solution_must_have_correct_round() {
		let (mut ext, pool) = ExtBuilder::default().build_offchainify(0);
		ext.execute_with(|| {
			roll_to_with_ocw(25);
			assert_eq!(CurrentPhase::<Runtime>::get(), Phase::Unsigned((true, 25)));
			// OCW must have submitted now
			// now, before we check the call, update the round
			crate::Round::<Runtime>::mutate(|round| *round += 1);

			let encoded = pool.read().transactions[0].clone();
			let extrinsic = Extrinsic::decode(&mut &*encoded).unwrap();
			let call = match extrinsic.function {
				RuntimeCall::MultiPhase(call @ Call::submit_unsigned { .. }) => call,
				_ => panic!("bad call: unexpected submission"),
			};

			// Custom(7) maps to PreDispatchChecksFailed
			let pre_dispatch_check_error =
				TransactionValidityError::Invalid(InvalidTransaction::Custom(7));
			assert_eq!(
				<MultiPhase as ValidateUnsigned>::validate_unsigned(
					TransactionSource::Local,
					&call,
				)
				.unwrap_err(),
				pre_dispatch_check_error,
			);
			assert_eq!(
				<MultiPhase as ValidateUnsigned>::pre_dispatch(&call).unwrap_err(),
				pre_dispatch_check_error,
			);
		})
	}

	#[test]
	fn mine_solution_always_respects_max_backers_per_winner() {
		use crate::mock::MaxBackersPerWinner;
		use frame_election_provider_support::BoundedSupport;

		let targets = vec![10, 20, 30, 40];
		let voters = vec![
<<<<<<< HEAD
			(1, 10, bounded_vec![10, 20, 30]),
			(2, 10, bounded_vec![10, 20, 30]),
			(3, 10, bounded_vec![10, 20, 30]),
			(4, 10, bounded_vec![10, 20, 30]),
			(5, 10, bounded_vec![10, 20, 40]),
=======
			(1, 11, bounded_vec![10, 20, 30]),
			(2, 12, bounded_vec![10, 20, 30]),
			(3, 13, bounded_vec![10, 20, 30]),
			(4, 14, bounded_vec![10, 20, 30]),
			(5, 15, bounded_vec![10, 20, 40]),
>>>>>>> 90807e22
		];
		let snapshot = RoundSnapshot { voters: voters.clone(), targets: targets.clone() };
		let (round, desired_targets) = (1, 3);

<<<<<<< HEAD
		let expected_score_unbounded =
			ElectionScore { minimal_stake: 12, sum_stake: 50, sum_stake_squared: 874 };
		let expected_score_bounded =
			ElectionScore { minimal_stake: 2, sum_stake: 10, sum_stake_squared: 44 };

		// solution without max_backers_per_winner set will be higher than the score when bounds
		// are set, confirming the trimming when using the same snapshot state.
		assert!(expected_score_unbounded > expected_score_bounded);

=======
>>>>>>> 90807e22
		// election with unbounded max backers per winnner.
		ExtBuilder::default().max_backers_per_winner(u32::MAX).build_and_execute(|| {
			assert_eq!(MaxBackersPerWinner::get(), u32::MAX);

<<<<<<< HEAD
			let solution = Miner::<Runtime>::mine_solution_with_snapshot::<
				<Runtime as Config>::Solver,
			>(voters.clone(), targets.clone(), desired_targets)
			.unwrap()
			.0;
=======
			let (solution, expected_score_unbounded, _, trimming_status) =
				Miner::<Runtime>::mine_solution_with_snapshot::<<Runtime as Config>::Solver>(
					voters.clone(),
					targets.clone(),
					desired_targets,
				)
				.unwrap();
>>>>>>> 90807e22

			let ready_solution = Miner::<Runtime>::feasibility_check(
				RawSolution { solution, score: expected_score_unbounded, round },
				Default::default(),
				desired_targets,
				snapshot.clone(),
				round,
				Default::default(),
			)
			.unwrap();

			assert_eq!(
				ready_solution.supports.into_iter().collect::<Vec<_>>(),
				vec![
					(
						10,
<<<<<<< HEAD
						BoundedSupport { total: 21, voters: bounded_vec![(1, 10), (4, 8), (5, 3)] }
					),
					(20, BoundedSupport { total: 17, voters: bounded_vec![(2, 10), (5, 7)] }),
					(30, BoundedSupport { total: 12, voters: bounded_vec![(3, 10), (4, 2)] }),
				]
			);
=======
						BoundedSupport { total: 25, voters: bounded_vec![(1, 11), (5, 5), (4, 9)] }
					),
					(20, BoundedSupport { total: 22, voters: bounded_vec![(2, 12), (5, 10)] }),
					(30, BoundedSupport { total: 18, voters: bounded_vec![(3, 13), (4, 5)] })
				]
			);

			// no trimmed edges.
			assert_eq!(trimming_status.trimmed_edges(), 0);
>>>>>>> 90807e22
		});

		// election with max 1 backer per winnner.
		ExtBuilder::default().max_backers_per_winner(1).build_and_execute(|| {
			assert_eq!(MaxBackersPerWinner::get(), 1);

<<<<<<< HEAD
			let solution = Miner::<Runtime>::mine_solution_with_snapshot::<
				<Runtime as Config>::Solver,
			>(voters, targets, desired_targets)
			.unwrap()
			.0;
=======
			let (solution, expected_score_bounded, _, trimming_status) =
				Miner::<Runtime>::mine_solution_with_snapshot::<<Runtime as Config>::Solver>(
					voters,
					targets,
					desired_targets,
				)
				.unwrap();
>>>>>>> 90807e22

			let ready_solution = Miner::<Runtime>::feasibility_check(
				RawSolution { solution, score: expected_score_bounded, round },
				Default::default(),
				desired_targets,
				snapshot,
				round,
				Default::default(),
			)
			.unwrap();

			for (_, supports) in ready_solution.supports.iter() {
				assert!((supports.voters.len() as u32) <= MaxBackersPerWinner::get());
			}

			assert_eq!(
				ready_solution.supports.into_iter().collect::<Vec<_>>(),
				vec![
<<<<<<< HEAD
					(10, BoundedSupport { total: 6, voters: bounded_vec![(1, 6)] }),
					(20, BoundedSupport { total: 2, voters: bounded_vec![(1, 2)] }),
					(30, BoundedSupport { total: 2, voters: bounded_vec![(1, 2)] }),
				]
			);
=======
					(10, BoundedSupport { total: 11, voters: bounded_vec![(1, 11)] }),
					(20, BoundedSupport { total: 12, voters: bounded_vec![(2, 12)] }),
					(30, BoundedSupport { total: 13, voters: bounded_vec![(3, 13)] })
				]
			);

			// four trimmed edges.
			assert_eq!(trimming_status.trimmed_edges(), 4);
>>>>>>> 90807e22
		});
	}

	#[test]
<<<<<<< HEAD
=======
	fn max_backers_edges_trims_lowest_stake() {
		use crate::mock::MaxBackersPerWinner;

		ExtBuilder::default().build_and_execute(|| {
			let targets = vec![10, 20, 30, 40];

			let voters = vec![
				(1, 100, bounded_vec![10, 20]),
				(2, 200, bounded_vec![10, 20, 30]),
				(3, 300, bounded_vec![10, 30]),
				(4, 400, bounded_vec![10, 30]),
				(5, 500, bounded_vec![10, 20, 30]),
				(6, 600, bounded_vec![10, 20, 30, 40]),
			];
			let snapshot = RoundSnapshot { voters: voters.clone(), targets: targets.clone() };
			let (round, desired_targets) = (1, 4);

			let max_backers_bound = u32::MAX;
			let trim_backers_bound = 2;

			// election with unbounded max backers per winnner.
			MaxBackersPerWinner::set(max_backers_bound);
			let (solution, score, _, trimming_status) =
				Miner::<Runtime>::mine_solution_with_snapshot::<<Runtime as Config>::Solver>(
					voters.clone(),
					targets.clone(),
					desired_targets,
				)
				.unwrap();

			assert_eq!(trimming_status.trimmed_edges(), 0);

			let ready_solution = Miner::<Runtime>::feasibility_check(
				RawSolution { solution, score, round },
				Default::default(),
				desired_targets,
				snapshot.clone(),
				round,
				Default::default(),
			)
			.unwrap();

			let full_supports = ready_solution.supports.into_iter().collect::<Vec<_>>();

			// gather the expected trimmed supports (lowest stake from supports with more backers
			// than expected when MaxBackersPerWinner is 2) from the full, unbounded supports.
			let expected_trimmed_supports = full_supports
				.into_iter()
				.filter(|(_, s)| s.voters.len() as u32 > trim_backers_bound)
				.map(|(t, s)| (t, s.voters.into_iter().min_by(|a, b| a.1.cmp(&b.1)).unwrap()))
				.collect::<Vec<_>>();

			// election with bounded 2 max backers per winnner.
			MaxBackersPerWinner::set(trim_backers_bound);
			let (solution, score, _, trimming_status) =
				Miner::<Runtime>::mine_solution_with_snapshot::<<Runtime as Config>::Solver>(
					voters.clone(),
					targets.clone(),
					desired_targets,
				)
				.unwrap();

			assert_eq!(trimming_status.trimmed_edges(), 2);

			let ready_solution = Miner::<Runtime>::feasibility_check(
				RawSolution { solution, score, round },
				Default::default(),
				desired_targets,
				snapshot.clone(),
				round,
				Default::default(),
			)
			.unwrap();

			let trimmed_supports = ready_solution.supports.into_iter().collect::<Vec<_>>();

			// gather all trimmed_supports edges from the trimmed solution.
			let mut trimmed_supports_edges_full = vec![];
			for (t, s) in trimmed_supports {
				for v in s.voters {
					trimmed_supports_edges_full.push((t, v));
				}
			}

			// expected trimmed supports set should be disjoint to the trimmed_supports full set of
			// edges.
			for edge in trimmed_supports_edges_full {
				assert!(!expected_trimmed_supports.contains(&edge));
			}
		})
	}

	#[test]
>>>>>>> 90807e22
	fn trim_assignments_length_does_not_modify_when_short_enough() {
		ExtBuilder::default().build_and_execute(|| {
			roll_to_unsigned();

			// given
			let TrimHelpers { mut assignments, encoded_size_of, .. } = trim_helpers();
			let solution = SolutionOf::<Runtime>::try_from(assignments.as_slice()).unwrap();
			let encoded_len = solution.encoded_size() as u32;
			let solution_clone = solution.clone();

			// when
			let trimmed_len = Miner::<Runtime>::trim_assignments_length(
				encoded_len,
				&mut assignments,
				encoded_size_of,
			)
			.unwrap();

			// then
			let solution = SolutionOf::<Runtime>::try_from(assignments.as_slice()).unwrap();
			assert_eq!(solution, solution_clone);
			assert_eq!(trimmed_len, 0);
		});
	}

	#[test]
	fn trim_assignments_length_modifies_when_too_long() {
		ExtBuilder::default().build().execute_with(|| {
			roll_to_unsigned();

			// given
			let TrimHelpers { mut assignments, encoded_size_of, .. } = trim_helpers();
			let solution = SolutionOf::<Runtime>::try_from(assignments.as_slice()).unwrap();
			let encoded_len = solution.encoded_size();
			let solution_clone = solution.clone();

			// when
			let trimmed_len = Miner::<Runtime>::trim_assignments_length(
				encoded_len as u32 - 1,
				&mut assignments,
				encoded_size_of,
			)
			.unwrap();

			// then
			let solution = SolutionOf::<Runtime>::try_from(assignments.as_slice()).unwrap();
			assert_ne!(solution, solution_clone);
			assert!(solution.encoded_size() < encoded_len);
			assert_eq!(trimmed_len, 1);
		});
	}

	#[test]
	fn trim_assignments_length_trims_lowest_stake() {
		ExtBuilder::default().build().execute_with(|| {
			roll_to_unsigned();

			// given
			let TrimHelpers { voters, mut assignments, encoded_size_of, voter_index } =
				trim_helpers();
			let solution = SolutionOf::<Runtime>::try_from(assignments.as_slice()).unwrap();
			let encoded_len = solution.encoded_size() as u32;
			let count = assignments.len();
			let min_stake_voter = voters
				.iter()
				.map(|(id, weight, _)| (weight, id))
				.min()
				.and_then(|(_, id)| voter_index(id))
				.unwrap();

			// when
			Miner::<Runtime>::trim_assignments_length(
				encoded_len - 1,
				&mut assignments,
				encoded_size_of,
			)
			.unwrap();

			// then
			assert_eq!(assignments.len(), count - 1, "we must have removed exactly one assignment");
			assert!(
				assignments.iter().all(|IndexAssignment { who, .. }| *who != min_stake_voter),
				"min_stake_voter must no longer be in the set of voters",
			);
		});
	}

	#[test]
	fn trim_assignments_length_wont_panic() {
		// we shan't panic if assignments are initially empty.
		ExtBuilder::default().build_and_execute(|| {
			let encoded_size_of = Box::new(|assignments: &[IndexAssignmentOf<Runtime>]| {
				SolutionOf::<Runtime>::try_from(assignments).map(|solution| solution.encoded_size())
			});

			let mut assignments = vec![];

			// since we have 16 fields, we need to store the length fields of 16 vecs, thus 16 bytes
			// minimum.
			let min_solution_size = encoded_size_of(&assignments).unwrap();
			assert_eq!(min_solution_size, SolutionOf::<Runtime>::LIMIT);

			// all of this should not panic.
			Miner::<Runtime>::trim_assignments_length(0, &mut assignments, encoded_size_of.clone())
				.unwrap();
			Miner::<Runtime>::trim_assignments_length(1, &mut assignments, encoded_size_of.clone())
				.unwrap();
			Miner::<Runtime>::trim_assignments_length(
				min_solution_size as u32,
				&mut assignments,
				encoded_size_of,
			)
			.unwrap();
		});

		// or when we trim it to zero.
		ExtBuilder::default().build_and_execute(|| {
			// we need snapshot for `trim_helpers` to work.
			roll_to_unsigned();
			let TrimHelpers { mut assignments, encoded_size_of, .. } = trim_helpers();
			assert!(assignments.len() > 0);

			// trim to min solution size.
			let min_solution_size = SolutionOf::<Runtime>::LIMIT as u32;
			Miner::<Runtime>::trim_assignments_length(
				min_solution_size,
				&mut assignments,
				encoded_size_of,
			)
			.unwrap();
			assert_eq!(assignments.len(), 0);
		});
	}

	// all the other solution-generation functions end up delegating to `mine_solution`, so if we
	// demonstrate that `mine_solution` solutions are all trimmed to an acceptable length, then
	// we know that higher-level functions will all also have short-enough solutions.
	#[test]
	fn mine_solution_solutions_always_within_acceptable_length() {
		ExtBuilder::default().build_and_execute(|| {
			roll_to_unsigned();

			// how long would the default solution be?
			let solution = MultiPhase::mine_solution().unwrap();
			let max_length = <Runtime as MinerConfig>::MaxLength::get();
			let solution_size = solution.0.solution.encoded_size();
			assert!(solution_size <= max_length as usize);

			// now set the max size to less than the actual size and regenerate
			<Runtime as MinerConfig>::MaxLength::set(solution_size as u32 - 1);
			let solution = MultiPhase::mine_solution().unwrap();
			let max_length = <Runtime as MinerConfig>::MaxLength::get();
			let solution_size = solution.0.solution.encoded_size();
			assert!(solution_size <= max_length as usize);
		});
	}
}<|MERGE_RESOLUTION|>--- conflicted
+++ resolved
@@ -442,11 +442,7 @@
 	/// The maximum number of winners that can be elected in the single page supported by this
 	/// pallet.
 	type MaxWinners: Get<u32>;
-<<<<<<< HEAD
-	/// The maximum number of backers per winner in a solution.
-=======
 	/// The maximum number of backers per winner in the last solution.
->>>>>>> 90807e22
 	type MaxBackersPerWinner: Get<u32>;
 	/// Something that can compute the weight of a solution.
 	///
@@ -1943,46 +1939,19 @@
 
 		let targets = vec![10, 20, 30, 40];
 		let voters = vec![
-<<<<<<< HEAD
-			(1, 10, bounded_vec![10, 20, 30]),
-			(2, 10, bounded_vec![10, 20, 30]),
-			(3, 10, bounded_vec![10, 20, 30]),
-			(4, 10, bounded_vec![10, 20, 30]),
-			(5, 10, bounded_vec![10, 20, 40]),
-=======
 			(1, 11, bounded_vec![10, 20, 30]),
 			(2, 12, bounded_vec![10, 20, 30]),
 			(3, 13, bounded_vec![10, 20, 30]),
 			(4, 14, bounded_vec![10, 20, 30]),
 			(5, 15, bounded_vec![10, 20, 40]),
->>>>>>> 90807e22
 		];
 		let snapshot = RoundSnapshot { voters: voters.clone(), targets: targets.clone() };
 		let (round, desired_targets) = (1, 3);
 
-<<<<<<< HEAD
-		let expected_score_unbounded =
-			ElectionScore { minimal_stake: 12, sum_stake: 50, sum_stake_squared: 874 };
-		let expected_score_bounded =
-			ElectionScore { minimal_stake: 2, sum_stake: 10, sum_stake_squared: 44 };
-
-		// solution without max_backers_per_winner set will be higher than the score when bounds
-		// are set, confirming the trimming when using the same snapshot state.
-		assert!(expected_score_unbounded > expected_score_bounded);
-
-=======
->>>>>>> 90807e22
 		// election with unbounded max backers per winnner.
 		ExtBuilder::default().max_backers_per_winner(u32::MAX).build_and_execute(|| {
 			assert_eq!(MaxBackersPerWinner::get(), u32::MAX);
 
-<<<<<<< HEAD
-			let solution = Miner::<Runtime>::mine_solution_with_snapshot::<
-				<Runtime as Config>::Solver,
-			>(voters.clone(), targets.clone(), desired_targets)
-			.unwrap()
-			.0;
-=======
 			let (solution, expected_score_unbounded, _, trimming_status) =
 				Miner::<Runtime>::mine_solution_with_snapshot::<<Runtime as Config>::Solver>(
 					voters.clone(),
@@ -1990,7 +1959,6 @@
 					desired_targets,
 				)
 				.unwrap();
->>>>>>> 90807e22
 
 			let ready_solution = Miner::<Runtime>::feasibility_check(
 				RawSolution { solution, score: expected_score_unbounded, round },
@@ -2007,14 +1975,6 @@
 				vec![
 					(
 						10,
-<<<<<<< HEAD
-						BoundedSupport { total: 21, voters: bounded_vec![(1, 10), (4, 8), (5, 3)] }
-					),
-					(20, BoundedSupport { total: 17, voters: bounded_vec![(2, 10), (5, 7)] }),
-					(30, BoundedSupport { total: 12, voters: bounded_vec![(3, 10), (4, 2)] }),
-				]
-			);
-=======
 						BoundedSupport { total: 25, voters: bounded_vec![(1, 11), (5, 5), (4, 9)] }
 					),
 					(20, BoundedSupport { total: 22, voters: bounded_vec![(2, 12), (5, 10)] }),
@@ -2024,20 +1984,12 @@
 
 			// no trimmed edges.
 			assert_eq!(trimming_status.trimmed_edges(), 0);
->>>>>>> 90807e22
 		});
 
 		// election with max 1 backer per winnner.
 		ExtBuilder::default().max_backers_per_winner(1).build_and_execute(|| {
 			assert_eq!(MaxBackersPerWinner::get(), 1);
 
-<<<<<<< HEAD
-			let solution = Miner::<Runtime>::mine_solution_with_snapshot::<
-				<Runtime as Config>::Solver,
-			>(voters, targets, desired_targets)
-			.unwrap()
-			.0;
-=======
 			let (solution, expected_score_bounded, _, trimming_status) =
 				Miner::<Runtime>::mine_solution_with_snapshot::<<Runtime as Config>::Solver>(
 					voters,
@@ -2045,7 +1997,6 @@
 					desired_targets,
 				)
 				.unwrap();
->>>>>>> 90807e22
 
 			let ready_solution = Miner::<Runtime>::feasibility_check(
 				RawSolution { solution, score: expected_score_bounded, round },
@@ -2064,13 +2015,6 @@
 			assert_eq!(
 				ready_solution.supports.into_iter().collect::<Vec<_>>(),
 				vec![
-<<<<<<< HEAD
-					(10, BoundedSupport { total: 6, voters: bounded_vec![(1, 6)] }),
-					(20, BoundedSupport { total: 2, voters: bounded_vec![(1, 2)] }),
-					(30, BoundedSupport { total: 2, voters: bounded_vec![(1, 2)] }),
-				]
-			);
-=======
 					(10, BoundedSupport { total: 11, voters: bounded_vec![(1, 11)] }),
 					(20, BoundedSupport { total: 12, voters: bounded_vec![(2, 12)] }),
 					(30, BoundedSupport { total: 13, voters: bounded_vec![(3, 13)] })
@@ -2079,13 +2023,10 @@
 
 			// four trimmed edges.
 			assert_eq!(trimming_status.trimmed_edges(), 4);
->>>>>>> 90807e22
 		});
 	}
 
 	#[test]
-<<<<<<< HEAD
-=======
 	fn max_backers_edges_trims_lowest_stake() {
 		use crate::mock::MaxBackersPerWinner;
 
@@ -2179,7 +2120,6 @@
 	}
 
 	#[test]
->>>>>>> 90807e22
 	fn trim_assignments_length_does_not_modify_when_short_enough() {
 		ExtBuilder::default().build_and_execute(|| {
 			roll_to_unsigned();
