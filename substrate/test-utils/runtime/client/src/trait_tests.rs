--- conflicted
+++ resolved
@@ -26,21 +26,13 @@
 	AccountKeyring, BlockBuilderExt, ClientBlockImportExt, TestClientBuilder, TestClientBuilderExt,
 };
 use futures::executor::block_on;
-<<<<<<< HEAD
 use sc_block_builder::BlockBuilder;
-=======
-use sc_block_builder::BlockBuilderBuilder;
->>>>>>> e195bfb6
 use sc_client_api::{
 	backend,
 	blockchain::{Backend as BlockChainBackendT, HeaderBackend},
 };
 use sp_consensus::BlockOrigin;
-<<<<<<< HEAD
 use sp_runtime::traits::{Block as BlockT, Header as _};
-=======
-use sp_runtime::traits::Block as BlockT;
->>>>>>> e195bfb6
 use substrate_test_runtime::Transfer;
 
 /// helper to test the `leaves` implementation for various backends
@@ -62,19 +54,6 @@
 	assert_eq!(blockchain.leaves().unwrap(), vec![genesis_hash]);
 
 	// G -> A1
-<<<<<<< HEAD
-	let a1 = BlockBuilder::without_proof_recording(
-		&client,
-		genesis_hash,
-		0,
-		Default::default(),
-		&*backend,
-	)
-	.unwrap()
-	.build()
-	.unwrap()
-	.block;
-=======
 	let a1 = BlockBuilderBuilder::new(&client)
 		.on_parent_block(genesis_hash)
 		.fetch_parent_block_number(&client)
@@ -84,24 +63,10 @@
 		.build()
 		.unwrap()
 		.block;
->>>>>>> e195bfb6
 	block_on(client.import(BlockOrigin::Own, a1.clone())).unwrap();
 	assert_eq!(blockchain.leaves().unwrap(), vec![a1.hash()]);
 
 	// A1 -> A2
-<<<<<<< HEAD
-	let a2 = BlockBuilder::without_proof_recording(
-		&client,
-		a1.hash(),
-		*a1.header().number(),
-		Default::default(),
-		&*backend,
-	)
-	.unwrap()
-	.build()
-	.unwrap()
-	.block;
-=======
 	let a2 = BlockBuilderBuilder::new(&client)
 		.on_parent_block(a1.hash())
 		.fetch_parent_block_number(&client)
@@ -111,25 +76,11 @@
 		.build()
 		.unwrap()
 		.block;
->>>>>>> e195bfb6
 	block_on(client.import(BlockOrigin::Own, a2.clone())).unwrap();
 
 	assert_eq!(blockchain.leaves().unwrap(), vec![a2.hash()]);
 
 	// A2 -> A3
-<<<<<<< HEAD
-	let a3 = BlockBuilder::without_proof_recording(
-		&client,
-		a2.hash(),
-		*a2.header().number(),
-		Default::default(),
-		&*backend,
-	)
-	.unwrap()
-	.build()
-	.unwrap()
-	.block;
-=======
 	let a3 = BlockBuilderBuilder::new(&client)
 		.on_parent_block(a2.hash())
 		.fetch_parent_block_number(&client)
@@ -139,25 +90,11 @@
 		.build()
 		.unwrap()
 		.block;
->>>>>>> e195bfb6
 	block_on(client.import(BlockOrigin::Own, a3.clone())).unwrap();
 
 	assert_eq!(blockchain.leaves().unwrap(), vec![a3.hash()]);
 
 	// A3 -> A4
-<<<<<<< HEAD
-	let a4 = BlockBuilder::without_proof_recording(
-		&client,
-		a3.hash(),
-		*a3.header().number(),
-		Default::default(),
-		&*backend,
-	)
-	.unwrap()
-	.build()
-	.unwrap()
-	.block;
-=======
 	let a4 = BlockBuilderBuilder::new(&client)
 		.on_parent_block(a3.hash())
 		.fetch_parent_block_number(&client)
@@ -167,24 +104,10 @@
 		.build()
 		.unwrap()
 		.block;
->>>>>>> e195bfb6
 	block_on(client.import(BlockOrigin::Own, a4.clone())).unwrap();
 	assert_eq!(blockchain.leaves().unwrap(), vec![a4.hash()]);
 
 	// A4 -> A5
-<<<<<<< HEAD
-	let a5 = BlockBuilder::without_proof_recording(
-		&client,
-		a4.hash(),
-		*a4.header().number(),
-		Default::default(),
-		&*backend,
-	)
-	.unwrap()
-	.build()
-	.unwrap()
-	.block;
-=======
 	let a5 = BlockBuilderBuilder::new(&client)
 		.on_parent_block(a4.hash())
 		.fetch_parent_block_number(&client)
@@ -194,29 +117,17 @@
 		.build()
 		.unwrap()
 		.block;
->>>>>>> e195bfb6
 
 	block_on(client.import(BlockOrigin::Own, a5.clone())).unwrap();
 	assert_eq!(blockchain.leaves().unwrap(), vec![a5.hash()]);
 
 	// A1 -> B2
-<<<<<<< HEAD
-	let mut builder = BlockBuilder::without_proof_recording(
-		&client,
-		a1.hash(),
-		*a1.header().number(),
-		Default::default(),
-		&*backend,
-	)
-	.unwrap();
-=======
-	let mut builder = BlockBuilderBuilder::new(&client)
-		.on_parent_block(a1.hash())
-		.fetch_parent_block_number(&client)
-		.unwrap()
-		.build()
-		.unwrap();
->>>>>>> e195bfb6
+	let mut builder = BlockBuilderBuilder::new(&client)
+		.on_parent_block(a1.hash())
+		.fetch_parent_block_number(&client)
+		.unwrap()
+		.build()
+		.unwrap();
 
 	// this push is required as otherwise B2 has the same hash as A2 and won't get imported
 	builder
@@ -232,19 +143,6 @@
 	assert_eq!(blockchain.leaves().unwrap(), vec![a5.hash(), b2.hash()]);
 
 	// B2 -> B3
-<<<<<<< HEAD
-	let b3 = BlockBuilder::without_proof_recording(
-		&client,
-		b2.hash(),
-		*b2.header().number(),
-		Default::default(),
-		&*backend,
-	)
-	.unwrap()
-	.build()
-	.unwrap()
-	.block;
-=======
 	let b3 = BlockBuilderBuilder::new(&client)
 		.on_parent_block(b2.hash())
 		.fetch_parent_block_number(&client)
@@ -254,25 +152,11 @@
 		.build()
 		.unwrap()
 		.block;
->>>>>>> e195bfb6
 
 	block_on(client.import(BlockOrigin::Own, b3.clone())).unwrap();
 	assert_eq!(blockchain.leaves().unwrap(), vec![a5.hash(), b3.hash()]);
 
 	// B3 -> B4
-<<<<<<< HEAD
-	let b4 = BlockBuilder::without_proof_recording(
-		&client,
-		b3.hash(),
-		*b3.header().number(),
-		Default::default(),
-		&*backend,
-	)
-	.unwrap()
-	.build()
-	.unwrap()
-	.block;
-=======
 	let b4 = BlockBuilderBuilder::new(&client)
 		.on_parent_block(b3.hash())
 		.fetch_parent_block_number(&client)
@@ -282,28 +166,16 @@
 		.build()
 		.unwrap()
 		.block;
->>>>>>> e195bfb6
 	block_on(client.import(BlockOrigin::Own, b4.clone())).unwrap();
 	assert_eq!(blockchain.leaves().unwrap(), vec![a5.hash(), b4.hash()]);
 
 	// // B2 -> C3
-<<<<<<< HEAD
-	let mut builder = BlockBuilder::without_proof_recording(
-		&client,
-		b2.hash(),
-		*b2.header().number(),
-		Default::default(),
-		&*backend,
-	)
-	.unwrap();
-=======
 	let mut builder = BlockBuilderBuilder::new(&client)
 		.on_parent_block(b2.hash())
 		.fetch_parent_block_number(&client)
 		.unwrap()
 		.build()
 		.unwrap();
->>>>>>> e195bfb6
 	// this push is required as otherwise C3 has the same hash as B3 and won't get imported
 	builder
 		.push_transfer(Transfer {
@@ -318,23 +190,12 @@
 	assert_eq!(blockchain.leaves().unwrap(), vec![a5.hash(), b4.hash(), c3.hash()]);
 
 	// A1 -> D2
-<<<<<<< HEAD
-	let mut builder = BlockBuilder::without_proof_recording(
-		&client,
-		a1.hash(),
-		*a1.header().number(),
-		Default::default(),
-		&*backend,
-	)
-	.unwrap();
-=======
-	let mut builder = BlockBuilderBuilder::new(&client)
-		.on_parent_block(a1.hash())
-		.fetch_parent_block_number(&client)
-		.unwrap()
-		.build()
-		.unwrap();
->>>>>>> e195bfb6
+	let mut builder = BlockBuilderBuilder::new(&client)
+		.on_parent_block(a1.hash())
+		.fetch_parent_block_number(&client)
+		.unwrap()
+		.build()
+		.unwrap();
 	// this push is required as otherwise D2 has the same hash as B2 and won't get imported
 	builder
 		.push_transfer(Transfer {
@@ -367,86 +228,6 @@
 	let genesis_hash = client.chain_info().genesis_hash;
 
 	// G -> A1
-<<<<<<< HEAD
-	let a1 = BlockBuilder::without_proof_recording(
-		&client,
-		genesis_hash,
-		0,
-		Default::default(),
-		&*backend,
-	)
-	.unwrap()
-	.build()
-	.unwrap()
-	.block;
-	block_on(client.import(BlockOrigin::Own, a1.clone())).unwrap();
-
-	// A1 -> A2
-	let a2 = BlockBuilder::without_proof_recording(
-		&client,
-		a1.hash(),
-		*a1.header().number(),
-		Default::default(),
-		&*backend,
-	)
-	.unwrap()
-	.build()
-	.unwrap()
-	.block;
-	block_on(client.import(BlockOrigin::Own, a2.clone())).unwrap();
-
-	// A2 -> A3
-	let a3 = BlockBuilder::without_proof_recording(
-		&client,
-		a2.hash(),
-		*a2.header().number(),
-		Default::default(),
-		&*backend,
-	)
-	.unwrap()
-	.build()
-	.unwrap()
-	.block;
-	block_on(client.import(BlockOrigin::Own, a3.clone())).unwrap();
-
-	// A3 -> A4
-	let a4 = BlockBuilder::without_proof_recording(
-		&client,
-		a3.hash(),
-		*a3.header().number(),
-		Default::default(),
-		&*backend,
-	)
-	.unwrap()
-	.build()
-	.unwrap()
-	.block;
-	block_on(client.import(BlockOrigin::Own, a4.clone())).unwrap();
-
-	// A4 -> A5
-	let a5 = BlockBuilder::without_proof_recording(
-		&client,
-		a4.hash(),
-		*a4.header().number(),
-		Default::default(),
-		&*backend,
-	)
-	.unwrap()
-	.build()
-	.unwrap()
-	.block;
-	block_on(client.import(BlockOrigin::Own, a5.clone())).unwrap();
-
-	// A1 -> B2
-	let mut builder = BlockBuilder::without_proof_recording(
-		&client,
-		a1.hash(),
-		*a1.header().number(),
-		Default::default(),
-		&*backend,
-	)
-	.unwrap();
-=======
 	let a1 = BlockBuilderBuilder::new(&client)
 		.on_parent_block(genesis_hash)
 		.fetch_parent_block_number(&client)
@@ -513,7 +294,6 @@
 		.unwrap()
 		.build()
 		.unwrap();
->>>>>>> e195bfb6
 	// this push is required as otherwise B2 has the same hash as A2 and won't get imported
 	builder
 		.push_transfer(Transfer {
@@ -527,44 +307,6 @@
 	block_on(client.import(BlockOrigin::Own, b2.clone())).unwrap();
 
 	// B2 -> B3
-<<<<<<< HEAD
-	let b3 = BlockBuilder::without_proof_recording(
-		&client,
-		b2.hash(),
-		*b2.header().number(),
-		Default::default(),
-		&*backend,
-	)
-	.unwrap()
-	.build()
-	.unwrap()
-	.block;
-	block_on(client.import(BlockOrigin::Own, b3.clone())).unwrap();
-
-	// B3 -> B4
-	let b4 = BlockBuilder::without_proof_recording(
-		&client,
-		b3.hash(),
-		*b3.header().number(),
-		Default::default(),
-		&*backend,
-	)
-	.unwrap()
-	.build()
-	.unwrap()
-	.block;
-	block_on(client.import(BlockOrigin::Own, b4)).unwrap();
-
-	// // B2 -> C3
-	let mut builder = BlockBuilder::without_proof_recording(
-		&client,
-		b2.hash(),
-		*b2.header().number(),
-		Default::default(),
-		&*backend,
-	)
-	.unwrap();
-=======
 	let b3 = BlockBuilderBuilder::new(&client)
 		.on_parent_block(b2.hash())
 		.fetch_parent_block_number(&client)
@@ -595,7 +337,6 @@
 		.unwrap()
 		.build()
 		.unwrap();
->>>>>>> e195bfb6
 	// this push is required as otherwise C3 has the same hash as B3 and won't get imported
 	builder
 		.push_transfer(Transfer {
@@ -609,23 +350,12 @@
 	block_on(client.import(BlockOrigin::Own, c3.clone())).unwrap();
 
 	// A1 -> D2
-<<<<<<< HEAD
-	let mut builder = BlockBuilder::without_proof_recording(
-		&client,
-		a1.hash(),
-		*a1.header().number(),
-		Default::default(),
-		&*backend,
-	)
-	.unwrap();
-=======
-	let mut builder = BlockBuilderBuilder::new(&client)
-		.on_parent_block(a1.hash())
-		.fetch_parent_block_number(&client)
-		.unwrap()
-		.build()
-		.unwrap();
->>>>>>> e195bfb6
+	let mut builder = BlockBuilderBuilder::new(&client)
+		.on_parent_block(a1.hash())
+		.fetch_parent_block_number(&client)
+		.unwrap()
+		.build()
+		.unwrap();
 	// this push is required as otherwise D2 has the same hash as B2 and won't get imported
 	builder
 		.push_transfer(Transfer {
@@ -669,25 +399,6 @@
 	let genesis_hash = client.chain_info().genesis_hash;
 
 	// G -> A1
-<<<<<<< HEAD
-	let a1 = BlockBuilder::without_proof_recording(
-		&client,
-		genesis_hash,
-		0,
-		Default::default(),
-		&*backend,
-	).unwrap().build().unwrap().block;
-	block_on(client.import(BlockOrigin::Own, a1.clone())).unwrap();
-
-	// A1 -> A2
-	let a2 = BlockBuilder::without_proof_recording(
-		&client,
-		a1.hash(),
-		*a1.header().number(),
-		Default::default(),
-		&*backend,
-	)
-=======
 	let a1 = BlockBuilderBuilder::new(&client)
 		.on_parent_block(genesis_hash)
 		.fetch_parent_block_number(&client)
@@ -705,7 +416,6 @@
 		.fetch_parent_block_number(&client)
 		.unwrap()
 		.build()
->>>>>>> e195bfb6
 		.unwrap()
 		.build()
 		.unwrap()
@@ -713,21 +423,11 @@
 	block_on(client.import(BlockOrigin::Own, a2.clone())).unwrap();
 
 	// A2 -> A3
-<<<<<<< HEAD
-	let a3 = BlockBuilder::without_proof_recording(
-		&client,
-		a2.hash(),
-		*a2.header().number(),
-		Default::default(),
-		&*backend,
-	)
-=======
 	let a3 = BlockBuilderBuilder::new(&client)
 		.on_parent_block(a2.hash())
 		.fetch_parent_block_number(&client)
 		.unwrap()
 		.build()
->>>>>>> e195bfb6
 		.unwrap()
 		.build()
 		.unwrap()
@@ -735,21 +435,11 @@
 	block_on(client.import(BlockOrigin::Own, a3.clone())).unwrap();
 
 	// A3 -> A4
-<<<<<<< HEAD
-	let a4 = BlockBuilder::without_proof_recording(
-		&client,
-		a3.hash(),
-		*a3.header().number(),
-		Default::default(),
-		&*backend,
-	)
-=======
 	let a4 = BlockBuilderBuilder::new(&client)
 		.on_parent_block(a3.hash())
 		.fetch_parent_block_number(&client)
 		.unwrap()
 		.build()
->>>>>>> e195bfb6
 		.unwrap()
 		.build()
 		.unwrap()
@@ -757,21 +447,11 @@
 	block_on(client.import(BlockOrigin::Own, a4.clone())).unwrap();
 
 	// A4 -> A5
-<<<<<<< HEAD
-	let a5 = BlockBuilder::without_proof_recording(
-		&client,
-		a4.hash(),
-		*a4.header().number(),
-		Default::default(),
-		&*backend,
-	)
-=======
 	let a5 = BlockBuilderBuilder::new(&client)
 		.on_parent_block(a4.hash())
 		.fetch_parent_block_number(&client)
 		.unwrap()
 		.build()
->>>>>>> e195bfb6
 		.unwrap()
 		.build()
 		.unwrap()
@@ -779,22 +459,12 @@
 	block_on(client.import(BlockOrigin::Own, a5.clone())).unwrap();
 
 	// A1 -> B2
-<<<<<<< HEAD
-	let mut builder = BlockBuilder::without_proof_recording(
-		&client,
-		a1.hash(),
-		*a1.header().number(),
-		Default::default(),
-		&*backend,
-	).unwrap();
-=======
-	let mut builder = BlockBuilderBuilder::new(&client)
-		.on_parent_block(a1.hash())
-		.fetch_parent_block_number(&client)
-		.unwrap()
-		.build()
-		.unwrap();
->>>>>>> e195bfb6
+	let mut builder = BlockBuilderBuilder::new(&client)
+		.on_parent_block(a1.hash())
+		.fetch_parent_block_number(&client)
+		.unwrap()
+		.build()
+		.unwrap();
 	// this push is required as otherwise B2 has the same hash as A2 and won't get imported
 	builder
 		.push_transfer(Transfer {
@@ -808,21 +478,11 @@
 	block_on(client.import(BlockOrigin::Own, b2.clone())).unwrap();
 
 	// B2 -> B3
-<<<<<<< HEAD
-	let b3 = BlockBuilder::without_proof_recording(
-		&client,
-		b2.hash(),
-		*b2.header().number(),
-		Default::default(),
-		&*backend,
-	)
-=======
 	let b3 = BlockBuilderBuilder::new(&client)
 		.on_parent_block(b2.hash())
 		.fetch_parent_block_number(&client)
 		.unwrap()
 		.build()
->>>>>>> e195bfb6
 		.unwrap()
 		.build()
 		.unwrap()
@@ -830,21 +490,11 @@
 	block_on(client.import(BlockOrigin::Own, b3.clone())).unwrap();
 
 	// B3 -> B4
-<<<<<<< HEAD
-	let b4 = BlockBuilder::without_proof_recording(
-		&client,
-		b3.hash(),
-		*b3.header().number(),
-		Default::default(),
-		&*backend,
-	)
-=======
 	let b4 = BlockBuilderBuilder::new(&client)
 		.on_parent_block(b3.hash())
 		.fetch_parent_block_number(&client)
 		.unwrap()
 		.build()
->>>>>>> e195bfb6
 		.unwrap()
 		.build()
 		.unwrap()
@@ -852,22 +502,12 @@
 	block_on(client.import(BlockOrigin::Own, b4)).unwrap();
 
 	// // B2 -> C3
-<<<<<<< HEAD
-	let mut builder = BlockBuilder::without_proof_recording(
-		&client,
-		b2.hash(),
-		*b2.header().number(),
-		Default::default(),
-		&*backend,
-	).unwrap();
-=======
 	let mut builder = BlockBuilderBuilder::new(&client)
 		.on_parent_block(b2.hash())
 		.fetch_parent_block_number(&client)
 		.unwrap()
 		.build()
 		.unwrap();
->>>>>>> e195bfb6
 	// this push is required as otherwise C3 has the same hash as B3 and won't get imported
 	builder
 		.push_transfer(Transfer {
@@ -881,22 +521,12 @@
 	block_on(client.import(BlockOrigin::Own, c3)).unwrap();
 
 	// A1 -> D2
-<<<<<<< HEAD
-	let mut builder = BlockBuilder::without_proof_recording(
-		&client,
-		a1.hash(),
-		*a1.header().number(),
-		Default::default(),
-		&*backend,
-	).unwrap();
-=======
-	let mut builder = BlockBuilderBuilder::new(&client)
-		.on_parent_block(a1.hash())
-		.fetch_parent_block_number(&client)
-		.unwrap()
-		.build()
-		.unwrap();
->>>>>>> e195bfb6
+	let mut builder = BlockBuilderBuilder::new(&client)
+		.on_parent_block(a1.hash())
+		.fetch_parent_block_number(&client)
+		.unwrap()
+		.build()
+		.unwrap();
 	// this push is required as otherwise D2 has the same hash as B2 and won't get imported
 	builder
 		.push_transfer(Transfer {
